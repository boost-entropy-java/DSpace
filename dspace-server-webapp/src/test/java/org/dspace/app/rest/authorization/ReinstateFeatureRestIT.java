--- conflicted
+++ resolved
@@ -135,16 +135,10 @@
             .param("uri", itemUri)
             .param("eperson", eperson.getID().toString())
             .param("feature", reinstateFeature.getName()))
-<<<<<<< HEAD
-            .andExpect(status().isOk())
-            .andExpect(jsonPath("$",
-                Matchers.is(AuthorizationMatcher.matchAuthorization(authAdminWithdraw))));
-=======
-        .andExpect(status().isOk())
-        .andExpect(jsonPath("$._embedded.authorizations", contains(
-                Matchers.is(AuthorizationMatcher.matchAuthorization(authAdminWithdraw))))
+                .andExpect(status().isOk())
+                .andExpect(jsonPath("$._embedded.authorizations", contains(
+                        Matchers.is(AuthorizationMatcher.matchAuthorization(authAdminWithdraw))))
         );
->>>>>>> 91fd4764
 
         // now verify that the property core.authorization.community-admin.item.reinstatiate = false is respected
         // and also community admins are blocked
