/**
 * The contents of this file are subject to the license and copyright
 * detailed in the LICENSE and NOTICE files at the root of the source
 * tree and available online at
 *
 * http://www.dspace.org/license/
 */
package org.dspace.app.rest;

import static com.jayway.jsonpath.JsonPath.read;
import static com.jayway.jsonpath.matchers.JsonPathMatchers.hasJsonPath;
import static org.dspace.app.rest.matcher.NotifyServiceMatcher.matchNotifyService;
import static org.dspace.app.rest.matcher.NotifyServiceMatcher.matchNotifyServicePattern;
import static org.hamcrest.Matchers.allOf;
import static org.hamcrest.Matchers.contains;
import static org.hamcrest.Matchers.containsInAnyOrder;
import static org.hamcrest.Matchers.empty;
import static org.hamcrest.Matchers.hasItem;
import static org.hamcrest.Matchers.hasSize;
import static org.hamcrest.Matchers.is;
import static org.springframework.test.web.servlet.request.MockMvcRequestBuilders.delete;
import static org.springframework.test.web.servlet.request.MockMvcRequestBuilders.get;
import static org.springframework.test.web.servlet.request.MockMvcRequestBuilders.patch;
import static org.springframework.test.web.servlet.request.MockMvcRequestBuilders.post;
import static org.springframework.test.web.servlet.result.MockMvcResultMatchers.jsonPath;
import static org.springframework.test.web.servlet.result.MockMvcResultMatchers.status;

import java.util.ArrayList;
import java.util.List;
import java.util.concurrent.atomic.AtomicReference;
import javax.ws.rs.core.MediaType;

import com.fasterxml.jackson.databind.ObjectMapper;
import org.apache.commons.lang3.RandomUtils;
import org.dspace.app.ldn.NotifyServiceEntity;
import org.dspace.app.rest.model.NotifyServiceInboundPatternRest;
import org.dspace.app.rest.model.NotifyServiceOutboundPatternRest;
import org.dspace.app.rest.model.NotifyServiceRest;
import org.dspace.app.rest.model.patch.AddOperation;
import org.dspace.app.rest.model.patch.Operation;
import org.dspace.app.rest.model.patch.RemoveOperation;
import org.dspace.app.rest.model.patch.ReplaceOperation;
import org.dspace.app.rest.repository.NotifyServiceRestRepository;
import org.dspace.app.rest.test.AbstractControllerIntegrationTest;
import org.dspace.builder.NotifyServiceBuilder;
import org.junit.Test;

/**
 * Integration test class for {@link NotifyServiceRestRepository}.
 *
 * @author Mohamed Eskander (mohamed.eskander at 4science.com)
 */
public class NotifyServiceRestRepositoryIT extends AbstractControllerIntegrationTest {

    @Test
    public void findAllUnAuthorizedTest() throws Exception {
        getClient().perform(get("/api/ldn/ldnservices"))
                   .andExpect(status().isUnauthorized());
    }

    @Test
    public void findAllTest() throws Exception {
        context.turnOffAuthorisationSystem();
        NotifyServiceEntity notifyServiceEntityOne =
            NotifyServiceBuilder.createNotifyServiceBuilder(context)
                                .withName("service name one")
                                .withDescription("service description one")
                                .withUrl("service url one")
                                .withLdnUrl("service ldn url one")
                                .build();

        NotifyServiceEntity notifyServiceEntityTwo =
            NotifyServiceBuilder.createNotifyServiceBuilder(context)
                                .withName("service name two")
                                .withDescription("service description two")
                                .withUrl("service url two")
                                .withLdnUrl("service ldn url two")
                                .build();

        NotifyServiceEntity notifyServiceEntityThree =
            NotifyServiceBuilder.createNotifyServiceBuilder(context)
                                .withName("service name three")
                                .withDescription("service description three")
                                .withUrl("service url three")
                                .withLdnUrl("service ldn url three")
                                .build();

        context.restoreAuthSystemState();

        String authToken = getAuthToken(eperson.getEmail(), password);
        getClient(authToken)
            .perform(get("/api/ldn/ldnservices"))
            .andExpect(status().isOk())
            .andExpect(jsonPath("$._embedded.ldnservices", containsInAnyOrder(
                matchNotifyService(notifyServiceEntityOne.getID(), "service name one", "service description one",
                    "service url one", "service ldn url one"),
                matchNotifyService(notifyServiceEntityTwo.getID(), "service name two", "service description two",
                    "service url two", "service ldn url two"),
                matchNotifyService(notifyServiceEntityThree.getID(), "service name three", "service description three",
                    "service url three", "service ldn url three")
            )));
    }

    @Test
    public void findOneUnAuthorizedTest() throws Exception {
        getClient().perform(get("/api/ldn/ldnservices/1"))
                   .andExpect(status().isUnauthorized());
    }

    @Test
    public void findOneNotFoundTest() throws Exception {

        getClient(getAuthToken(eperson.getEmail(), password))
            .perform(get("/api/ldn/ldnservices/" + RandomUtils.nextInt()))
            .andExpect(status().isNotFound());
    }

    @Test
    public void findOneTest() throws Exception {
        context.turnOffAuthorisationSystem();
        NotifyServiceEntity notifyServiceEntity =
            NotifyServiceBuilder.createNotifyServiceBuilder(context)
                                .withName("service name")
                                .withDescription("service description")
                                .withUrl("service url")
                                .withLdnUrl("service ldn url")
                                .build();
        context.restoreAuthSystemState();

        String authToken = getAuthToken(eperson.getEmail(), password);
        getClient(authToken)
            .perform(get("/api/ldn/ldnservices/" + notifyServiceEntity.getID()))
            .andExpect(status().isOk())
            .andExpect(jsonPath("$",
                matchNotifyService(notifyServiceEntity.getID(), "service name", "service description",
                    "service url", "service ldn url")));
    }

    @Test
    public void createForbiddenTest() throws Exception {
        ObjectMapper mapper = new ObjectMapper();
        NotifyServiceRest notifyServiceRest = new NotifyServiceRest();
        String authToken = getAuthToken(eperson.getEmail(), password);
        getClient(authToken).perform(post("/api/ldn/ldnservices")
                                .content(mapper.writeValueAsBytes(notifyServiceRest))
                                .contentType(contentType))
                            .andExpect(status().isForbidden());
    }

    @Test
    public void createTest() throws Exception {
        ObjectMapper mapper = new ObjectMapper();

        NotifyServiceInboundPatternRest inboundPatternRestOne = new NotifyServiceInboundPatternRest();
        inboundPatternRestOne.setPattern("patternA");
        inboundPatternRestOne.setConstraint("itemFilterA");
        inboundPatternRestOne.setAutomatic(true);

        NotifyServiceInboundPatternRest inboundPatternRestTwo = new NotifyServiceInboundPatternRest();
        inboundPatternRestTwo.setPattern("patternB");
        inboundPatternRestTwo.setAutomatic(false);

        NotifyServiceOutboundPatternRest outboundPatternRest = new NotifyServiceOutboundPatternRest();
        outboundPatternRest.setPattern("patternC");
        outboundPatternRest.setConstraint("itemFilterC");

        NotifyServiceRest notifyServiceRest = new NotifyServiceRest();
        notifyServiceRest.setName("service name");
        notifyServiceRest.setDescription("service description");
        notifyServiceRest.setUrl("service url");
        notifyServiceRest.setLdnUrl("service ldn url");
        notifyServiceRest.setNotifyServiceInboundPatterns(List.of(inboundPatternRestOne, inboundPatternRestTwo));
        notifyServiceRest.setNotifyServiceOutboundPatterns(List.of(outboundPatternRest));
        notifyServiceRest.setEnabled(false);

        AtomicReference<Integer> idRef = new AtomicReference<Integer>();
        String authToken = getAuthToken(admin.getEmail(), password);
        getClient(authToken).perform(post("/api/ldn/ldnservices")
                                .content(mapper.writeValueAsBytes(notifyServiceRest))
                                .contentType(contentType))
                            .andExpect(status().isCreated())
                            .andExpect(jsonPath("$", matchNotifyService("service name", "service description",
                                "service url", "service ldn url", false)))
                            .andDo(result ->
                                idRef.set((read(result.getResponse().getContentAsString(), "$.id"))));

        getClient(authToken)
            .perform(get("/api/ldn/ldnservices/" + idRef.get()))
            .andExpect(status().isOk())
            .andExpect(jsonPath("$.notifyServiceInboundPatterns", hasSize(2)))
            .andExpect(jsonPath("$.notifyServiceOutboundPatterns", hasSize(1)))
            .andExpect(jsonPath("$", allOf(
                matchNotifyService(idRef.get(), "service name", "service description",
                        "service url", "service ldn url", false),
                hasJsonPath("$.notifyServiceInboundPatterns", containsInAnyOrder(
                    matchNotifyServicePattern("patternA", "itemFilterA", true),
                    matchNotifyServicePattern("patternB", null, false)
                )),
                hasJsonPath("$.notifyServiceOutboundPatterns", contains(
                    matchNotifyServicePattern("patternC", "itemFilterC")
                )))
            ));
    }

    @Test
    public void notifyServicePatchOperationForbiddenTest() throws Exception {

        context.turnOffAuthorisationSystem();

        NotifyServiceEntity notifyServiceEntity =
            NotifyServiceBuilder.createNotifyServiceBuilder(context)
                                .withName("service name")
                                .withDescription("service description")
                                .withUrl("service url")
                                .withLdnUrl("service ldn url")
                                .build();
        context.restoreAuthSystemState();

        List<Operation> ops = new ArrayList<Operation>();
        AddOperation operation = new AddOperation("/description", "add service description");
        ops.add(operation);

        String patchBody = getPatchContent(ops);

        String authToken = getAuthToken(eperson.getEmail(), password);
        getClient(authToken)
            .perform(patch("/api/ldn/ldnservices/" + notifyServiceEntity.getID())
                .content(patchBody)
                .contentType(MediaType.APPLICATION_JSON_PATCH_JSON))
            .andExpect(status().isForbidden());
    }

    @Test
    public void notifyServiceDescriptionAddOperationBadRequestTest() throws Exception {

        context.turnOffAuthorisationSystem();

        NotifyServiceEntity notifyServiceEntity =
            NotifyServiceBuilder.createNotifyServiceBuilder(context)
                                .withName("service name")
                                .withDescription("service description")
                                .withUrl("service url")
                                .withLdnUrl("service ldn url")
                                .build();
        context.restoreAuthSystemState();

        List<Operation> ops = new ArrayList<Operation>();
        AddOperation operation = new AddOperation("/description", "add service description");
        ops.add(operation);

        String patchBody = getPatchContent(ops);

        String authToken = getAuthToken(admin.getEmail(), password);
        getClient(authToken)
            .perform(patch("/api/ldn/ldnservices/" + notifyServiceEntity.getID())
                .content(patchBody)
                .contentType(MediaType.APPLICATION_JSON_PATCH_JSON))
            .andExpect(status().isBadRequest());
    }

    @Test
    public void notifyServiceDescriptionAddOperationTest() throws Exception {

        context.turnOffAuthorisationSystem();

        NotifyServiceEntity notifyServiceEntity =
            NotifyServiceBuilder.createNotifyServiceBuilder(context)
                                .withName("service name")
                                .withUrl("service url")
                                .withLdnUrl("service ldn url")
                                .isEnabled(false)
                                .build();
        context.restoreAuthSystemState();

        List<Operation> ops = new ArrayList<Operation>();
        AddOperation operation = new AddOperation("/description", "add service description");
        ops.add(operation);

        String patchBody = getPatchContent(ops);

        String authToken = getAuthToken(admin.getEmail(), password);
        getClient(authToken)
            .perform(patch("/api/ldn/ldnservices/" + notifyServiceEntity.getID())
                .content(patchBody)
                .contentType(MediaType.APPLICATION_JSON_PATCH_JSON))
            .andExpect(status().isOk())
            .andExpect(jsonPath("$", matchNotifyService(notifyServiceEntity.getID(), "service name",
                "add service description", "service url", "service ldn url", false))
            );
    }

    @Test
    public void notifyServiceDescriptionReplaceOperationBadRequestTest() throws Exception {

        context.turnOffAuthorisationSystem();

        NotifyServiceEntity notifyServiceEntity =
            NotifyServiceBuilder.createNotifyServiceBuilder(context)
                                .withName("service name")
                                .withUrl("service url")
                                .withLdnUrl("service ldn url")
                                .build();
        context.restoreAuthSystemState();

        List<Operation> ops = new ArrayList<Operation>();
        ReplaceOperation operation = new ReplaceOperation("/description", "service description replaced");
        ops.add(operation);

        String patchBody = getPatchContent(ops);

        String authToken = getAuthToken(admin.getEmail(), password);
        getClient(authToken)
            .perform(patch("/api/ldn/ldnservices/" + notifyServiceEntity.getID())
                .content(patchBody)
                .contentType(MediaType.APPLICATION_JSON_PATCH_JSON))
            .andExpect(status().isBadRequest());
    }

    @Test
    public void notifyServiceDescriptionReplaceOperationTest() throws Exception {

        context.turnOffAuthorisationSystem();

        NotifyServiceEntity notifyServiceEntity =
            NotifyServiceBuilder.createNotifyServiceBuilder(context)
                                .withName("service name")
                                .withDescription("service description")
                                .withUrl("service url")
                                .withLdnUrl("service ldn url")
                                .build();
        context.restoreAuthSystemState();

        List<Operation> ops = new ArrayList<Operation>();
        ReplaceOperation operation = new ReplaceOperation("/description", "service description replaced");
        ops.add(operation);

        String patchBody = getPatchContent(ops);

        String authToken = getAuthToken(admin.getEmail(), password);
        getClient(authToken)
            .perform(patch("/api/ldn/ldnservices/" + notifyServiceEntity.getID())
                .content(patchBody)
                .contentType(MediaType.APPLICATION_JSON_PATCH_JSON))
            .andExpect(status().isOk())
            .andExpect(jsonPath("$", matchNotifyService(notifyServiceEntity.getID(), "service name",
                "service description replaced", "service url", "service ldn url", false))
            );
    }

    @Test
    public void notifyServiceDescriptionRemoveOperationTest() throws Exception {

        context.turnOffAuthorisationSystem();

        NotifyServiceEntity notifyServiceEntity =
            NotifyServiceBuilder.createNotifyServiceBuilder(context)
                                .withName("service name")
                                .withDescription("service description")
                                .withUrl("service url")
                                .withLdnUrl("service ldn url")
                                .isEnabled(false)
                                .build();
        context.restoreAuthSystemState();

        List<Operation> ops = new ArrayList<Operation>();
        RemoveOperation operation = new RemoveOperation("/description");
        ops.add(operation);

        String patchBody = getPatchContent(ops);

        String authToken = getAuthToken(admin.getEmail(), password);
        getClient(authToken)
            .perform(patch("/api/ldn/ldnservices/" + notifyServiceEntity.getID())
                .content(patchBody)
                .contentType(MediaType.APPLICATION_JSON_PATCH_JSON))
            .andExpect(status().isOk())
            .andExpect(jsonPath("$", matchNotifyService(notifyServiceEntity.getID(), "service name",
                null, "service url", "service ldn url", false))
            );
    }

    @Test
    public void notifyServiceUrlAddOperationBadRequestTest() throws Exception {

        context.turnOffAuthorisationSystem();

        NotifyServiceEntity notifyServiceEntity =
            NotifyServiceBuilder.createNotifyServiceBuilder(context)
                                .withName("service name")
                                .withDescription("service description")
                                .withUrl("service url")
                                .withLdnUrl("service ldn url")
                                .build();
        context.restoreAuthSystemState();

        List<Operation> ops = new ArrayList<Operation>();
        AddOperation operation = new AddOperation("/url", "add service url");
        ops.add(operation);

        String patchBody = getPatchContent(ops);

        String authToken = getAuthToken(admin.getEmail(), password);
        getClient(authToken)
            .perform(patch("/api/ldn/ldnservices/" + notifyServiceEntity.getID())
                .content(patchBody)
                .contentType(MediaType.APPLICATION_JSON_PATCH_JSON))
            .andExpect(status().isBadRequest());
    }

    @Test
    public void notifyServiceUrlAddOperationTest() throws Exception {

        context.turnOffAuthorisationSystem();

        NotifyServiceEntity notifyServiceEntity =
            NotifyServiceBuilder.createNotifyServiceBuilder(context)
                                .withName("service name")
                                .withDescription("service description")
                                .withLdnUrl("service ldn url")
                                .build();
        context.restoreAuthSystemState();

        List<Operation> ops = new ArrayList<Operation>();
        AddOperation operation = new AddOperation("/url", "add service url");
        ops.add(operation);

        String patchBody = getPatchContent(ops);

        String authToken = getAuthToken(admin.getEmail(), password);
        getClient(authToken)
            .perform(patch("/api/ldn/ldnservices/" + notifyServiceEntity.getID())
                .content(patchBody)
                .contentType(MediaType.APPLICATION_JSON_PATCH_JSON))
            .andExpect(status().isOk())
            .andExpect(jsonPath("$", matchNotifyService(notifyServiceEntity.getID(), "service name",
                "service description", "add service url", "service ldn url", false))
            );
    }

    @Test
    public void notifyServiceUrlReplaceOperationBadRequestTest() throws Exception {

        context.turnOffAuthorisationSystem();

        NotifyServiceEntity notifyServiceEntity =
            NotifyServiceBuilder.createNotifyServiceBuilder(context)
                                .withName("service name")
                                .withDescription("service description")
                                .withLdnUrl("service ldn url")
                                .build();
        context.restoreAuthSystemState();

        List<Operation> ops = new ArrayList<Operation>();
        ReplaceOperation operation = new ReplaceOperation("/url", "service url replaced");
        ops.add(operation);

        String patchBody = getPatchContent(ops);

        String authToken = getAuthToken(admin.getEmail(), password);
        getClient(authToken)
            .perform(patch("/api/ldn/ldnservices/" + notifyServiceEntity.getID())
                .content(patchBody)
                .contentType(MediaType.APPLICATION_JSON_PATCH_JSON))
            .andExpect(status().isBadRequest());
    }

    @Test
    public void notifyServiceUrlReplaceOperationTest() throws Exception {

        context.turnOffAuthorisationSystem();

        NotifyServiceEntity notifyServiceEntity =
            NotifyServiceBuilder.createNotifyServiceBuilder(context)
                                .withName("service name")
                                .withDescription("service description")
                                .withUrl("service url")
                                .withLdnUrl("service ldn url")
                                .isEnabled(true)
                                .build();
        context.restoreAuthSystemState();

        List<Operation> ops = new ArrayList<Operation>();
        ReplaceOperation operation = new ReplaceOperation("/url", "service url replaced");
        ops.add(operation);

        String patchBody = getPatchContent(ops);

        String authToken = getAuthToken(admin.getEmail(), password);
        getClient(authToken)
            .perform(patch("/api/ldn/ldnservices/" + notifyServiceEntity.getID())
                .content(patchBody)
                .contentType(MediaType.APPLICATION_JSON_PATCH_JSON))
            .andExpect(status().isOk())
            .andExpect(jsonPath("$", matchNotifyService(notifyServiceEntity.getID(), "service name",
                "service description", "service url replaced", "service ldn url", true))
            );
    }

    @Test
    public void notifyServiceUrlRemoveOperationTest() throws Exception {

        context.turnOffAuthorisationSystem();

        NotifyServiceEntity notifyServiceEntity =
            NotifyServiceBuilder.createNotifyServiceBuilder(context)
                                .withName("service name")
                                .withDescription("service description")
                                .withUrl("service url")
                                .withLdnUrl("service ldn url")
                                .build();
        context.restoreAuthSystemState();

        List<Operation> ops = new ArrayList<Operation>();
        RemoveOperation operation = new RemoveOperation("/url");
        ops.add(operation);

        String patchBody = getPatchContent(ops);

        String authToken = getAuthToken(admin.getEmail(), password);
        getClient(authToken)
            .perform(patch("/api/ldn/ldnservices/" + notifyServiceEntity.getID())
                .content(patchBody)
                .contentType(MediaType.APPLICATION_JSON_PATCH_JSON))
            .andExpect(status().isOk())
            .andExpect(jsonPath("$", matchNotifyService(notifyServiceEntity.getID(), "service name",
                "service description", null, "service ldn url"))
            );
    }

    @Test
    public void notifyServiceNameReplaceOperationBadRequestTest() throws Exception {

        context.turnOffAuthorisationSystem();

        NotifyServiceEntity notifyServiceEntity =
            NotifyServiceBuilder.createNotifyServiceBuilder(context)
                                .withDescription("service description")
                                .withUrl("service url")
                                .withLdnUrl("service ldn url")
                                .build();
        context.restoreAuthSystemState();

        List<Operation> ops = new ArrayList<Operation>();
        ReplaceOperation operation = new ReplaceOperation("/name", "service name replaced");
        ops.add(operation);

        String patchBody = getPatchContent(ops);

        String authToken = getAuthToken(admin.getEmail(), password);
        getClient(authToken)
            .perform(patch("/api/ldn/ldnservices/" + notifyServiceEntity.getID())
                .content(patchBody)
                .contentType(MediaType.APPLICATION_JSON_PATCH_JSON))
            .andExpect(status().isBadRequest());
    }

    @Test
    public void notifyServiceNameReplaceOperationTest() throws Exception {

        context.turnOffAuthorisationSystem();

        NotifyServiceEntity notifyServiceEntity =
            NotifyServiceBuilder.createNotifyServiceBuilder(context)
                                .withName("service name")
                                .withDescription("service description")
                                .withUrl("service url")
                                .withLdnUrl("service ldn url")
                                .build();
        context.restoreAuthSystemState();

        List<Operation> ops = new ArrayList<Operation>();
        ReplaceOperation operation = new ReplaceOperation("/name", "service name replaced");
        ops.add(operation);

        String patchBody = getPatchContent(ops);

        String authToken = getAuthToken(admin.getEmail(), password);
        getClient(authToken)
            .perform(patch("/api/ldn/ldnservices/" + notifyServiceEntity.getID())
                .content(patchBody)
                .contentType(MediaType.APPLICATION_JSON_PATCH_JSON))
            .andExpect(status().isOk())
            .andExpect(jsonPath("$", matchNotifyService(notifyServiceEntity.getID(), "service name replaced",
                "service description", "service url", "service ldn url"))
            );
    }

    @Test
    public void notifyServiceLdnUrlReplaceOperationBadRequestTest() throws Exception {

        context.turnOffAuthorisationSystem();

        NotifyServiceEntity notifyServiceEntity =
            NotifyServiceBuilder.createNotifyServiceBuilder(context)
                                .withName("service name")
                                .withUrl("service url")
                                .build();
        context.restoreAuthSystemState();

        List<Operation> ops = new ArrayList<Operation>();
        ReplaceOperation operation = new ReplaceOperation("/ldnurl", "service ldn url replaced");
        ops.add(operation);

        String patchBody = getPatchContent(ops);

        String authToken = getAuthToken(admin.getEmail(), password);
        getClient(authToken)
            .perform(patch("/api/ldn/ldnservices/" + notifyServiceEntity.getID())
                .content(patchBody)
                .contentType(MediaType.APPLICATION_JSON_PATCH_JSON))
            .andExpect(status().isBadRequest());
    }

    @Test
    public void notifyServiceLdnUrlReplaceOperationTest() throws Exception {

        context.turnOffAuthorisationSystem();

        NotifyServiceEntity notifyServiceEntity =
            NotifyServiceBuilder.createNotifyServiceBuilder(context)
                                .withName("service name")
                                .withDescription("service description")
                                .withUrl("service url")
                                .withLdnUrl("service ldn url")
                                .build();
        context.restoreAuthSystemState();

        List<Operation> ops = new ArrayList<Operation>();
        ReplaceOperation operation = new ReplaceOperation("/ldnurl", "service ldn url replaced");
        ops.add(operation);

        String patchBody = getPatchContent(ops);

        String authToken = getAuthToken(admin.getEmail(), password);
        getClient(authToken)
            .perform(patch("/api/ldn/ldnservices/" + notifyServiceEntity.getID())
                .content(patchBody)
                .contentType(MediaType.APPLICATION_JSON_PATCH_JSON))
            .andExpect(status().isOk())
            .andExpect(jsonPath("$", matchNotifyService(notifyServiceEntity.getID(), "service name",
                "service description", "service url", "service ldn url replaced"))
            );
    }

    @Test
    public void notifyServiceNameRemoveOperationTest() throws Exception {

        context.turnOffAuthorisationSystem();

        NotifyServiceEntity notifyServiceEntity =
            NotifyServiceBuilder.createNotifyServiceBuilder(context)
                                .withName("service name")
                                .withDescription("service description")
                                .withUrl("service url")
                                .withLdnUrl("service ldn url")
                                .build();
        context.restoreAuthSystemState();

        List<Operation> ops = new ArrayList<Operation>();
        RemoveOperation operation = new RemoveOperation("/name");
        ops.add(operation);

        String patchBody = getPatchContent(ops);

        String authToken = getAuthToken(admin.getEmail(), password);
        getClient(authToken)
            .perform(patch("/api/ldn/ldnservices/" + notifyServiceEntity.getID())
                .content(patchBody)
                .contentType(MediaType.APPLICATION_JSON_PATCH_JSON))
            .andExpect(status().isUnprocessableEntity());
    }

    @Test
    public void notifyServiceLdnUrlRemoveOperationTest() throws Exception {

        context.turnOffAuthorisationSystem();

        NotifyServiceEntity notifyServiceEntity =
            NotifyServiceBuilder.createNotifyServiceBuilder(context)
                                .withName("service name")
                                .withDescription("service description")
                                .withUrl("service url")
                                .withLdnUrl("service ldn url")
                                .build();
        context.restoreAuthSystemState();

        List<Operation> ops = new ArrayList<Operation>();
        RemoveOperation operation = new RemoveOperation("/ldnurl");
        ops.add(operation);

        String patchBody = getPatchContent(ops);

        String authToken = getAuthToken(admin.getEmail(), password);
        getClient(authToken)
            .perform(patch("/api/ldn/ldnservices/" + notifyServiceEntity.getID())
                .content(patchBody)
                .contentType(MediaType.APPLICATION_JSON_PATCH_JSON))
            .andExpect(status().isUnprocessableEntity());
    }

    @Test
    public void findByLdnUrlUnAuthorizedTest() throws Exception {
        getClient().perform(get("/api/ldn/ldnservices/search/byLdnUrl")
                       .param("ldnUrl", "test"))
                   .andExpect(status().isUnauthorized());
    }

    @Test
    public void findByLdnUrlBadRequestTest() throws Exception {
        getClient(getAuthToken(eperson.getEmail(), password))
            .perform(get("/api/ldn/ldnservices/search/byLdnUrl"))
            .andExpect(status().isBadRequest());
    }

    @Test
    public void findByLdnUrlTest() throws Exception {
        context.turnOffAuthorisationSystem();
        NotifyServiceEntity notifyServiceEntityOne =
            NotifyServiceBuilder.createNotifyServiceBuilder(context)
                                .withName("service name one")
                                .withDescription("service description one")
                                .withUrl("service url one")
                                .withLdnUrl("service ldn url one")
                                .build();

      NotifyServiceEntity notifyServiceEntityTwo =
            NotifyServiceBuilder.createNotifyServiceBuilder(context)
                                .withName("service name two")
                                .withDescription("service description two")
                                .withUrl("service url two")
                                .withLdnUrl("service ldn url two")
                                .build();

      NotifyServiceBuilder.createNotifyServiceBuilder(context)
                          .withName("service name three")
                          .withDescription("service description three")
                          .withUrl("service url three")
                          .withLdnUrl("service ldn url three")
                          .build();

        context.restoreAuthSystemState();

        String authToken = getAuthToken(eperson.getEmail(), password);
        getClient(authToken)
            .perform(get("/api/ldn/ldnservices/search/byLdnUrl")
                .param("ldnUrl", notifyServiceEntityOne.getLdnUrl()))
            .andExpect(status().isOk())
            .andExpect(jsonPath("$", matchNotifyService(notifyServiceEntityOne.getID(),
                "service name one", "service description one",
                "service url one", "service ldn url one")));
    }

    @Test
    public void deleteUnAuthorizedTest() throws Exception {
        getClient().perform(delete("/api/ldn/ldnservices/" + RandomUtils.nextInt()))
                   .andExpect(status().isUnauthorized());
    }

    @Test
    public void deleteForbiddenTest() throws Exception {
        getClient(getAuthToken(eperson.getEmail(), password))
            .perform(delete("/api/ldn/ldnservices/" + RandomUtils.nextInt()))
            .andExpect(status().isForbidden());
    }

    @Test
    public void deleteNotFoundTest() throws Exception {
        getClient(getAuthToken(admin.getEmail(), password))
            .perform(delete("/api/ldn/ldnservices/" + RandomUtils.nextInt()))
            .andExpect(status().isNotFound());
    }

    @Test
    public void deleteTest() throws Exception {
        context.turnOffAuthorisationSystem();
        NotifyServiceEntity notifyServiceEntity =
            NotifyServiceBuilder.createNotifyServiceBuilder(context)
                                .withName("service name")
                                .withDescription("service description")
                                .withUrl("service url")
                                .withLdnUrl("service ldnUrl")
                                .build();
        context.restoreAuthSystemState();

        String authToken = getAuthToken(admin.getEmail(), password);
        getClient(authToken)
            .perform(delete("/api/ldn/ldnservices/" + notifyServiceEntity.getID()))
            .andExpect(status().isNoContent());

        getClient(authToken)
            .perform(get("/api/ldn/ldnservices/" + notifyServiceEntity.getID()))
            .andExpect(status().isNotFound());
    }

    @Test
    public void NotifyServiceInboundPatternsAddOperationTest() throws Exception {

        context.turnOffAuthorisationSystem();

        NotifyServiceEntity notifyServiceEntity =
            NotifyServiceBuilder.createNotifyServiceBuilder(context)
                                .withName("service name")
                                .withDescription("service description")
                                .withUrl("service url")
                                .withLdnUrl("service ldn url")
                                .build();

        context.restoreAuthSystemState();

        List<Operation> ops = new ArrayList<Operation>();
        AddOperation inboundAddOperationOne = new AddOperation("notifyServiceInboundPatterns/-",
            "{\"pattern\":\"patternA\",\"constraint\":\"itemFilterA\",\"automatic\":\"false\"}");

        AddOperation inboundAddOperationTwo = new AddOperation("notifyServiceInboundPatterns/-",
            "{\"pattern\":\"patternB\",\"constraint\":\"itemFilterB\",\"automatic\":\"true\"}");

        ops.add(inboundAddOperationOne);
        ops.add(inboundAddOperationTwo);
        String patchBody = getPatchContent(ops);

        String authToken = getAuthToken(admin.getEmail(), password);
        getClient(authToken)
            .perform(patch("/api/ldn/ldnservices/" + notifyServiceEntity.getID())
                .content(patchBody)
                .contentType(MediaType.APPLICATION_JSON_PATCH_JSON))
            .andExpect(status().isOk())
            .andExpect(jsonPath("$.notifyServiceInboundPatterns", hasSize(2)))
            .andExpect(jsonPath("$.notifyServiceOutboundPatterns", empty()))
            .andExpect(jsonPath("$",
                allOf(
                    matchNotifyService(notifyServiceEntity.getID(), "service name", "service description",
                        "service url", "service ldn url"),
                    hasJsonPath("$.notifyServiceInboundPatterns", containsInAnyOrder(
                        matchNotifyServicePattern("patternA", "itemFilterA", false),
                        matchNotifyServicePattern("patternB", "itemFilterB", true)
                    ))
                )));
    }

    @Test
    public void NotifyServiceInboundPatternsAddOperationBadRequestTest() throws Exception {

        context.turnOffAuthorisationSystem();

        NotifyServiceEntity notifyServiceEntity =
            NotifyServiceBuilder.createNotifyServiceBuilder(context)
                                .withName("service name")
                                .withDescription("service description")
                                .withUrl("service url")
                                .withLdnUrl("service ldn url")
                                .build();

        context.restoreAuthSystemState();

        List<Operation> ops = new ArrayList<Operation>();
        AddOperation inboundAddOperationOne = new AddOperation("notifyServiceInboundPatterns/-",
            "{\"pattern\":\"patternA\",\"constraint\":\"itemFilterA\",\"automatic\":\"false\"}");

        AddOperation inboundAddOperationTwo = new AddOperation("notifyServiceInboundPatterns/-",
            "{\"pattern\":\"patternB\",\"constraint\":\"itemFilterB\",\"automatic\":\"true\"}");

        ops.add(inboundAddOperationOne);
        ops.add(inboundAddOperationTwo);
        String patchBody = getPatchContent(ops);

        String authToken = getAuthToken(admin.getEmail(), password);
        getClient(authToken)
            .perform(patch("/api/ldn/ldnservices/" + notifyServiceEntity.getID())
                .content(patchBody)
                .contentType(MediaType.APPLICATION_JSON_PATCH_JSON))
            .andExpect(status().isOk())
            .andExpect(jsonPath("$.notifyServiceInboundPatterns", hasSize(2)))
            .andExpect(jsonPath("$.notifyServiceOutboundPatterns", empty()))
            .andExpect(jsonPath("$",
                allOf(
                    matchNotifyService(notifyServiceEntity.getID(), "service name", "service description",
                        "service url", "service ldn url"),
                    hasJsonPath("$.notifyServiceInboundPatterns", containsInAnyOrder(
                        matchNotifyServicePattern("patternA", "itemFilterA", false),
                        matchNotifyServicePattern("patternB", "itemFilterB", true)
                    ))
                )));

        // patch add operation but pattern is already existed
        getClient(authToken)
            .perform(patch("/api/ldn/ldnservices/" + notifyServiceEntity.getID())
                .content(patchBody)
                .contentType(MediaType.APPLICATION_JSON_PATCH_JSON))
            .andExpect(status().isBadRequest());
    }

    @Test
    public void NotifyServiceOutboundPatternsAddOperationTest() throws Exception {

        context.turnOffAuthorisationSystem();

        NotifyServiceEntity notifyServiceEntity =
            NotifyServiceBuilder.createNotifyServiceBuilder(context)
                                .withName("service name")
                                .withDescription("service description")
                                .withUrl("service url")
                                .withLdnUrl("service ldn url")
                                .build();

        context.restoreAuthSystemState();

        List<Operation> ops = new ArrayList<Operation>();
        AddOperation outboundAddOperationOne = new AddOperation("notifyServiceOutboundPatterns/-",
            "{\"pattern\":\"patternA\",\"constraint\":\"itemFilterA\"}");

        AddOperation outboundAddOperationTwo = new AddOperation("notifyServiceOutboundPatterns/-",
            "{\"pattern\":\"patternB\",\"constraint\":\"itemFilterB\"}");

        ops.add(outboundAddOperationOne);
        ops.add(outboundAddOperationTwo);
        String patchBody = getPatchContent(ops);

        String authToken = getAuthToken(admin.getEmail(), password);
        getClient(authToken)
            .perform(patch("/api/ldn/ldnservices/" + notifyServiceEntity.getID())
                .content(patchBody)
                .contentType(MediaType.APPLICATION_JSON_PATCH_JSON))
            .andExpect(status().isOk())
            .andExpect(jsonPath("$.notifyServiceInboundPatterns", empty()))
            .andExpect(jsonPath("$.notifyServiceOutboundPatterns", hasSize(2)))
            .andExpect(jsonPath("$",
                allOf(
                    matchNotifyService(notifyServiceEntity.getID(), "service name", "service description",
                        "service url", "service ldn url"),
                    hasJsonPath("$.notifyServiceOutboundPatterns", containsInAnyOrder(
                        matchNotifyServicePattern("patternA", "itemFilterA"),
                        matchNotifyServicePattern("patternB", "itemFilterB")
                    ))
                )));
    }

    @Test
    public void NotifyServiceOutboundPatternsAddOperationBadRequestTest() throws Exception {

        context.turnOffAuthorisationSystem();

        NotifyServiceEntity notifyServiceEntity =
            NotifyServiceBuilder.createNotifyServiceBuilder(context)
                                .withName("service name")
                                .withDescription("service description")
                                .withUrl("service url")
                                .withLdnUrl("service ldn url")
                                .build();

        context.restoreAuthSystemState();

        List<Operation> ops = new ArrayList<Operation>();
        AddOperation outboundAddOperationOne = new AddOperation("notifyServiceOutboundPatterns/-",
            "{\"pattern\":\"patternA\",\"constraint\":\"itemFilterA\"}");

        AddOperation outboundAddOperationTwo = new AddOperation("notifyServiceOutboundPatterns/-",
            "{\"pattern\":\"patternB\",\"constraint\":\"itemFilterB\"}");

        ops.add(outboundAddOperationOne);
        ops.add(outboundAddOperationTwo);
        String patchBody = getPatchContent(ops);

        String authToken = getAuthToken(admin.getEmail(), password);
        getClient(authToken)
            .perform(patch("/api/ldn/ldnservices/" + notifyServiceEntity.getID())
                .content(patchBody)
                .contentType(MediaType.APPLICATION_JSON_PATCH_JSON))
            .andExpect(status().isOk())
            .andExpect(jsonPath("$.notifyServiceInboundPatterns", empty()))
            .andExpect(jsonPath("$.notifyServiceOutboundPatterns", hasSize(2)))
            .andExpect(jsonPath("$",
                allOf(
                    matchNotifyService(notifyServiceEntity.getID(), "service name", "service description",
                        "service url", "service ldn url"),
                    hasJsonPath("$.notifyServiceOutboundPatterns", containsInAnyOrder(
                        matchNotifyServicePattern("patternA", "itemFilterA"),
                        matchNotifyServicePattern("patternB", "itemFilterB")
                    ))
                )));

        // patch add operation but pattern is already existed
        getClient(authToken)
            .perform(patch("/api/ldn/ldnservices/" + notifyServiceEntity.getID())
                .content(patchBody)
                .contentType(MediaType.APPLICATION_JSON_PATCH_JSON))
            .andExpect(status().isBadRequest());
    }

    @Test
    public void NotifyServiceInboundPatternRemoveOperationTest() throws Exception {

        context.turnOffAuthorisationSystem();

        NotifyServiceEntity notifyServiceEntity =
            NotifyServiceBuilder.createNotifyServiceBuilder(context)
                                .withName("service name")
                                .withDescription("service description")
                                .withUrl("service url")
                                .withLdnUrl("service ldn url")
                                .build();

        context.restoreAuthSystemState();

        List<Operation> ops = new ArrayList<Operation>();
        AddOperation inboundAddOperationOne = new AddOperation("notifyServiceInboundPatterns/-",
            "{\"pattern\":\"patternA\",\"constraint\":\"itemFilterA\",\"automatic\":\"false\"}");

        AddOperation inboundAddOperationTwo = new AddOperation("notifyServiceInboundPatterns/-",
            "{\"pattern\":\"patternB\",\"constraint\":\"itemFilterB\",\"automatic\":\"true\"}");

        ops.add(inboundAddOperationOne);
        ops.add(inboundAddOperationTwo);
        String patchBody = getPatchContent(ops);

        String authToken = getAuthToken(admin.getEmail(), password);
        getClient(authToken)
            .perform(patch("/api/ldn/ldnservices/" + notifyServiceEntity.getID())
                .content(patchBody)
                .contentType(MediaType.APPLICATION_JSON_PATCH_JSON))
            .andExpect(status().isOk())
            .andExpect(jsonPath("$.notifyServiceInboundPatterns", hasSize(2)))
            .andExpect(jsonPath("$.notifyServiceOutboundPatterns", empty()))
            .andExpect(jsonPath("$",
                allOf(
                    matchNotifyService(notifyServiceEntity.getID(), "service name", "service description",
                        "service url", "service ldn url"),
                    hasJsonPath("$.notifyServiceInboundPatterns", containsInAnyOrder(
                        matchNotifyServicePattern("patternA", "itemFilterA", false),
                        matchNotifyServicePattern("patternB", "itemFilterB", true)
                    ))
                )));

        RemoveOperation inboundRemoveOperation = new RemoveOperation("notifyServiceInboundPatterns[0]");
        ops.clear();
        ops.add(inboundRemoveOperation);
        patchBody = getPatchContent(ops);

        getClient(authToken)
            .perform(patch("/api/ldn/ldnservices/" + notifyServiceEntity.getID())
                .content(patchBody)
                .contentType(MediaType.APPLICATION_JSON_PATCH_JSON))
            .andExpect(status().isOk())
            .andExpect(jsonPath("$.notifyServiceInboundPatterns", hasSize(1)))
            .andExpect(jsonPath("$.notifyServiceOutboundPatterns", empty()))
            .andExpect(jsonPath("$",
                allOf(
                    matchNotifyService(notifyServiceEntity.getID(), "service name", "service description",
                        "service url", "service ldn url"),
                    hasJsonPath("$.notifyServiceInboundPatterns", hasItem(
                        matchNotifyServicePattern("patternB", "itemFilterB", true)
                    ))
                )));
    }

    @Test
    public void NotifyServiceInboundPatternsRemoveOperationBadRequestTest() throws Exception {

        context.turnOffAuthorisationSystem();

        NotifyServiceEntity notifyServiceEntity =
            NotifyServiceBuilder.createNotifyServiceBuilder(context)
                                .withName("service name")
                                .withDescription("service description")
                                .withUrl("service url")
                                .withLdnUrl("service ldn url")
                                .build();

        context.restoreAuthSystemState();

        List<Operation> ops = new ArrayList<Operation>();
        AddOperation inboundAddOperation = new AddOperation("notifyServiceInboundPatterns/-",
            "{\"pattern\":\"patternA\",\"constraint\":\"itemFilterA\",\"automatic\":\"false\"}");

        ops.add(inboundAddOperation);
        String patchBody = getPatchContent(ops);

        String authToken = getAuthToken(admin.getEmail(), password);
        getClient(authToken)
            .perform(patch("/api/ldn/ldnservices/" + notifyServiceEntity.getID())
                .content(patchBody)
                .contentType(MediaType.APPLICATION_JSON_PATCH_JSON))
            .andExpect(status().isOk())
            .andExpect(jsonPath("$.notifyServiceInboundPatterns", hasSize(1)))
            .andExpect(jsonPath("$.notifyServiceOutboundPatterns", empty()))
            .andExpect(jsonPath("$",
                allOf(
                    matchNotifyService(notifyServiceEntity.getID(), "service name", "service description",
                        "service url", "service ldn url"),
                    hasJsonPath("$.notifyServiceInboundPatterns", containsInAnyOrder(
                        matchNotifyServicePattern("patternA", "itemFilterA", false)
                    ))
                )));

        // index out of the range
        RemoveOperation inboundRemoveOperation = new RemoveOperation("notifyServiceInboundPatterns[1]");
        ops.clear();
        ops.add(inboundRemoveOperation);
        patchBody = getPatchContent(ops);

        getClient(authToken)
            .perform(patch("/api/ldn/ldnservices/" + notifyServiceEntity.getID())
                .content(patchBody)
                .contentType(MediaType.APPLICATION_JSON_PATCH_JSON))
            .andExpect(status().isBadRequest());
    }

    @Test
    public void NotifyServiceOutboundPatternRemoveOperationTest() throws Exception {

        context.turnOffAuthorisationSystem();

        NotifyServiceEntity notifyServiceEntity =
            NotifyServiceBuilder.createNotifyServiceBuilder(context)
                                .withName("service name")
                                .withDescription("service description")
                                .withUrl("service url")
                                .withLdnUrl("service ldn url")
                                .build();

        context.restoreAuthSystemState();

        List<Operation> ops = new ArrayList<Operation>();
        AddOperation outboundAddOperationOne = new AddOperation("notifyServiceOutboundPatterns/-",
            "{\"pattern\":\"patternA\",\"constraint\":\"itemFilterA\"}");

        AddOperation outboundAddOperationTwo = new AddOperation("notifyServiceOutboundPatterns/-",
            "{\"pattern\":\"patternB\",\"constraint\":\"itemFilterB\"}");

        ops.add(outboundAddOperationOne);
        ops.add(outboundAddOperationTwo);
        String patchBody = getPatchContent(ops);

        String authToken = getAuthToken(admin.getEmail(), password);
        getClient(authToken)
            .perform(patch("/api/ldn/ldnservices/" + notifyServiceEntity.getID())
                .content(patchBody)
                .contentType(MediaType.APPLICATION_JSON_PATCH_JSON))
            .andExpect(status().isOk())
            .andExpect(jsonPath("$.notifyServiceInboundPatterns", empty()))
            .andExpect(jsonPath("$.notifyServiceOutboundPatterns", hasSize(2)))
            .andExpect(jsonPath("$",
                allOf(
                    matchNotifyService(notifyServiceEntity.getID(), "service name", "service description",
                        "service url", "service ldn url"),
                    hasJsonPath("$.notifyServiceOutboundPatterns", containsInAnyOrder(
                        matchNotifyServicePattern("patternA", "itemFilterA"),
                        matchNotifyServicePattern("patternB", "itemFilterB")
                    ))
                )));

        RemoveOperation outboundRemoveOperation = new RemoveOperation("notifyServiceOutboundPatterns[0]");
        ops.clear();
        ops.add(outboundRemoveOperation);
        patchBody = getPatchContent(ops);

        getClient(authToken)
            .perform(patch("/api/ldn/ldnservices/" + notifyServiceEntity.getID())
                .content(patchBody)
                .contentType(MediaType.APPLICATION_JSON_PATCH_JSON))
            .andExpect(status().isOk())
            .andExpect(jsonPath("$.notifyServiceInboundPatterns", empty()))
            .andExpect(jsonPath("$.notifyServiceOutboundPatterns", hasSize(1)))
            .andExpect(jsonPath("$",
                allOf(
                    matchNotifyService(notifyServiceEntity.getID(), "service name", "service description",
                        "service url", "service ldn url"),
                    hasJsonPath("$.notifyServiceOutboundPatterns", hasItem(
                        matchNotifyServicePattern("patternB", "itemFilterB")
                    ))
                )));
    }

    @Test
    public void NotifyServiceOutboundPatternsRemoveOperationBadRequestTest() throws Exception {

        context.turnOffAuthorisationSystem();

        NotifyServiceEntity notifyServiceEntity =
            NotifyServiceBuilder.createNotifyServiceBuilder(context)
                                .withName("service name")
                                .withDescription("service description")
                                .withUrl("service url")
                                .withLdnUrl("service ldn url")
                                .build();

        context.restoreAuthSystemState();

        List<Operation> ops = new ArrayList<Operation>();
        AddOperation outboundAddOperation = new AddOperation("notifyServiceOutboundPatterns/-",
            "{\"pattern\":\"patternA\",\"constraint\":\"itemFilterA\"}");

        ops.add(outboundAddOperation);
        String patchBody = getPatchContent(ops);

        String authToken = getAuthToken(admin.getEmail(), password);
        getClient(authToken)
            .perform(patch("/api/ldn/ldnservices/" + notifyServiceEntity.getID())
                .content(patchBody)
                .contentType(MediaType.APPLICATION_JSON_PATCH_JSON))
            .andExpect(status().isOk())
            .andExpect(jsonPath("$.notifyServiceInboundPatterns", empty()))
            .andExpect(jsonPath("$.notifyServiceOutboundPatterns", hasSize(1)))
            .andExpect(jsonPath("$",
                allOf(
                    matchNotifyService(notifyServiceEntity.getID(), "service name", "service description",
                        "service url", "service ldn url"),
                    hasJsonPath("$.notifyServiceOutboundPatterns", hasItem(
                        matchNotifyServicePattern("patternA", "itemFilterA")
                    ))
                )));

        // index out of the range
        RemoveOperation outboundRemoveOperation = new RemoveOperation("notifyServiceOutboundPatterns[1]");
        ops.clear();
        ops.add(outboundRemoveOperation);
        patchBody = getPatchContent(ops);

        getClient(authToken)
            .perform(patch("/api/ldn/ldnservices/" + notifyServiceEntity.getID())
                .content(patchBody)
                .contentType(MediaType.APPLICATION_JSON_PATCH_JSON))
            .andExpect(status().isBadRequest());
    }

    @Test
    public void NotifyServiceInboundPatternConstraintAddOperationTest() throws Exception {

        context.turnOffAuthorisationSystem();

        NotifyServiceEntity notifyServiceEntity =
            NotifyServiceBuilder.createNotifyServiceBuilder(context)
                                .withName("service name")
                                .withDescription("service description")
                                .withUrl("service url")
                                .withLdnUrl("service ldn url")
                                .build();

        context.restoreAuthSystemState();

        List<Operation> ops = new ArrayList<Operation>();
        AddOperation inboundAddOperationOne = new AddOperation("notifyServiceInboundPatterns/-",
            "{\"pattern\":\"patternA\",\"constraint\":null,\"automatic\":\"false\"}");

        AddOperation inboundAddOperationTwo = new AddOperation("notifyServiceInboundPatterns/-",
            "{\"pattern\":\"patternB\",\"constraint\":\"itemFilterB\",\"automatic\":\"true\"}");

        ops.add(inboundAddOperationOne);
        ops.add(inboundAddOperationTwo);
        String patchBody = getPatchContent(ops);

        String authToken = getAuthToken(admin.getEmail(), password);
        getClient(authToken)
            .perform(patch("/api/ldn/ldnservices/" + notifyServiceEntity.getID())
                .content(patchBody)
                .contentType(MediaType.APPLICATION_JSON_PATCH_JSON))
            .andExpect(status().isOk())
            .andExpect(jsonPath("$.notifyServiceInboundPatterns", hasSize(2)))
            .andExpect(jsonPath("$.notifyServiceOutboundPatterns", empty()))
            .andExpect(jsonPath("$",
                allOf(
                    matchNotifyService(notifyServiceEntity.getID(), "service name", "service description",
                        "service url", "service ldn url"),
                    hasJsonPath("$.notifyServiceInboundPatterns", contains(
                        matchNotifyServicePattern("patternA", null, false),
                        matchNotifyServicePattern("patternB", "itemFilterB", true)
                    ))
                )));

        AddOperation inboundAddOperation = new AddOperation("notifyServiceInboundPatterns[0]/constraint",
            "itemFilterA");
        ops.clear();
        ops.add(inboundAddOperation);
        patchBody = getPatchContent(ops);

        getClient(authToken)
            .perform(patch("/api/ldn/ldnservices/" + notifyServiceEntity.getID())
                .content(patchBody)
                .contentType(MediaType.APPLICATION_JSON_PATCH_JSON))
            .andExpect(status().isOk())
            .andExpect(jsonPath("$.notifyServiceInboundPatterns", hasSize(2)))
            .andExpect(jsonPath("$.notifyServiceOutboundPatterns", empty()))
            .andExpect(jsonPath("$",
                allOf(
                    matchNotifyService(notifyServiceEntity.getID(), "service name", "service description",
                        "service url", "service ldn url"),
                    hasJsonPath("$.notifyServiceInboundPatterns", contains(
                        matchNotifyServicePattern("patternA", "itemFilterA", false),
                        matchNotifyServicePattern("patternB", "itemFilterB", true)
                    ))
                )));
    }

    @Test
    public void NotifyServiceInboundPatternConstraintAddOperationBadRequestTest() throws Exception {

        context.turnOffAuthorisationSystem();

        NotifyServiceEntity notifyServiceEntity =
            NotifyServiceBuilder.createNotifyServiceBuilder(context)
                                .withName("service name")
                                .withDescription("service description")
                                .withUrl("service url")
                                .withLdnUrl("service ldn url")
                                .build();

        context.restoreAuthSystemState();

        List<Operation> ops = new ArrayList<Operation>();
        AddOperation inboundAddOperationOne = new AddOperation("notifyServiceInboundPatterns/-",
            "{\"pattern\":\"patternA\",\"constraint\":\"itemFilterA\",\"automatic\":\"false\"}");

        AddOperation inboundAddOperationTwo = new AddOperation("notifyServiceInboundPatterns/-",
            "{\"pattern\":\"patternB\",\"constraint\":\"itemFilterB\",\"automatic\":\"true\"}");

        ops.add(inboundAddOperationOne);
        ops.add(inboundAddOperationTwo);
        String patchBody = getPatchContent(ops);

        String authToken = getAuthToken(admin.getEmail(), password);
        getClient(authToken)
            .perform(patch("/api/ldn/ldnservices/" + notifyServiceEntity.getID())
                .content(patchBody)
                .contentType(MediaType.APPLICATION_JSON_PATCH_JSON))
            .andExpect(status().isOk())
            .andExpect(jsonPath("$.notifyServiceInboundPatterns", hasSize(2)))
            .andExpect(jsonPath("$.notifyServiceOutboundPatterns", empty()))
            .andExpect(jsonPath("$",
                allOf(
                    matchNotifyService(notifyServiceEntity.getID(), "service name", "service description",
                        "service url", "service ldn url"),
                    hasJsonPath("$.notifyServiceInboundPatterns", contains(
                        matchNotifyServicePattern("patternA", "itemFilterA", false),
                        matchNotifyServicePattern("patternB", "itemFilterB", true)
                    ))
                )));

        AddOperation inboundAddOperation = new AddOperation("notifyServiceInboundPatterns[0]/constraint",
            "itemFilterA");
        ops.clear();
        ops.add(inboundAddOperation);
        patchBody = getPatchContent(ops);

        // constraint at index 0 already has value
        getClient(authToken)
            .perform(patch("/api/ldn/ldnservices/" + notifyServiceEntity.getID())
                .content(patchBody)
                .contentType(MediaType.APPLICATION_JSON_PATCH_JSON))
            .andExpect(status().isBadRequest());
    }

    @Test
    public void NotifyServiceInboundPatternConstraintReplaceOperationTest() throws Exception {

        context.turnOffAuthorisationSystem();

        NotifyServiceEntity notifyServiceEntity =
            NotifyServiceBuilder.createNotifyServiceBuilder(context)
                                .withName("service name")
                                .withDescription("service description")
                                .withUrl("service url")
                                .withLdnUrl("service ldn url")
                                .build();

        context.restoreAuthSystemState();

        List<Operation> ops = new ArrayList<Operation>();
        AddOperation inboundAddOperationOne = new AddOperation("notifyServiceInboundPatterns/-",
            "{\"pattern\":\"patternA\",\"constraint\":\"itemFilterA\",\"automatic\":\"false\"}");

        AddOperation inboundAddOperationTwo = new AddOperation("notifyServiceInboundPatterns/-",
            "{\"pattern\":\"patternB\",\"constraint\":\"itemFilterB\",\"automatic\":\"true\"}");

        ops.add(inboundAddOperationOne);
        ops.add(inboundAddOperationTwo);
        String patchBody = getPatchContent(ops);

        String authToken = getAuthToken(admin.getEmail(), password);
        getClient(authToken)
            .perform(patch("/api/ldn/ldnservices/" + notifyServiceEntity.getID())
                .content(patchBody)
                .contentType(MediaType.APPLICATION_JSON_PATCH_JSON))
            .andExpect(status().isOk())
            .andExpect(jsonPath("$.notifyServiceInboundPatterns", hasSize(2)))
            .andExpect(jsonPath("$.notifyServiceOutboundPatterns", empty()))
            .andExpect(jsonPath("$",
                allOf(
                    matchNotifyService(notifyServiceEntity.getID(), "service name", "service description",
                        "service url", "service ldn url"),
                    hasJsonPath("$.notifyServiceInboundPatterns", contains(
                        matchNotifyServicePattern("patternA", "itemFilterA", false),
                        matchNotifyServicePattern("patternB", "itemFilterB", true)
                    ))
                )));

        ReplaceOperation inboundReplaceOperation = new ReplaceOperation("notifyServiceInboundPatterns[0]/constraint",
            "itemFilterC");
        ops.clear();
        ops.add(inboundReplaceOperation);
        patchBody = getPatchContent(ops);

        getClient(authToken)
            .perform(patch("/api/ldn/ldnservices/" + notifyServiceEntity.getID())
                .content(patchBody)
                .contentType(MediaType.APPLICATION_JSON_PATCH_JSON))
            .andExpect(status().isOk())
            .andExpect(jsonPath("$.notifyServiceInboundPatterns", hasSize(2)))
            .andExpect(jsonPath("$.notifyServiceOutboundPatterns", empty()))
            .andExpect(jsonPath("$",
                allOf(
                    matchNotifyService(notifyServiceEntity.getID(), "service name", "service description",
                        "service url", "service ldn url"),
                    hasJsonPath("$.notifyServiceInboundPatterns", contains(
                        matchNotifyServicePattern("patternA", "itemFilterC", false),
                        matchNotifyServicePattern("patternB", "itemFilterB", true)
                    ))
                )));
    }

    @Test
    public void NotifyServiceInboundPatternConstraintReplaceOperationBadRequestTest() throws Exception {

        context.turnOffAuthorisationSystem();

        NotifyServiceEntity notifyServiceEntity =
            NotifyServiceBuilder.createNotifyServiceBuilder(context)
                                .withName("service name")
                                .withDescription("service description")
                                .withUrl("service url")
                                .withLdnUrl("service ldn url")
                                .build();

        context.restoreAuthSystemState();

        List<Operation> ops = new ArrayList<Operation>();
        AddOperation inboundAddOperationOne = new AddOperation("notifyServiceInboundPatterns/-",
            "{\"pattern\":\"patternA\",\"constraint\":null,\"automatic\":\"false\"}");

        AddOperation inboundAddOperationTwo = new AddOperation("notifyServiceInboundPatterns/-",
            "{\"pattern\":\"patternB\",\"constraint\":\"itemFilterB\",\"automatic\":\"true\"}");

        ops.add(inboundAddOperationOne);
        ops.add(inboundAddOperationTwo);
        String patchBody = getPatchContent(ops);

        String authToken = getAuthToken(admin.getEmail(), password);
        getClient(authToken)
            .perform(patch("/api/ldn/ldnservices/" + notifyServiceEntity.getID())
                .content(patchBody)
                .contentType(MediaType.APPLICATION_JSON_PATCH_JSON))
            .andExpect(status().isOk())
            .andExpect(jsonPath("$.notifyServiceInboundPatterns", hasSize(2)))
            .andExpect(jsonPath("$.notifyServiceOutboundPatterns", empty()))
            .andExpect(jsonPath("$",
                allOf(
                    matchNotifyService(notifyServiceEntity.getID(), "service name", "service description",
                        "service url", "service ldn url"),
                    hasJsonPath("$.notifyServiceInboundPatterns", contains(
                        matchNotifyServicePattern("patternA", null, false),
                        matchNotifyServicePattern("patternB", "itemFilterB", true)
                    ))
                )));

        ReplaceOperation inboundReplaceOperation = new ReplaceOperation("notifyServiceInboundPatterns[0]/constraint",
            "itemFilterA");
        ops.clear();
        ops.add(inboundReplaceOperation);
        patchBody = getPatchContent(ops);

        // constraint at index 0 is null
        getClient(authToken)
            .perform(patch("/api/ldn/ldnservices/" + notifyServiceEntity.getID())
                .content(patchBody)
                .contentType(MediaType.APPLICATION_JSON_PATCH_JSON))
            .andExpect(status().isBadRequest());
    }

    @Test
    public void NotifyServiceInboundPatternConstraintRemoveOperationTest() throws Exception {

        context.turnOffAuthorisationSystem();

        NotifyServiceEntity notifyServiceEntity =
            NotifyServiceBuilder.createNotifyServiceBuilder(context)
                                .withName("service name")
                                .withDescription("service description")
                                .withUrl("service url")
                                .withLdnUrl("service ldn url")
                                .build();

        context.restoreAuthSystemState();

        List<Operation> ops = new ArrayList<Operation>();
        AddOperation inboundAddOperationOne = new AddOperation("notifyServiceInboundPatterns/-",
            "{\"pattern\":\"patternA\",\"constraint\":\"itemFilterA\",\"automatic\":\"false\"}");

        AddOperation inboundAddOperationTwo = new AddOperation("notifyServiceInboundPatterns/-",
            "{\"pattern\":\"patternB\",\"constraint\":\"itemFilterB\",\"automatic\":\"true\"}");

        ops.add(inboundAddOperationOne);
        ops.add(inboundAddOperationTwo);
        String patchBody = getPatchContent(ops);

        String authToken = getAuthToken(admin.getEmail(), password);
        getClient(authToken)
            .perform(patch("/api/ldn/ldnservices/" + notifyServiceEntity.getID())
                .content(patchBody)
                .contentType(MediaType.APPLICATION_JSON_PATCH_JSON))
            .andExpect(status().isOk())
            .andExpect(jsonPath("$.notifyServiceInboundPatterns", hasSize(2)))
            .andExpect(jsonPath("$.notifyServiceOutboundPatterns", empty()))
            .andExpect(jsonPath("$",
                allOf(
                    matchNotifyService(notifyServiceEntity.getID(), "service name", "service description",
                        "service url", "service ldn url"),
                    hasJsonPath("$.notifyServiceInboundPatterns", containsInAnyOrder(
                        matchNotifyServicePattern("patternA", "itemFilterA", false),
                        matchNotifyServicePattern("patternB", "itemFilterB", true)
                    ))
                )));

        RemoveOperation inboundRemoveOperation = new RemoveOperation("notifyServiceInboundPatterns[1]/constraint");
        ops.clear();
        ops.add(inboundRemoveOperation);
        patchBody = getPatchContent(ops);

        getClient(authToken)
            .perform(patch("/api/ldn/ldnservices/" + notifyServiceEntity.getID())
                .content(patchBody)
                .contentType(MediaType.APPLICATION_JSON_PATCH_JSON))
            .andExpect(status().isOk())
            .andExpect(jsonPath("$.notifyServiceInboundPatterns", hasSize(2)))
            .andExpect(jsonPath("$.notifyServiceOutboundPatterns", empty()))
            .andExpect(jsonPath("$",
                allOf(
                    matchNotifyService(notifyServiceEntity.getID(), "service name", "service description",
                        "service url", "service ldn url"),
                    hasJsonPath("$.notifyServiceInboundPatterns", containsInAnyOrder(
                        matchNotifyServicePattern("patternA", "itemFilterA", false),
                        matchNotifyServicePattern("patternB", null, true)
                    ))
                )));
    }

    @Test
    public void NotifyServiceInboundPatternConstraintRemoveOperationBadRequestTest() throws Exception {

        context.turnOffAuthorisationSystem();

        NotifyServiceEntity notifyServiceEntity =
            NotifyServiceBuilder.createNotifyServiceBuilder(context)
                                .withName("service name")
                                .withDescription("service description")
                                .withUrl("service url")
                                .withLdnUrl("service ldn url")
                                .build();

        context.restoreAuthSystemState();

        List<Operation> ops = new ArrayList<Operation>();
        AddOperation inboundAddOperation = new AddOperation("notifyServiceInboundPatterns/-",
            "{\"pattern\":\"patternA\",\"constraint\":\"itemFilterA\",\"automatic\":\"false\"}");

        ops.add(inboundAddOperation);
        String patchBody = getPatchContent(ops);

        String authToken = getAuthToken(admin.getEmail(), password);
        getClient(authToken)
            .perform(patch("/api/ldn/ldnservices/" + notifyServiceEntity.getID())
                .content(patchBody)
                .contentType(MediaType.APPLICATION_JSON_PATCH_JSON))
            .andExpect(status().isOk())
            .andExpect(jsonPath("$.notifyServiceInboundPatterns", hasSize(1)))
            .andExpect(jsonPath("$.notifyServiceOutboundPatterns", empty()))
            .andExpect(jsonPath("$",
                allOf(
                    matchNotifyService(notifyServiceEntity.getID(), "service name", "service description",
                        "service url", "service ldn url"),
                    hasJsonPath("$.notifyServiceInboundPatterns", containsInAnyOrder(
                        matchNotifyServicePattern("patternA", "itemFilterA", false)
                    ))
                )));

        // index out of the range
        RemoveOperation inboundRemoveOperation = new RemoveOperation("notifyServiceInboundPatterns[1]/constraint");
        ops.clear();
        ops.add(inboundRemoveOperation);
        patchBody = getPatchContent(ops);

        getClient(authToken)
            .perform(patch("/api/ldn/ldnservices/" + notifyServiceEntity.getID())
                .content(patchBody)
                .contentType(MediaType.APPLICATION_JSON_PATCH_JSON))
            .andExpect(status().isBadRequest());
    }

    @Test
    public void NotifyServiceOutboundPatternConstraintAddOperationTest() throws Exception {

        context.turnOffAuthorisationSystem();

        NotifyServiceEntity notifyServiceEntity =
            NotifyServiceBuilder.createNotifyServiceBuilder(context)
                                .withName("service name")
                                .withDescription("service description")
                                .withUrl("service url")
                                .withLdnUrl("service ldn url")
                                .build();

        context.restoreAuthSystemState();

        List<Operation> ops = new ArrayList<Operation>();
        AddOperation outboundAddOperationOne = new AddOperation("notifyServiceOutboundPatterns/-",
            "{\"pattern\":\"patternA\",\"constraint\":null}");

        AddOperation outboundAddOperationTwo = new AddOperation("notifyServiceOutboundPatterns/-",
            "{\"pattern\":\"patternB\",\"constraint\":null}");

        ops.add(outboundAddOperationOne);
        ops.add(outboundAddOperationTwo);
        String patchBody = getPatchContent(ops);

        String authToken = getAuthToken(admin.getEmail(), password);
        getClient(authToken)
            .perform(patch("/api/ldn/ldnservices/" + notifyServiceEntity.getID())
                .content(patchBody)
                .contentType(MediaType.APPLICATION_JSON_PATCH_JSON))
            .andExpect(status().isOk())
            .andExpect(jsonPath("$.notifyServiceInboundPatterns", empty()))
            .andExpect(jsonPath("$.notifyServiceOutboundPatterns", hasSize(2)))
            .andExpect(jsonPath("$",
                allOf(
                    matchNotifyService(notifyServiceEntity.getID(), "service name", "service description",
                        "service url", "service ldn url"),
                    hasJsonPath("$.notifyServiceOutboundPatterns", contains(
                        matchNotifyServicePattern("patternA", null),
                        matchNotifyServicePattern("patternB", null)
                    ))
                )));

        AddOperation outboundAddOperation = new AddOperation("notifyServiceOutboundPatterns[1]/constraint",
            "itemFilterB");
        ops.clear();
        ops.add(outboundAddOperation);
        patchBody = getPatchContent(ops);

        getClient(authToken)
            .perform(patch("/api/ldn/ldnservices/" + notifyServiceEntity.getID())
                .content(patchBody)
                .contentType(MediaType.APPLICATION_JSON_PATCH_JSON))
            .andExpect(status().isOk())
            .andExpect(jsonPath("$.notifyServiceInboundPatterns", empty()))
            .andExpect(jsonPath("$.notifyServiceOutboundPatterns", hasSize(2)))
            .andExpect(jsonPath("$",
                allOf(
                    matchNotifyService(notifyServiceEntity.getID(), "service name", "service description",
                        "service url", "service ldn url"),
                    hasJsonPath("$.notifyServiceOutboundPatterns", contains(
                        matchNotifyServicePattern("patternA", null),
                        matchNotifyServicePattern("patternB", "itemFilterB")
                    ))
                )));
    }

    @Test
    public void NotifyServiceOutboundPatternConstraintAddOperationBadRequestTest() throws Exception {

        context.turnOffAuthorisationSystem();

        NotifyServiceEntity notifyServiceEntity =
            NotifyServiceBuilder.createNotifyServiceBuilder(context)
                                .withName("service name")
                                .withDescription("service description")
                                .withUrl("service url")
                                .withLdnUrl("service ldn url")
                                .build();

        context.restoreAuthSystemState();

        List<Operation> ops = new ArrayList<Operation>();
        AddOperation outboundAddOperationOne = new AddOperation("notifyServiceOutboundPatterns/-",
            "{\"pattern\":\"patternA\",\"constraint\":\"itemFilterA\"}");

        AddOperation outboundAddOperationTwo = new AddOperation("notifyServiceOutboundPatterns/-",
            "{\"pattern\":\"patternB\",\"constraint\":\"itemFilterB\"}");

        ops.add(outboundAddOperationOne);
        ops.add(outboundAddOperationTwo);
        String patchBody = getPatchContent(ops);

        String authToken = getAuthToken(admin.getEmail(), password);
        getClient(authToken)
            .perform(patch("/api/ldn/ldnservices/" + notifyServiceEntity.getID())
                .content(patchBody)
                .contentType(MediaType.APPLICATION_JSON_PATCH_JSON))
            .andExpect(status().isOk())
            .andExpect(jsonPath("$.notifyServiceInboundPatterns", empty()))
            .andExpect(jsonPath("$.notifyServiceOutboundPatterns", hasSize(2)))
            .andExpect(jsonPath("$",
                allOf(
                    matchNotifyService(notifyServiceEntity.getID(), "service name", "service description",
                        "service url", "service ldn url"),
                    hasJsonPath("$.notifyServiceOutboundPatterns", contains(
                        matchNotifyServicePattern("patternA", "itemFilterA"),
                        matchNotifyServicePattern("patternB", "itemFilterB")
                    ))
                )));

        AddOperation outboundAddOperation = new AddOperation("notifyServiceOutboundPatterns[1]/constraint",
            "itemFilterB");
        ops.clear();
        ops.add(outboundAddOperation);
        patchBody = getPatchContent(ops);

        // constraint at index 1 already has value
        getClient(authToken)
            .perform(patch("/api/ldn/ldnservices/" + notifyServiceEntity.getID())
                .content(patchBody)
                .contentType(MediaType.APPLICATION_JSON_PATCH_JSON))
            .andExpect(status().isBadRequest());
    }

    @Test
    public void NotifyServiceOutboundPatternConstraintReplaceOperationTest() throws Exception {

        context.turnOffAuthorisationSystem();

        NotifyServiceEntity notifyServiceEntity =
            NotifyServiceBuilder.createNotifyServiceBuilder(context)
                                .withName("service name")
                                .withDescription("service description")
                                .withUrl("service url")
                                .withLdnUrl("service ldn url")
                                .build();

        context.restoreAuthSystemState();

        List<Operation> ops = new ArrayList<Operation>();
        AddOperation outboundAddOperationOne = new AddOperation("notifyServiceOutboundPatterns/-",
            "{\"pattern\":\"patternA\",\"constraint\":\"itemFilterA\"}");

        AddOperation outboundAddOperationTwo = new AddOperation("notifyServiceOutboundPatterns/-",
            "{\"pattern\":\"patternB\",\"constraint\":\"itemFilterB\"}");

        ops.add(outboundAddOperationOne);
        ops.add(outboundAddOperationTwo);
        String patchBody = getPatchContent(ops);

        String authToken = getAuthToken(admin.getEmail(), password);
        getClient(authToken)
            .perform(patch("/api/ldn/ldnservices/" + notifyServiceEntity.getID())
                .content(patchBody)
                .contentType(MediaType.APPLICATION_JSON_PATCH_JSON))
            .andExpect(status().isOk())
            .andExpect(jsonPath("$.notifyServiceInboundPatterns", empty()))
            .andExpect(jsonPath("$.notifyServiceOutboundPatterns", hasSize(2)))
            .andExpect(jsonPath("$",
                allOf(
                    matchNotifyService(notifyServiceEntity.getID(), "service name", "service description",
                        "service url", "service ldn url"),
                    hasJsonPath("$.notifyServiceOutboundPatterns", contains(
                        matchNotifyServicePattern("patternA", "itemFilterA"),
                        matchNotifyServicePattern("patternB", "itemFilterB")
                    ))
                )));

        ReplaceOperation outboundReplaceOperation = new ReplaceOperation(
            "notifyServiceOutboundPatterns[1]/constraint", "itemFilterD");
        ops.clear();
        ops.add(outboundReplaceOperation);
        patchBody = getPatchContent(ops);

        getClient(authToken)
            .perform(patch("/api/ldn/ldnservices/" + notifyServiceEntity.getID())
                .content(patchBody)
                .contentType(MediaType.APPLICATION_JSON_PATCH_JSON))
            .andExpect(status().isOk())
            .andExpect(jsonPath("$.notifyServiceInboundPatterns", empty()))
            .andExpect(jsonPath("$.notifyServiceOutboundPatterns", hasSize(2)))
            .andExpect(jsonPath("$",
                allOf(
                    matchNotifyService(notifyServiceEntity.getID(), "service name", "service description",
                        "service url", "service ldn url"),
                    hasJsonPath("$.notifyServiceOutboundPatterns", contains(
                        matchNotifyServicePattern("patternA", "itemFilterA"),
                        matchNotifyServicePattern("patternB", "itemFilterD")
                    ))
                )));
    }

    @Test
    public void NotifyServiceOutboundPatternConstraintReplaceOperationBadRequestTest() throws Exception {

        context.turnOffAuthorisationSystem();

        NotifyServiceEntity notifyServiceEntity =
            NotifyServiceBuilder.createNotifyServiceBuilder(context)
                                .withName("service name")
                                .withDescription("service description")
                                .withUrl("service url")
                                .withLdnUrl("service ldn url")
                                .build();

        context.restoreAuthSystemState();

        List<Operation> ops = new ArrayList<Operation>();
        AddOperation outboundAddOperationOne = new AddOperation("notifyServiceOutboundPatterns/-",
            "{\"pattern\":\"patternA\",\"constraint\":\"itemFilterA\"}");

        AddOperation outboundAddOperationTwo = new AddOperation("notifyServiceOutboundPatterns/-",
            "{\"pattern\":\"patternB\",\"constraint\":null}");

        ops.add(outboundAddOperationOne);
        ops.add(outboundAddOperationTwo);
        String patchBody = getPatchContent(ops);

        String authToken = getAuthToken(admin.getEmail(), password);
        getClient(authToken)
            .perform(patch("/api/ldn/ldnservices/" + notifyServiceEntity.getID())
                .content(patchBody)
                .contentType(MediaType.APPLICATION_JSON_PATCH_JSON))
            .andExpect(status().isOk())
            .andExpect(jsonPath("$.notifyServiceInboundPatterns", empty()))
            .andExpect(jsonPath("$.notifyServiceOutboundPatterns", hasSize(2)))
            .andExpect(jsonPath("$",
                allOf(
                    matchNotifyService(notifyServiceEntity.getID(), "service name", "service description",
                        "service url", "service ldn url"),
                    hasJsonPath("$.notifyServiceOutboundPatterns", contains(
                        matchNotifyServicePattern("patternA", "itemFilterA"),
                        matchNotifyServicePattern("patternB", null)
                    ))
                )));

        ReplaceOperation outboundReplaceOperation = new ReplaceOperation(
            "notifyServiceOutboundPatterns[1]/constraint", "itemFilterB");
        ops.clear();
        ops.add(outboundReplaceOperation);
        patchBody = getPatchContent(ops);

        // constraint at index 1 is null
        getClient(authToken)
            .perform(patch("/api/ldn/ldnservices/" + notifyServiceEntity.getID())
                .content(patchBody)
                .contentType(MediaType.APPLICATION_JSON_PATCH_JSON))
            .andExpect(status().isBadRequest());
    }

    @Test
    public void NotifyServiceOutboundPatternConstraintRemoveOperationTest() throws Exception {

        context.turnOffAuthorisationSystem();

        NotifyServiceEntity notifyServiceEntity =
            NotifyServiceBuilder.createNotifyServiceBuilder(context)
                                .withName("service name")
                                .withDescription("service description")
                                .withUrl("service url")
                                .withLdnUrl("service ldn url")
                                .build();

        context.restoreAuthSystemState();

        List<Operation> ops = new ArrayList<Operation>();
        AddOperation outboundAddOperationOne = new AddOperation("notifyServiceOutboundPatterns/-",
            "{\"pattern\":\"patternA\",\"constraint\":\"itemFilterA\"}");

        AddOperation outboundAddOperationTwo = new AddOperation("notifyServiceOutboundPatterns/-",
            "{\"pattern\":\"patternB\",\"constraint\":\"itemFilterB\"}");

        ops.add(outboundAddOperationOne);
        ops.add(outboundAddOperationTwo);
        String patchBody = getPatchContent(ops);

        String authToken = getAuthToken(admin.getEmail(), password);
        getClient(authToken)
            .perform(patch("/api/ldn/ldnservices/" + notifyServiceEntity.getID())
                .content(patchBody)
                .contentType(MediaType.APPLICATION_JSON_PATCH_JSON))
            .andExpect(status().isOk())
            .andExpect(jsonPath("$.notifyServiceInboundPatterns", empty()))
            .andExpect(jsonPath("$.notifyServiceOutboundPatterns", hasSize(2)))
            .andExpect(jsonPath("$",
                allOf(
                    matchNotifyService(notifyServiceEntity.getID(), "service name", "service description",
                        "service url", "service ldn url"),
                    hasJsonPath("$.notifyServiceOutboundPatterns", containsInAnyOrder(
                        matchNotifyServicePattern("patternA", "itemFilterA"),
                        matchNotifyServicePattern("patternB", "itemFilterB")
                    ))
                )));

        RemoveOperation outboundRemoveOperation = new RemoveOperation("notifyServiceOutboundPatterns[0]/constraint");
        ops.clear();
        ops.add(outboundRemoveOperation);
        patchBody = getPatchContent(ops);

        getClient(authToken)
            .perform(patch("/api/ldn/ldnservices/" + notifyServiceEntity.getID())
                .content(patchBody)
                .contentType(MediaType.APPLICATION_JSON_PATCH_JSON))
            .andExpect(status().isOk())
            .andExpect(jsonPath("$.notifyServiceInboundPatterns", empty()))
            .andExpect(jsonPath("$.notifyServiceOutboundPatterns", hasSize(2)))
            .andExpect(jsonPath("$",
                allOf(
                    matchNotifyService(notifyServiceEntity.getID(), "service name", "service description",
                        "service url", "service ldn url"),
                    hasJsonPath("$.notifyServiceOutboundPatterns", containsInAnyOrder(
                        matchNotifyServicePattern("patternA", null),
                        matchNotifyServicePattern("patternB", "itemFilterB")
                    ))
                )));
    }

    @Test
    public void NotifyServiceOutboundPatternConstraintRemoveOperationBadRequestTest() throws Exception {

        context.turnOffAuthorisationSystem();

        NotifyServiceEntity notifyServiceEntity =
            NotifyServiceBuilder.createNotifyServiceBuilder(context)
                                .withName("service name")
                                .withDescription("service description")
                                .withUrl("service url")
                                .withLdnUrl("service ldn url")
                                .build();

        context.restoreAuthSystemState();

        List<Operation> ops = new ArrayList<Operation>();
        AddOperation outboundAddOperation = new AddOperation("notifyServiceOutboundPatterns/-",
            "{\"pattern\":\"patternA\",\"constraint\":\"itemFilterA\"}");

        ops.add(outboundAddOperation);
        String patchBody = getPatchContent(ops);

        String authToken = getAuthToken(admin.getEmail(), password);
        getClient(authToken)
            .perform(patch("/api/ldn/ldnservices/" + notifyServiceEntity.getID())
                .content(patchBody)
                .contentType(MediaType.APPLICATION_JSON_PATCH_JSON))
            .andExpect(status().isOk())
            .andExpect(jsonPath("$.notifyServiceInboundPatterns", empty()))
            .andExpect(jsonPath("$.notifyServiceOutboundPatterns", hasSize(1)))
            .andExpect(jsonPath("$",
                allOf(
                    matchNotifyService(notifyServiceEntity.getID(), "service name", "service description",
                        "service url", "service ldn url"),
                    hasJsonPath("$.notifyServiceOutboundPatterns", hasItem(
                        matchNotifyServicePattern("patternA", "itemFilterA")
                    ))
                )));

        // index out of the range
        RemoveOperation outboundRemoveOperation = new RemoveOperation("notifyServiceOutboundPatterns[1]/constraint");
        ops.clear();
        ops.add(outboundRemoveOperation);
        patchBody = getPatchContent(ops);

        getClient(authToken)
            .perform(patch("/api/ldn/ldnservices/" + notifyServiceEntity.getID())
                .content(patchBody)
                .contentType(MediaType.APPLICATION_JSON_PATCH_JSON))
            .andExpect(status().isBadRequest());
    }

    @Test
    public void NotifyServiceInboundPatternPatternAddOperationTest() throws Exception {

        context.turnOffAuthorisationSystem();

        NotifyServiceEntity notifyServiceEntity =
            NotifyServiceBuilder.createNotifyServiceBuilder(context)
                                .withName("service name")
                                .withDescription("service description")
                                .withUrl("service url")
                                .withLdnUrl("service ldn url")
                                .build();

        context.restoreAuthSystemState();

        List<Operation> ops = new ArrayList<Operation>();
        AddOperation inboundAddOperationOne = new AddOperation("notifyServiceInboundPatterns/-",
            "{\"pattern\":null,\"constraint\":\"itemFilterA\",\"automatic\":\"false\"}");

        AddOperation inboundAddOperationTwo = new AddOperation("notifyServiceInboundPatterns/-",
            "{\"pattern\":\"patternB\",\"constraint\":\"itemFilterB\",\"automatic\":\"true\"}");

        ops.add(inboundAddOperationOne);
        ops.add(inboundAddOperationTwo);
        String patchBody = getPatchContent(ops);

        String authToken = getAuthToken(admin.getEmail(), password);
        getClient(authToken)
            .perform(patch("/api/ldn/ldnservices/" + notifyServiceEntity.getID())
                .content(patchBody)
                .contentType(MediaType.APPLICATION_JSON_PATCH_JSON))
            .andExpect(status().isOk())
            .andExpect(jsonPath("$.notifyServiceInboundPatterns", hasSize(2)))
            .andExpect(jsonPath("$.notifyServiceOutboundPatterns", empty()))
            .andExpect(jsonPath("$",
                allOf(
                    matchNotifyService(notifyServiceEntity.getID(), "service name", "service description",
                        "service url", "service ldn url"),
                    hasJsonPath("$.notifyServiceInboundPatterns", contains(
                        matchNotifyServicePattern(null, "itemFilterA", false),
                        matchNotifyServicePattern("patternB", "itemFilterB", true)
                    ))
                )));

        AddOperation inboundAddOperation = new AddOperation("notifyServiceInboundPatterns[0]/pattern",
            "patternA");
        ops.clear();
        ops.add(inboundAddOperation);
        patchBody = getPatchContent(ops);

        getClient(authToken)
            .perform(patch("/api/ldn/ldnservices/" + notifyServiceEntity.getID())
                .content(patchBody)
                .contentType(MediaType.APPLICATION_JSON_PATCH_JSON))
            .andExpect(status().isOk())
            .andExpect(jsonPath("$.notifyServiceInboundPatterns", hasSize(2)))
            .andExpect(jsonPath("$.notifyServiceOutboundPatterns", empty()))
            .andExpect(jsonPath("$",
                allOf(
                    matchNotifyService(notifyServiceEntity.getID(), "service name", "service description",
                        "service url", "service ldn url"),
                    hasJsonPath("$.notifyServiceInboundPatterns", contains(
                        matchNotifyServicePattern("patternA", "itemFilterA", false),
                        matchNotifyServicePattern("patternB", "itemFilterB", true)
                    ))
                )));
    }

    @Test
    public void NotifyServiceInboundPatternPatternAddOperationBadRequestTest() throws Exception {

        context.turnOffAuthorisationSystem();

        NotifyServiceEntity notifyServiceEntity =
            NotifyServiceBuilder.createNotifyServiceBuilder(context)
                                .withName("service name")
                                .withDescription("service description")
                                .withUrl("service url")
                                .withLdnUrl("service ldn url")
                                .build();

        context.restoreAuthSystemState();

        List<Operation> ops = new ArrayList<Operation>();
        AddOperation inboundAddOperationOne = new AddOperation("notifyServiceInboundPatterns/-",
            "{\"pattern\":\"patternA\",\"constraint\":\"itemFilterA\",\"automatic\":\"false\"}");

        AddOperation inboundAddOperationTwo = new AddOperation("notifyServiceInboundPatterns/-",
            "{\"pattern\":\"patternB\",\"constraint\":\"itemFilterB\",\"automatic\":\"true\"}");

        ops.add(inboundAddOperationOne);
        ops.add(inboundAddOperationTwo);
        String patchBody = getPatchContent(ops);

        String authToken = getAuthToken(admin.getEmail(), password);
        getClient(authToken)
            .perform(patch("/api/ldn/ldnservices/" + notifyServiceEntity.getID())
                .content(patchBody)
                .contentType(MediaType.APPLICATION_JSON_PATCH_JSON))
            .andExpect(status().isOk())
            .andExpect(jsonPath("$.notifyServiceInboundPatterns", hasSize(2)))
            .andExpect(jsonPath("$.notifyServiceOutboundPatterns", empty()))
            .andExpect(jsonPath("$",
                allOf(
                    matchNotifyService(notifyServiceEntity.getID(), "service name", "service description",
                        "service url", "service ldn url"),
                    hasJsonPath("$.notifyServiceInboundPatterns", contains(
                        matchNotifyServicePattern("patternA", "itemFilterA", false),
                        matchNotifyServicePattern("patternB", "itemFilterB", true)
                    ))
                )));

        AddOperation inboundAddOperation = new AddOperation("notifyServiceInboundPatterns[0]/pattern",
            "patternA");
        ops.clear();
        ops.add(inboundAddOperation);
        patchBody = getPatchContent(ops);

        // pattern at index 0 already has value
        getClient(authToken)
            .perform(patch("/api/ldn/ldnservices/" + notifyServiceEntity.getID())
                .content(patchBody)
                .contentType(MediaType.APPLICATION_JSON_PATCH_JSON))
            .andExpect(status().isBadRequest());
    }

    @Test
    public void NotifyServiceInboundPatternPatternReplaceOperationTest() throws Exception {

        context.turnOffAuthorisationSystem();

        NotifyServiceEntity notifyServiceEntity =
            NotifyServiceBuilder.createNotifyServiceBuilder(context)
                                .withName("service name")
                                .withDescription("service description")
                                .withUrl("service url")
                                .withLdnUrl("service ldn url")
                                .build();

        context.restoreAuthSystemState();

        List<Operation> ops = new ArrayList<Operation>();
        AddOperation inboundAddOperationOne = new AddOperation("notifyServiceInboundPatterns/-",
            "{\"pattern\":\"patternA\",\"constraint\":\"itemFilterA\",\"automatic\":\"false\"}");

        AddOperation inboundAddOperationTwo = new AddOperation("notifyServiceInboundPatterns/-",
            "{\"pattern\":\"patternB\",\"constraint\":\"itemFilterB\",\"automatic\":\"true\"}");

        ops.add(inboundAddOperationOne);
        ops.add(inboundAddOperationTwo);
        String patchBody = getPatchContent(ops);

        String authToken = getAuthToken(admin.getEmail(), password);
        getClient(authToken)
            .perform(patch("/api/ldn/ldnservices/" + notifyServiceEntity.getID())
                .content(patchBody)
                .contentType(MediaType.APPLICATION_JSON_PATCH_JSON))
            .andExpect(status().isOk())
            .andExpect(jsonPath("$.notifyServiceInboundPatterns", hasSize(2)))
            .andExpect(jsonPath("$.notifyServiceOutboundPatterns", empty()))
            .andExpect(jsonPath("$",
                allOf(
                    matchNotifyService(notifyServiceEntity.getID(), "service name", "service description",
                        "service url", "service ldn url"),
                    hasJsonPath("$.notifyServiceInboundPatterns", contains(
                        matchNotifyServicePattern("patternA", "itemFilterA", false),
                        matchNotifyServicePattern("patternB", "itemFilterB", true)
                    ))
                )));

        ReplaceOperation inboundReplaceOperation = new ReplaceOperation("notifyServiceInboundPatterns[0]/pattern",
            "patternC");
        ops.clear();
        ops.add(inboundReplaceOperation);
        patchBody = getPatchContent(ops);

        getClient(authToken)
            .perform(patch("/api/ldn/ldnservices/" + notifyServiceEntity.getID())
                .content(patchBody)
                .contentType(MediaType.APPLICATION_JSON_PATCH_JSON))
            .andExpect(status().isOk())
            .andExpect(jsonPath("$.notifyServiceInboundPatterns", hasSize(2)))
            .andExpect(jsonPath("$.notifyServiceOutboundPatterns", empty()))
            .andExpect(jsonPath("$",
                allOf(
                    matchNotifyService(notifyServiceEntity.getID(), "service name", "service description",
                        "service url", "service ldn url"),
                    hasJsonPath("$.notifyServiceInboundPatterns", contains(
                        matchNotifyServicePattern("patternC", "itemFilterA", false),
                        matchNotifyServicePattern("patternB", "itemFilterB", true)
                    ))
                )));
    }

    @Test
    public void NotifyServiceInboundPatternPatternReplaceOperationBadRequestTest() throws Exception {

        context.turnOffAuthorisationSystem();

        NotifyServiceEntity notifyServiceEntity =
            NotifyServiceBuilder.createNotifyServiceBuilder(context)
                                .withName("service name")
                                .withDescription("service description")
                                .withUrl("service url")
                                .withLdnUrl("service ldn url")
                                .build();

        context.restoreAuthSystemState();

        List<Operation> ops = new ArrayList<Operation>();
        AddOperation inboundAddOperationOne = new AddOperation("notifyServiceInboundPatterns/-",
            "{\"pattern\":null,\"constraint\":\"itemFilterA\",\"automatic\":\"false\"}");

        AddOperation inboundAddOperationTwo = new AddOperation("notifyServiceInboundPatterns/-",
            "{\"pattern\":\"patternB\",\"constraint\":\"itemFilterB\",\"automatic\":\"true\"}");

        ops.add(inboundAddOperationOne);
        ops.add(inboundAddOperationTwo);
        String patchBody = getPatchContent(ops);

        String authToken = getAuthToken(admin.getEmail(), password);
        getClient(authToken)
            .perform(patch("/api/ldn/ldnservices/" + notifyServiceEntity.getID())
                .content(patchBody)
                .contentType(MediaType.APPLICATION_JSON_PATCH_JSON))
            .andExpect(status().isOk())
            .andExpect(jsonPath("$.notifyServiceInboundPatterns", hasSize(2)))
            .andExpect(jsonPath("$.notifyServiceOutboundPatterns", empty()))
            .andExpect(jsonPath("$",
                allOf(
                    matchNotifyService(notifyServiceEntity.getID(), "service name", "service description",
                        "service url", "service ldn url"),
                    hasJsonPath("$.notifyServiceInboundPatterns", contains(
                        matchNotifyServicePattern(null, "itemFilterA", false),
                        matchNotifyServicePattern("patternB", "itemFilterB", true)
                    ))
                )));

        ReplaceOperation inboundReplaceOperation = new ReplaceOperation("notifyServiceInboundPatterns[0]/pattern",
            "patternA");
        ops.clear();
        ops.add(inboundReplaceOperation);
        patchBody = getPatchContent(ops);

        // pattern at index 0 is null
        getClient(authToken)
            .perform(patch("/api/ldn/ldnservices/" + notifyServiceEntity.getID())
                .content(patchBody)
                .contentType(MediaType.APPLICATION_JSON_PATCH_JSON))
            .andExpect(status().isBadRequest());
    }

    @Test
    public void NotifyServiceInboundPatternAutomaticReplaceOperationTest() throws Exception {

        context.turnOffAuthorisationSystem();

        NotifyServiceEntity notifyServiceEntity =
            NotifyServiceBuilder.createNotifyServiceBuilder(context)
                                .withName("service name")
                                .withDescription("service description")
                                .withUrl("service url")
                                .withLdnUrl("service ldn url")
                                .build();

        context.restoreAuthSystemState();

        List<Operation> ops = new ArrayList<Operation>();
        AddOperation inboundAddOperationOne = new AddOperation("notifyServiceInboundPatterns/-",
            "{\"pattern\":\"patternA\",\"constraint\":\"itemFilterA\",\"automatic\":\"false\"}");

        AddOperation inboundAddOperationTwo = new AddOperation("notifyServiceInboundPatterns/-",
            "{\"pattern\":\"patternB\",\"constraint\":\"itemFilterB\",\"automatic\":\"true\"}");

        ops.add(inboundAddOperationOne);
        ops.add(inboundAddOperationTwo);
        String patchBody = getPatchContent(ops);

        String authToken = getAuthToken(admin.getEmail(), password);
        getClient(authToken)
            .perform(patch("/api/ldn/ldnservices/" + notifyServiceEntity.getID())
                .content(patchBody)
                .contentType(MediaType.APPLICATION_JSON_PATCH_JSON))
            .andExpect(status().isOk())
            .andExpect(jsonPath("$.notifyServiceInboundPatterns", hasSize(2)))
            .andExpect(jsonPath("$.notifyServiceOutboundPatterns", empty()))
            .andExpect(jsonPath("$",
                allOf(
                    matchNotifyService(notifyServiceEntity.getID(), "service name", "service description",
                        "service url", "service ldn url"),
                    hasJsonPath("$.notifyServiceInboundPatterns", contains(
                        matchNotifyServicePattern("patternA", "itemFilterA", false),
                        matchNotifyServicePattern("patternB", "itemFilterB", true)
                    ))
                )));

        ReplaceOperation inboundReplaceOperation = new ReplaceOperation("notifyServiceInboundPatterns[0]/automatic",
            "true");
        ops.clear();
        ops.add(inboundReplaceOperation);
        patchBody = getPatchContent(ops);

        getClient(authToken)
            .perform(patch("/api/ldn/ldnservices/" + notifyServiceEntity.getID())
                .content(patchBody)
                .contentType(MediaType.APPLICATION_JSON_PATCH_JSON))
            .andExpect(status().isOk())
            .andExpect(jsonPath("$.notifyServiceInboundPatterns", hasSize(2)))
            .andExpect(jsonPath("$.notifyServiceOutboundPatterns", empty()))
            .andExpect(jsonPath("$",
                allOf(
                    matchNotifyService(notifyServiceEntity.getID(), "service name", "service description",
                        "service url", "service ldn url"),
                    hasJsonPath("$.notifyServiceInboundPatterns", contains(
                        matchNotifyServicePattern("patternA", "itemFilterA", true),
                        matchNotifyServicePattern("patternB", "itemFilterB", true)
                    ))
                )));
    }

    @Test
    public void NotifyServiceInboundPatternAutomaticReplaceOperationBadRequestTest() throws Exception {

        context.turnOffAuthorisationSystem();

        NotifyServiceEntity notifyServiceEntity =
            NotifyServiceBuilder.createNotifyServiceBuilder(context)
                                .withName("service name")
                                .withDescription("service description")
                                .withUrl("service url")
                                .withLdnUrl("service ldn url")
                                .build();

        context.restoreAuthSystemState();

        List<Operation> ops = new ArrayList<Operation>();
        AddOperation inboundAddOperationOne = new AddOperation("notifyServiceInboundPatterns/-",
            "{\"pattern\":\"patternA\",\"constraint\":\"itemFilterA\",\"automatic\":\"false\"}");

        AddOperation inboundAddOperationTwo = new AddOperation("notifyServiceInboundPatterns/-",
            "{\"pattern\":\"patternB\",\"constraint\":\"itemFilterB\",\"automatic\":\"true\"}");

        ops.add(inboundAddOperationOne);
        ops.add(inboundAddOperationTwo);
        String patchBody = getPatchContent(ops);

        String authToken = getAuthToken(admin.getEmail(), password);
        getClient(authToken)
            .perform(patch("/api/ldn/ldnservices/" + notifyServiceEntity.getID())
                .content(patchBody)
                .contentType(MediaType.APPLICATION_JSON_PATCH_JSON))
            .andExpect(status().isOk())
            .andExpect(jsonPath("$.notifyServiceInboundPatterns", hasSize(2)))
            .andExpect(jsonPath("$.notifyServiceOutboundPatterns", empty()))
            .andExpect(jsonPath("$",
                allOf(
                    matchNotifyService(notifyServiceEntity.getID(), "service name", "service description",
                        "service url", "service ldn url"),
                    hasJsonPath("$.notifyServiceInboundPatterns", contains(
                        matchNotifyServicePattern("patternA", "itemFilterA", false),
                        matchNotifyServicePattern("patternB", "itemFilterB", true)
                    ))
                )));

        ReplaceOperation inboundReplaceOperation = new ReplaceOperation("notifyServiceInboundPatterns[0]/automatic",
            "test");
        ops.clear();
        ops.add(inboundReplaceOperation);
        patchBody = getPatchContent(ops);

        // patch not boolean value
        getClient(authToken)
            .perform(patch("/api/ldn/ldnservices/" + notifyServiceEntity.getID())
                .content(patchBody)
                .contentType(MediaType.APPLICATION_JSON_PATCH_JSON))
            .andExpect(status().isBadRequest());
    }

    @Test
    public void NotifyServiceOutboundPatternPatternAddOperationTest() throws Exception {

        context.turnOffAuthorisationSystem();

        NotifyServiceEntity notifyServiceEntity =
            NotifyServiceBuilder.createNotifyServiceBuilder(context)
                                .withName("service name")
                                .withDescription("service description")
                                .withUrl("service url")
                                .withLdnUrl("service ldn url")
                                .build();

        context.restoreAuthSystemState();

        List<Operation> ops = new ArrayList<Operation>();
        AddOperation outboundAddOperationOne = new AddOperation("notifyServiceOutboundPatterns/-",
            "{\"pattern\":\"patternA\",\"constraint\":\"itemFilterA\"}");

        AddOperation outboundAddOperationTwo = new AddOperation("notifyServiceOutboundPatterns/-",
            "{\"pattern\":null,\"constraint\":\"itemFilterB\"}");

        ops.add(outboundAddOperationOne);
        ops.add(outboundAddOperationTwo);
        String patchBody = getPatchContent(ops);

        String authToken = getAuthToken(admin.getEmail(), password);
        getClient(authToken)
            .perform(patch("/api/ldn/ldnservices/" + notifyServiceEntity.getID())
                .content(patchBody)
                .contentType(MediaType.APPLICATION_JSON_PATCH_JSON))
            .andExpect(status().isOk())
            .andExpect(jsonPath("$.notifyServiceInboundPatterns", empty()))
            .andExpect(jsonPath("$.notifyServiceOutboundPatterns", hasSize(2)))
            .andExpect(jsonPath("$",
                allOf(
                    matchNotifyService(notifyServiceEntity.getID(), "service name", "service description",
                        "service url", "service ldn url"),
                    hasJsonPath("$.notifyServiceOutboundPatterns", contains(
                        matchNotifyServicePattern("patternA", "itemFilterA"),
                        matchNotifyServicePattern(null, "itemFilterB")
                    ))
                )));

        AddOperation outboundAddOperation = new AddOperation("notifyServiceOutboundPatterns[1]/pattern",
            "patternB");
        ops.clear();
        ops.add(outboundAddOperation);
        patchBody = getPatchContent(ops);

        getClient(authToken)
            .perform(patch("/api/ldn/ldnservices/" + notifyServiceEntity.getID())
                .content(patchBody)
                .contentType(MediaType.APPLICATION_JSON_PATCH_JSON))
            .andExpect(status().isOk())
            .andExpect(jsonPath("$.notifyServiceInboundPatterns", empty()))
            .andExpect(jsonPath("$.notifyServiceOutboundPatterns", hasSize(2)))
            .andExpect(jsonPath("$",
                allOf(
                    matchNotifyService(notifyServiceEntity.getID(), "service name", "service description",
                        "service url", "service ldn url"),
                    hasJsonPath("$.notifyServiceOutboundPatterns", contains(
                        matchNotifyServicePattern("patternA", "itemFilterA"),
                        matchNotifyServicePattern("patternB", "itemFilterB")
                    ))
                )));
    }

    @Test
    public void NotifyServiceOutboundPatternPatternAddOperationBadRequestTest() throws Exception {

        context.turnOffAuthorisationSystem();

        NotifyServiceEntity notifyServiceEntity =
            NotifyServiceBuilder.createNotifyServiceBuilder(context)
                                .withName("service name")
                                .withDescription("service description")
                                .withUrl("service url")
                                .withLdnUrl("service ldn url")
                                .build();

        context.restoreAuthSystemState();

        List<Operation> ops = new ArrayList<Operation>();
        AddOperation outboundAddOperationOne = new AddOperation("notifyServiceOutboundPatterns/-",
            "{\"pattern\":\"patternA\",\"constraint\":\"itemFilterA\"}");

        AddOperation outboundAddOperationTwo = new AddOperation("notifyServiceOutboundPatterns/-",
            "{\"pattern\":\"patternB\",\"constraint\":\"itemFilterB\"}");

        ops.add(outboundAddOperationOne);
        ops.add(outboundAddOperationTwo);
        String patchBody = getPatchContent(ops);

        String authToken = getAuthToken(admin.getEmail(), password);
        getClient(authToken)
            .perform(patch("/api/ldn/ldnservices/" + notifyServiceEntity.getID())
                .content(patchBody)
                .contentType(MediaType.APPLICATION_JSON_PATCH_JSON))
            .andExpect(status().isOk())
            .andExpect(jsonPath("$.notifyServiceInboundPatterns", empty()))
            .andExpect(jsonPath("$.notifyServiceOutboundPatterns", hasSize(2)))
            .andExpect(jsonPath("$",
                allOf(
                    matchNotifyService(notifyServiceEntity.getID(), "service name", "service description",
                        "service url", "service ldn url"),
                    hasJsonPath("$.notifyServiceOutboundPatterns", contains(
                        matchNotifyServicePattern("patternA", "itemFilterA"),
                        matchNotifyServicePattern("patternB", "itemFilterB")
                    ))
                )));

        AddOperation outboundAddOperation = new AddOperation("notifyServiceOutboundPatterns[1]/pattern",
            "patternB");
        ops.clear();
        ops.add(outboundAddOperation);
        patchBody = getPatchContent(ops);

        // pattern at index 1 already has value
        getClient(authToken)
            .perform(patch("/api/ldn/ldnservices/" + notifyServiceEntity.getID())
                .content(patchBody)
                .contentType(MediaType.APPLICATION_JSON_PATCH_JSON))
            .andExpect(status().isBadRequest());
    }

    @Test
    public void NotifyServiceOutboundPatternPatternReplaceOperationTest() throws Exception {

        context.turnOffAuthorisationSystem();

        NotifyServiceEntity notifyServiceEntity =
            NotifyServiceBuilder.createNotifyServiceBuilder(context)
                                .withName("service name")
                                .withDescription("service description")
                                .withUrl("service url")
                                .withLdnUrl("service ldn url")
                                .build();

        context.restoreAuthSystemState();

        List<Operation> ops = new ArrayList<Operation>();
        AddOperation outboundAddOperationOne = new AddOperation("notifyServiceOutboundPatterns/-",
            "{\"pattern\":\"patternA\",\"constraint\":\"itemFilterA\"}");

        AddOperation outboundAddOperationTwo = new AddOperation("notifyServiceOutboundPatterns/-",
            "{\"pattern\":\"patternB\",\"constraint\":\"itemFilterB\"}");

        ops.add(outboundAddOperationOne);
        ops.add(outboundAddOperationTwo);
        String patchBody = getPatchContent(ops);

        String authToken = getAuthToken(admin.getEmail(), password);
        getClient(authToken)
            .perform(patch("/api/ldn/ldnservices/" + notifyServiceEntity.getID())
                .content(patchBody)
                .contentType(MediaType.APPLICATION_JSON_PATCH_JSON))
            .andExpect(status().isOk())
            .andExpect(jsonPath("$.notifyServiceInboundPatterns", empty()))
            .andExpect(jsonPath("$.notifyServiceOutboundPatterns", hasSize(2)))
            .andExpect(jsonPath("$",
                allOf(
                    matchNotifyService(notifyServiceEntity.getID(), "service name", "service description",
                        "service url", "service ldn url"),
                    hasJsonPath("$.notifyServiceOutboundPatterns", contains(
                        matchNotifyServicePattern("patternA", "itemFilterA"),
                        matchNotifyServicePattern("patternB", "itemFilterB")
                    ))
                )));

        ReplaceOperation outboundReplaceOperation = new ReplaceOperation("notifyServiceOutboundPatterns[1]/pattern",
            "patternD");
        ops.clear();
        ops.add(outboundReplaceOperation);
        patchBody = getPatchContent(ops);

        getClient(authToken)
            .perform(patch("/api/ldn/ldnservices/" + notifyServiceEntity.getID())
                .content(patchBody)
                .contentType(MediaType.APPLICATION_JSON_PATCH_JSON))
            .andExpect(status().isOk())
            .andExpect(jsonPath("$.notifyServiceInboundPatterns", empty()))
            .andExpect(jsonPath("$.notifyServiceOutboundPatterns", hasSize(2)))
            .andExpect(jsonPath("$",
                allOf(
                    matchNotifyService(notifyServiceEntity.getID(), "service name", "service description",
                        "service url", "service ldn url"),
                    hasJsonPath("$.notifyServiceOutboundPatterns", contains(
                        matchNotifyServicePattern("patternA", "itemFilterA"),
                        matchNotifyServicePattern("patternD", "itemFilterB")
                    ))
                )));
    }

    @Test
    public void NotifyServiceOutboundPatternPatternReplaceOperationBadRequestTest() throws Exception {

        context.turnOffAuthorisationSystem();

        NotifyServiceEntity notifyServiceEntity =
            NotifyServiceBuilder.createNotifyServiceBuilder(context)
                                .withName("service name")
                                .withDescription("service description")
                                .withUrl("service url")
                                .withLdnUrl("service ldn url")
                                .build();

        context.restoreAuthSystemState();

        List<Operation> ops = new ArrayList<Operation>();
        AddOperation outboundAddOperationOne = new AddOperation("notifyServiceOutboundPatterns/-",
            "{\"pattern\":\"patternA\",\"constraint\":\"itemFilterA\"}");

        AddOperation outboundAddOperationTwo = new AddOperation("notifyServiceOutboundPatterns/-",
            "{\"pattern\":null,\"constraint\":\"itemFilterB\"}");

        ops.add(outboundAddOperationOne);
        ops.add(outboundAddOperationTwo);
        String patchBody = getPatchContent(ops);

        String authToken = getAuthToken(admin.getEmail(), password);
        getClient(authToken)
            .perform(patch("/api/ldn/ldnservices/" + notifyServiceEntity.getID())
                .content(patchBody)
                .contentType(MediaType.APPLICATION_JSON_PATCH_JSON))
            .andExpect(status().isOk())
            .andExpect(jsonPath("$.notifyServiceInboundPatterns", empty()))
            .andExpect(jsonPath("$.notifyServiceOutboundPatterns", hasSize(2)))
            .andExpect(jsonPath("$",
                allOf(
                    matchNotifyService(notifyServiceEntity.getID(), "service name", "service description",
                        "service url", "service ldn url"),
                    hasJsonPath("$.notifyServiceOutboundPatterns", contains(
                        matchNotifyServicePattern("patternA", "itemFilterA"),
                        matchNotifyServicePattern(null, "itemFilterB")
                    ))
                )));

        ReplaceOperation outboundReplaceOperation = new ReplaceOperation("notifyServiceOutboundPatterns[1]/pattern",
            "patternB");
        ops.clear();
        ops.add(outboundReplaceOperation);
        patchBody = getPatchContent(ops);

        // pattern at index 1 is null
        getClient(authToken)
            .perform(patch("/api/ldn/ldnservices/" + notifyServiceEntity.getID())
                .content(patchBody)
                .contentType(MediaType.APPLICATION_JSON_PATCH_JSON))
            .andExpect(status().isBadRequest());
    }

    @Test
    public void NotifyServiceInboundPatternsReplaceOperationTest() throws Exception {

        context.turnOffAuthorisationSystem();

        NotifyServiceEntity notifyServiceEntity =
            NotifyServiceBuilder.createNotifyServiceBuilder(context)
                                .withName("service name")
                                .withDescription("service description")
                                .withUrl("service url")
                                .withLdnUrl("service ldn url")
                                .build();

        context.restoreAuthSystemState();

        List<Operation> ops = new ArrayList<Operation>();
        AddOperation inboundAddOperationOne = new AddOperation("notifyServiceInboundPatterns/-",
            "{\"pattern\":\"patternA\",\"constraint\":\"itemFilterA\",\"automatic\":\"false\"}");

        AddOperation inboundAddOperationTwo = new AddOperation("notifyServiceInboundPatterns/-",
            "{\"pattern\":\"patternB\",\"constraint\":\"itemFilterB\",\"automatic\":\"true\"}");

        ops.add(inboundAddOperationOne);
        ops.add(inboundAddOperationTwo);
        String patchBody = getPatchContent(ops);

        String authToken = getAuthToken(admin.getEmail(), password);
        getClient(authToken)
            .perform(patch("/api/ldn/ldnservices/" + notifyServiceEntity.getID())
                .content(patchBody)
                .contentType(MediaType.APPLICATION_JSON_PATCH_JSON))
            .andExpect(status().isOk())
            .andExpect(jsonPath("$.notifyServiceInboundPatterns", hasSize(2)))
            .andExpect(jsonPath("$.notifyServiceOutboundPatterns", empty()))
            .andExpect(jsonPath("$",
                allOf(
                    matchNotifyService(notifyServiceEntity.getID(), "service name", "service description",
                        "service url", "service ldn url"),
                    hasJsonPath("$.notifyServiceInboundPatterns", containsInAnyOrder(
                        matchNotifyServicePattern("patternA", "itemFilterA", false),
                        matchNotifyServicePattern("patternB", "itemFilterB", true)
                    ))
                )));

        ReplaceOperation inboundReplaceOperation = new ReplaceOperation("notifyServiceInboundPatterns",
            "[{\"pattern\":\"patternC\",\"constraint\":\"itemFilterC\",\"automatic\":\"true\"}," +
                "{\"pattern\":\"patternD\",\"constraint\":\"itemFilterD\",\"automatic\":\"true\"}]");
        ops.clear();
        ops.add(inboundReplaceOperation);
        patchBody = getPatchContent(ops);

        getClient(authToken)
            .perform(patch("/api/ldn/ldnservices/" + notifyServiceEntity.getID())
                .content(patchBody)
                .contentType(MediaType.APPLICATION_JSON_PATCH_JSON))
            .andExpect(status().isOk())
            .andExpect(jsonPath("$.notifyServiceInboundPatterns", hasSize(2)))
            .andExpect(jsonPath("$.notifyServiceOutboundPatterns", empty()))
            .andExpect(jsonPath("$",
                allOf(
                    matchNotifyService(notifyServiceEntity.getID(), "service name", "service description",
                        "service url", "service ldn url"),
                    hasJsonPath("$.notifyServiceInboundPatterns", containsInAnyOrder(
                        matchNotifyServicePattern("patternC", "itemFilterC", true),
                        matchNotifyServicePattern("patternD", "itemFilterD", true)
                    ))
                )));
    }

    @Test
    public void NotifyServiceInboundPatternsReplaceWithEmptyArrayOperationTest() throws Exception {

        context.turnOffAuthorisationSystem();

        NotifyServiceEntity notifyServiceEntity =
            NotifyServiceBuilder.createNotifyServiceBuilder(context)
                                .withName("service name")
                                .withDescription("service description")
                                .withUrl("service url")
                                .withLdnUrl("service ldn url")
                                .build();

        context.restoreAuthSystemState();

        List<Operation> ops = new ArrayList<Operation>();
        AddOperation inboundAddOperationOne = new AddOperation("notifyServiceInboundPatterns/-",
            "{\"pattern\":\"patternA\",\"constraint\":\"itemFilterA\",\"automatic\":\"false\"}");

        AddOperation inboundAddOperationTwo = new AddOperation("notifyServiceInboundPatterns/-",
            "{\"pattern\":\"patternB\",\"constraint\":\"itemFilterB\",\"automatic\":\"true\"}");

        ops.add(inboundAddOperationOne);
        ops.add(inboundAddOperationTwo);
        String patchBody = getPatchContent(ops);

        String authToken = getAuthToken(admin.getEmail(), password);
        getClient(authToken)
            .perform(patch("/api/ldn/ldnservices/" + notifyServiceEntity.getID())
                .content(patchBody)
                .contentType(MediaType.APPLICATION_JSON_PATCH_JSON))
            .andExpect(status().isOk())
            .andExpect(jsonPath("$.notifyServiceInboundPatterns", hasSize(2)))
            .andExpect(jsonPath("$.notifyServiceOutboundPatterns", empty()))
            .andExpect(jsonPath("$",
                allOf(
                    matchNotifyService(notifyServiceEntity.getID(), "service name", "service description",
                        "service url", "service ldn url"),
                    hasJsonPath("$.notifyServiceInboundPatterns", containsInAnyOrder(
                        matchNotifyServicePattern("patternA", "itemFilterA", false),
                        matchNotifyServicePattern("patternB", "itemFilterB", true)
                    ))
                )));

        // empty array will only remove all old patterns
        ReplaceOperation inboundReplaceOperation = new ReplaceOperation("notifyServiceInboundPatterns", "[]");
        ops.clear();
        ops.add(inboundReplaceOperation);
        patchBody = getPatchContent(ops);

        getClient(authToken)
            .perform(patch("/api/ldn/ldnservices/" + notifyServiceEntity.getID())
                .content(patchBody)
                .contentType(MediaType.APPLICATION_JSON_PATCH_JSON))
            .andExpect(status().isOk())
            .andExpect(jsonPath("$.notifyServiceInboundPatterns", empty()))
            .andExpect(jsonPath("$.notifyServiceOutboundPatterns", empty()));
    }

    @Test
    public void NotifyServiceInboundPatternsReplaceOperationBadRequestTest() throws Exception {

        context.turnOffAuthorisationSystem();

        NotifyServiceEntity notifyServiceEntity =
            NotifyServiceBuilder.createNotifyServiceBuilder(context)
                                .withName("service name")
                                .withDescription("service description")
                                .withUrl("service url")
                                .withLdnUrl("service ldn url")
                                .build();

        context.restoreAuthSystemState();

        List<Operation> ops = new ArrayList<Operation>();
        AddOperation inboundAddOperationOne = new AddOperation("notifyServiceInboundPatterns/-",
            "{\"pattern\":\"patternA\",\"constraint\":\"itemFilterA\",\"automatic\":\"false\"}");

        AddOperation inboundAddOperationTwo = new AddOperation("notifyServiceInboundPatterns/-",
            "{\"pattern\":\"patternB\",\"constraint\":\"itemFilterB\",\"automatic\":\"true\"}");

        ops.add(inboundAddOperationOne);
        ops.add(inboundAddOperationTwo);
        String patchBody = getPatchContent(ops);

        String authToken = getAuthToken(admin.getEmail(), password);
        getClient(authToken)
            .perform(patch("/api/ldn/ldnservices/" + notifyServiceEntity.getID())
                .content(patchBody)
                .contentType(MediaType.APPLICATION_JSON_PATCH_JSON))
            .andExpect(status().isOk())
            .andExpect(jsonPath("$.notifyServiceInboundPatterns", hasSize(2)))
            .andExpect(jsonPath("$.notifyServiceOutboundPatterns", empty()))
            .andExpect(jsonPath("$",
                allOf(
                    matchNotifyService(notifyServiceEntity.getID(), "service name", "service description",
                        "service url", "service ldn url"),
                    hasJsonPath("$.notifyServiceInboundPatterns", containsInAnyOrder(
                        matchNotifyServicePattern("patternA", "itemFilterA", false),
                        matchNotifyServicePattern("patternB", "itemFilterB", true)
                    ))
                )));

        // value must be an array not object
        ReplaceOperation inboundReplaceOperation = new ReplaceOperation("notifyServiceInboundPatterns",
            "{\"pattern\":\"patternB\",\"constraint\":\"itemFilterB\",\"automatic\":\"true\"}");
        ops.clear();
        ops.add(inboundReplaceOperation);
        patchBody = getPatchContent(ops);

        getClient(authToken)
            .perform(patch("/api/ldn/ldnservices/" + notifyServiceEntity.getID())
                .content(patchBody)
                .contentType(MediaType.APPLICATION_JSON_PATCH_JSON))
            .andExpect(status().isBadRequest());
    }

    @Test
    public void NotifyServiceOutboundPatternsReplaceOperationTest() throws Exception {

        context.turnOffAuthorisationSystem();

        NotifyServiceEntity notifyServiceEntity =
            NotifyServiceBuilder.createNotifyServiceBuilder(context)
                                .withName("service name")
                                .withDescription("service description")
                                .withUrl("service url")
                                .withLdnUrl("service ldn url")
                                .build();

        context.restoreAuthSystemState();

        List<Operation> ops = new ArrayList<Operation>();
        AddOperation outboundAddOperationOne = new AddOperation("notifyServiceOutboundPatterns/-",
            "{\"pattern\":\"patternA\",\"constraint\":\"itemFilterA\"}");

        AddOperation outboundAddOperationTwo = new AddOperation("notifyServiceOutboundPatterns/-",
            "{\"pattern\":\"patternB\",\"constraint\":\"itemFilterB\"}");

        ops.add(outboundAddOperationOne);
        ops.add(outboundAddOperationTwo);
        String patchBody = getPatchContent(ops);

        String authToken = getAuthToken(admin.getEmail(), password);
        getClient(authToken)
            .perform(patch("/api/ldn/ldnservices/" + notifyServiceEntity.getID())
                .content(patchBody)
                .contentType(MediaType.APPLICATION_JSON_PATCH_JSON))
            .andExpect(status().isOk())
            .andExpect(jsonPath("$.notifyServiceInboundPatterns", empty()))
            .andExpect(jsonPath("$.notifyServiceOutboundPatterns", hasSize(2)))
            .andExpect(jsonPath("$",
                allOf(
                    matchNotifyService(notifyServiceEntity.getID(), "service name", "service description",
                        "service url", "service ldn url"),
                    hasJsonPath("$.notifyServiceOutboundPatterns", containsInAnyOrder(
                        matchNotifyServicePattern("patternA", "itemFilterA"),
                        matchNotifyServicePattern("patternB", "itemFilterB")
                    ))
                )));

        ReplaceOperation outboundReplaceOperation = new ReplaceOperation("notifyServiceOutboundPatterns",
            "[{\"pattern\":\"patternC\",\"constraint\":\"itemFilterC\"}," +
                "{\"pattern\":\"patternD\",\"constraint\":\"itemFilterD\"}]");
        ops.clear();
        ops.add(outboundReplaceOperation);
        patchBody = getPatchContent(ops);

        getClient(authToken)
            .perform(patch("/api/ldn/ldnservices/" + notifyServiceEntity.getID())
                .content(patchBody)
                .contentType(MediaType.APPLICATION_JSON_PATCH_JSON))
            .andExpect(status().isOk())
            .andExpect(jsonPath("$.notifyServiceInboundPatterns", empty()))
            .andExpect(jsonPath("$.notifyServiceOutboundPatterns", hasSize(2)))
            .andExpect(jsonPath("$",
                allOf(
                    matchNotifyService(notifyServiceEntity.getID(), "service name", "service description",
                        "service url", "service ldn url"),
                    hasJsonPath("$.notifyServiceOutboundPatterns", containsInAnyOrder(
                        matchNotifyServicePattern("patternC", "itemFilterC"),
                        matchNotifyServicePattern("patternD", "itemFilterD")
                    ))
                )));
    }

    @Test
    public void NotifyServiceOutboundPatternsReplaceWithEmptyArrayOperationTest() throws Exception {

        context.turnOffAuthorisationSystem();

        NotifyServiceEntity notifyServiceEntity =
            NotifyServiceBuilder.createNotifyServiceBuilder(context)
                                .withName("service name")
                                .withDescription("service description")
                                .withUrl("service url")
                                .withLdnUrl("service ldn url")
                                .build();

        context.restoreAuthSystemState();

        List<Operation> ops = new ArrayList<Operation>();
        AddOperation outboundAddOperationOne = new AddOperation("notifyServiceOutboundPatterns/-",
            "{\"pattern\":\"patternA\",\"constraint\":\"itemFilterA\"}");

        AddOperation outboundAddOperationTwo = new AddOperation("notifyServiceOutboundPatterns/-",
            "{\"pattern\":\"patternB\",\"constraint\":\"itemFilterB\"}");

        ops.add(outboundAddOperationOne);
        ops.add(outboundAddOperationTwo);
        String patchBody = getPatchContent(ops);

        String authToken = getAuthToken(admin.getEmail(), password);
        getClient(authToken)
            .perform(patch("/api/ldn/ldnservices/" + notifyServiceEntity.getID())
                .content(patchBody)
                .contentType(MediaType.APPLICATION_JSON_PATCH_JSON))
            .andExpect(status().isOk())
            .andExpect(jsonPath("$.notifyServiceInboundPatterns", empty()))
            .andExpect(jsonPath("$.notifyServiceOutboundPatterns", hasSize(2)))
            .andExpect(jsonPath("$",
                allOf(
                    matchNotifyService(notifyServiceEntity.getID(), "service name", "service description",
                        "service url", "service ldn url"),
                    hasJsonPath("$.notifyServiceOutboundPatterns", containsInAnyOrder(
                        matchNotifyServicePattern("patternA", "itemFilterA"),
                        matchNotifyServicePattern("patternB", "itemFilterB")
                    ))
                )));

        // empty array will only remove all old patterns
        ReplaceOperation outboundReplaceOperation = new ReplaceOperation("notifyServiceOutboundPatterns", "[]");
        ops.clear();
        ops.add(outboundReplaceOperation);
        patchBody = getPatchContent(ops);

        getClient(authToken)
            .perform(patch("/api/ldn/ldnservices/" + notifyServiceEntity.getID())
                .content(patchBody)
                .contentType(MediaType.APPLICATION_JSON_PATCH_JSON))
            .andExpect(status().isOk())
            .andExpect(jsonPath("$.notifyServiceInboundPatterns", empty()))
            .andExpect(jsonPath("$.notifyServiceOutboundPatterns", empty()));
    }

    @Test
    public void NotifyServiceOutboundPatternsReplaceOperationBadRequestTest() throws Exception {

        context.turnOffAuthorisationSystem();

        NotifyServiceEntity notifyServiceEntity =
            NotifyServiceBuilder.createNotifyServiceBuilder(context)
                                .withName("service name")
                                .withDescription("service description")
                                .withUrl("service url")
                                .withLdnUrl("service ldn url")
                                .build();

        context.restoreAuthSystemState();

        List<Operation> ops = new ArrayList<Operation>();
        AddOperation outboundAddOperationOne = new AddOperation("notifyServiceOutboundPatterns/-",
            "{\"pattern\":\"patternA\",\"constraint\":\"itemFilterA\"}");

        AddOperation outboundAddOperationTwo = new AddOperation("notifyServiceOutboundPatterns/-",
            "{\"pattern\":\"patternB\",\"constraint\":\"itemFilterB\"}");

        ops.add(outboundAddOperationOne);
        ops.add(outboundAddOperationTwo);
        String patchBody = getPatchContent(ops);

        String authToken = getAuthToken(admin.getEmail(), password);
        getClient(authToken)
            .perform(patch("/api/ldn/ldnservices/" + notifyServiceEntity.getID())
                .content(patchBody)
                .contentType(MediaType.APPLICATION_JSON_PATCH_JSON))
            .andExpect(status().isOk())
            .andExpect(jsonPath("$.notifyServiceInboundPatterns", empty()))
            .andExpect(jsonPath("$.notifyServiceOutboundPatterns", hasSize(2)))
            .andExpect(jsonPath("$",
                allOf(
                    matchNotifyService(notifyServiceEntity.getID(), "service name", "service description",
                        "service url", "service ldn url"),
                    hasJsonPath("$.notifyServiceOutboundPatterns", containsInAnyOrder(
                        matchNotifyServicePattern("patternA", "itemFilterA"),
                        matchNotifyServicePattern("patternB", "itemFilterB")
                    ))
                )));

        // value must be an array not object
        ReplaceOperation outboundReplaceOperation = new ReplaceOperation("notifyServiceOutboundPatterns",
            "{\"pattern\":\"patternB\",\"constraint\":\"itemFilterB\"}");
        ops.clear();
        ops.add(outboundReplaceOperation);
        patchBody = getPatchContent(ops);

        getClient(authToken)
            .perform(patch("/api/ldn/ldnservices/" + notifyServiceEntity.getID())
                .content(patchBody)
                .contentType(MediaType.APPLICATION_JSON_PATCH_JSON))
            .andExpect(status().isBadRequest());
    }

    @Test
    public void NotifyServiceInboundPatternsRemoveOperationTest() throws Exception {

        context.turnOffAuthorisationSystem();

        NotifyServiceEntity notifyServiceEntity =
            NotifyServiceBuilder.createNotifyServiceBuilder(context)
                                .withName("service name")
                                .withDescription("service description")
                                .withUrl("service url")
                                .withLdnUrl("service ldn url")
                                .build();

        context.restoreAuthSystemState();

        List<Operation> ops = new ArrayList<Operation>();
        AddOperation inboundAddOperationOne = new AddOperation("notifyServiceInboundPatterns/-",
            "{\"pattern\":\"patternA\",\"constraint\":\"itemFilterA\",\"automatic\":\"false\"}");

        AddOperation inboundAddOperationTwo = new AddOperation("notifyServiceInboundPatterns/-",
            "{\"pattern\":\"patternB\",\"constraint\":\"itemFilterB\",\"automatic\":\"true\"}");

        ops.add(inboundAddOperationOne);
        ops.add(inboundAddOperationTwo);
        String patchBody = getPatchContent(ops);

        String authToken = getAuthToken(admin.getEmail(), password);
        getClient(authToken)
            .perform(patch("/api/ldn/ldnservices/" + notifyServiceEntity.getID())
                .content(patchBody)
                .contentType(MediaType.APPLICATION_JSON_PATCH_JSON))
            .andExpect(status().isOk())
            .andExpect(jsonPath("$.notifyServiceInboundPatterns", hasSize(2)))
            .andExpect(jsonPath("$.notifyServiceOutboundPatterns", empty()))
            .andExpect(jsonPath("$",
                allOf(
                    matchNotifyService(notifyServiceEntity.getID(), "service name", "service description",
                        "service url", "service ldn url"),
                    hasJsonPath("$.notifyServiceInboundPatterns", containsInAnyOrder(
                        matchNotifyServicePattern("patternA", "itemFilterA", false),
                        matchNotifyServicePattern("patternB", "itemFilterB", true)
                    ))
                )));

        RemoveOperation inboundRemoveOperation = new RemoveOperation("notifyServiceInboundPatterns");
        ops.clear();
        ops.add(inboundRemoveOperation);
        patchBody = getPatchContent(ops);

        getClient(authToken)
            .perform(patch("/api/ldn/ldnservices/" + notifyServiceEntity.getID())
                .content(patchBody)
                .contentType(MediaType.APPLICATION_JSON_PATCH_JSON))
            .andExpect(status().isOk())
            .andExpect(jsonPath("$.notifyServiceInboundPatterns", empty()))
            .andExpect(jsonPath("$.notifyServiceOutboundPatterns", empty()));
    }

    @Test
    public void NotifyServiceOutboundPatternsRemoveOperationTest() throws Exception {

        context.turnOffAuthorisationSystem();

        NotifyServiceEntity notifyServiceEntity =
            NotifyServiceBuilder.createNotifyServiceBuilder(context)
                                .withName("service name")
                                .withDescription("service description")
                                .withUrl("service url")
                                .withLdnUrl("service ldn url")
                                .build();

        context.restoreAuthSystemState();

        List<Operation> ops = new ArrayList<Operation>();
        AddOperation outboundAddOperationOne = new AddOperation("notifyServiceOutboundPatterns/-",
            "{\"pattern\":\"patternA\",\"constraint\":\"itemFilterA\"}");

        AddOperation outboundAddOperationTwo = new AddOperation("notifyServiceOutboundPatterns/-",
            "{\"pattern\":\"patternB\",\"constraint\":\"itemFilterB\"}");

        ops.add(outboundAddOperationOne);
        ops.add(outboundAddOperationTwo);
        String patchBody = getPatchContent(ops);

        String authToken = getAuthToken(admin.getEmail(), password);
        getClient(authToken)
            .perform(patch("/api/ldn/ldnservices/" + notifyServiceEntity.getID())
                .content(patchBody)
                .contentType(MediaType.APPLICATION_JSON_PATCH_JSON))
            .andExpect(status().isOk())
            .andExpect(jsonPath("$.notifyServiceInboundPatterns", empty()))
            .andExpect(jsonPath("$.notifyServiceOutboundPatterns", hasSize(2)))
            .andExpect(jsonPath("$",
                allOf(
                    matchNotifyService(notifyServiceEntity.getID(), "service name", "service description",
                        "service url", "service ldn url"),
                    hasJsonPath("$.notifyServiceOutboundPatterns", containsInAnyOrder(
                        matchNotifyServicePattern("patternA", "itemFilterA"),
                        matchNotifyServicePattern("patternB", "itemFilterB")
                    ))
                )));

        RemoveOperation outboundRemoveOperation = new RemoveOperation("notifyServiceOutboundPatterns");
        ops.clear();
        ops.add(outboundRemoveOperation);
        patchBody = getPatchContent(ops);

        getClient(authToken)
            .perform(patch("/api/ldn/ldnservices/" + notifyServiceEntity.getID())
                .content(patchBody)
                .contentType(MediaType.APPLICATION_JSON_PATCH_JSON))
            .andExpect(status().isOk())
            .andExpect(jsonPath("$.notifyServiceInboundPatterns", empty()))
            .andExpect(jsonPath("$.notifyServiceOutboundPatterns", empty()));
    }

    @Test
    public void NotifyServiceInboundPatternReplaceOperationTest() throws Exception {

        context.turnOffAuthorisationSystem();

        NotifyServiceEntity notifyServiceEntity =
            NotifyServiceBuilder.createNotifyServiceBuilder(context)
                                .withName("service name")
                                .withDescription("service description")
                                .withUrl("service url")
                                .withLdnUrl("service ldn url")
                                .build();

        context.restoreAuthSystemState();

        List<Operation> ops = new ArrayList<Operation>();
        AddOperation inboundAddOperationOne = new AddOperation("notifyServiceInboundPatterns/-",
            "{\"pattern\":\"patternA\",\"constraint\":\"itemFilterA\",\"automatic\":\"false\"}");

        AddOperation inboundAddOperationTwo = new AddOperation("notifyServiceInboundPatterns/-",
            "{\"pattern\":\"patternB\",\"constraint\":\"itemFilterB\",\"automatic\":\"true\"}");

        ops.add(inboundAddOperationOne);
        ops.add(inboundAddOperationTwo);
        String patchBody = getPatchContent(ops);

        String authToken = getAuthToken(admin.getEmail(), password);
        getClient(authToken)
            .perform(patch("/api/ldn/ldnservices/" + notifyServiceEntity.getID())
                .content(patchBody)
                .contentType(MediaType.APPLICATION_JSON_PATCH_JSON))
            .andExpect(status().isOk())
            .andExpect(jsonPath("$.notifyServiceInboundPatterns", hasSize(2)))
            .andExpect(jsonPath("$.notifyServiceOutboundPatterns", empty()))
            .andExpect(jsonPath("$",
                allOf(
                    matchNotifyService(notifyServiceEntity.getID(), "service name", "service description",
                        "service url", "service ldn url"),
                    hasJsonPath("$.notifyServiceInboundPatterns", contains(
                        matchNotifyServicePattern("patternA", "itemFilterA", false),
                        matchNotifyServicePattern("patternB", "itemFilterB", true)
                    ))
                )));

        ReplaceOperation inboundReplaceOperation = new ReplaceOperation("notifyServiceInboundPatterns[1]",
            "{\"pattern\":\"patternC\",\"constraint\":\"itemFilterC\",\"automatic\":\"false\"}");
        ops.clear();
        ops.add(inboundReplaceOperation);
        patchBody = getPatchContent(ops);

        getClient(authToken)
            .perform(patch("/api/ldn/ldnservices/" + notifyServiceEntity.getID())
                .content(patchBody)
                .contentType(MediaType.APPLICATION_JSON_PATCH_JSON))
            .andExpect(status().isOk())
            .andExpect(jsonPath("$.notifyServiceInboundPatterns", hasSize(2)))
            .andExpect(jsonPath("$.notifyServiceOutboundPatterns", empty()))
            .andExpect(jsonPath("$",
                allOf(
                    matchNotifyService(notifyServiceEntity.getID(), "service name", "service description",
                        "service url", "service ldn url"),
                    hasJsonPath("$.notifyServiceInboundPatterns", contains(
                        matchNotifyServicePattern("patternA", "itemFilterA", false),
                        matchNotifyServicePattern("patternC", "itemFilterC", false)
                    ))
                )));
    }

    @Test
    public void NotifyServiceOutboundPatternReplaceOperationTest() throws Exception {

        context.turnOffAuthorisationSystem();

        NotifyServiceEntity notifyServiceEntity =
            NotifyServiceBuilder.createNotifyServiceBuilder(context)
                                .withName("service name")
                                .withDescription("service description")
                                .withUrl("service url")
                                .withLdnUrl("service ldn url")
                                .build();

        context.restoreAuthSystemState();

        List<Operation> ops = new ArrayList<Operation>();
        AddOperation outboundAddOperationOne = new AddOperation("notifyServiceOutboundPatterns/-",
            "{\"pattern\":\"patternA\",\"constraint\":\"itemFilterA\"}");

        AddOperation outboundAddOperationTwo = new AddOperation("notifyServiceOutboundPatterns/-",
            "{\"pattern\":\"patternB\",\"constraint\":\"itemFilterB\"}");

        ops.add(outboundAddOperationOne);
        ops.add(outboundAddOperationTwo);
        String patchBody = getPatchContent(ops);

        String authToken = getAuthToken(admin.getEmail(), password);
        getClient(authToken)
            .perform(patch("/api/ldn/ldnservices/" + notifyServiceEntity.getID())
                .content(patchBody)
                .contentType(MediaType.APPLICATION_JSON_PATCH_JSON))
            .andExpect(status().isOk())
            .andExpect(jsonPath("$.notifyServiceInboundPatterns", empty()))
            .andExpect(jsonPath("$.notifyServiceOutboundPatterns", hasSize(2)))
            .andExpect(jsonPath("$",
                allOf(
                    matchNotifyService(notifyServiceEntity.getID(), "service name", "service description",
                        "service url", "service ldn url"),
                    hasJsonPath("$.notifyServiceOutboundPatterns", contains(
                        matchNotifyServicePattern("patternA", "itemFilterA"),
                        matchNotifyServicePattern("patternB", "itemFilterB")
                    ))
                )));

        ReplaceOperation outboundReplaceOperation = new ReplaceOperation("notifyServiceOutboundPatterns[0]",
            "{\"pattern\":\"patternC\",\"constraint\":\"itemFilterC\"}");
        ops.clear();
        ops.add(outboundReplaceOperation);
        patchBody = getPatchContent(ops);

        getClient(authToken)
            .perform(patch("/api/ldn/ldnservices/" + notifyServiceEntity.getID())
                .content(patchBody)
                .contentType(MediaType.APPLICATION_JSON_PATCH_JSON))
            .andExpect(status().isOk())
            .andExpect(jsonPath("$.notifyServiceInboundPatterns", empty()))
            .andExpect(jsonPath("$.notifyServiceOutboundPatterns", hasSize(2)))
            .andExpect(jsonPath("$",
                allOf(
                    matchNotifyService(notifyServiceEntity.getID(), "service name", "service description",
                        "service url", "service ldn url"),
                    hasJsonPath("$.notifyServiceOutboundPatterns", contains(
                        matchNotifyServicePattern("patternC", "itemFilterC"),
                        matchNotifyServicePattern("patternB", "itemFilterB")
                    ))
                )));
    }

    @Test
<<<<<<< HEAD
    public void findManualServicesByInboundPatternUnAuthorizedTest() throws Exception {
        getClient().perform(get("/api/ldn/ldnservices/search/byInboundPattern")
                       .param("pattern", "pattern"))
                   .andExpect(status().isUnauthorized());
    }

    @Test
    public void findManualServicesByInboundPatternBadRequestTest() throws Exception {
        String authToken = getAuthToken(admin.getEmail(), password);
        getClient(authToken)
            .perform(get("/api/ldn/ldnservices/search/byInboundPattern"))
            .andExpect(status().isBadRequest());
    }

    @Test
    public void findManualServicesByInboundPatternTest() throws Exception {

        context.turnOffAuthorisationSystem();

        NotifyServiceEntity notifyServiceEntityOne =
            NotifyServiceBuilder.createNotifyServiceBuilder(context)
                                .withName("service name one")
                                .withDescription("service description one")
                                .withUrl("service url one")
                                .withLdnUrl("service ldn url one")
                                .build();

        NotifyServiceEntity notifyServiceEntityTwo =
            NotifyServiceBuilder.createNotifyServiceBuilder(context)
                                .withName("service name two")
                                .withDescription("service description two")
                                .withUrl("service url two")
                                .withLdnUrl("service ldn url two")
                                .build();

        NotifyServiceEntity notifyServiceEntityThree =
            NotifyServiceBuilder.createNotifyServiceBuilder(context)
                                .withName("service name three")
                                .withDescription("service description")
                                .withUrl("service url")
                                .withLdnUrl("service ldn url three")
                                .build();

        context.restoreAuthSystemState();

        List<Operation> ops = new ArrayList<Operation>();
        AddOperation inboundAddOperationOne = new AddOperation("notifyservices_inbound_patterns/-",
            "{\"pattern\":\"review\",\"constraint\":\"itemFilterA\",\"automatic\":\"false\"}");

        AddOperation inboundAddOperationTwo = new AddOperation("notifyservices_inbound_patterns/-",
            "{\"pattern\":\"review\",\"constraint\":\"itemFilterB\",\"automatic\":\"true\"}");

        ops.add(inboundAddOperationOne);
=======
    public void NotifyServiceStatusReplaceOperationTest() throws Exception {

        context.turnOffAuthorisationSystem();
        NotifyServiceEntity notifyServiceEntity =
            NotifyServiceBuilder.createNotifyServiceBuilder(context)
                                .withName("service name")
                                .withDescription("service description")
                                .withUrl("service url")
                                .withLdnUrl("service ldn url")
                                .isEnabled(true)
                                .build();
        context.restoreAuthSystemState();

        List<Operation> ops = new ArrayList<Operation>();
        ReplaceOperation inboundReplaceOperation = new ReplaceOperation("/enabled", "false");
        ops.add(inboundReplaceOperation);
>>>>>>> 0a118993
        String patchBody = getPatchContent(ops);

        String authToken = getAuthToken(admin.getEmail(), password);
        getClient(authToken)
<<<<<<< HEAD
            .perform(patch("/api/ldn/ldnservices/" + notifyServiceEntityOne.getID())
                .content(patchBody)
                .contentType(MediaType.APPLICATION_JSON_PATCH_JSON))
            .andExpect(status().isOk());

        getClient(authToken)
            .perform(patch("/api/ldn/ldnservices/" + notifyServiceEntityTwo.getID())
                .content(patchBody)
                .contentType(MediaType.APPLICATION_JSON_PATCH_JSON))
            .andExpect(status().isOk());

        ops.clear();
        ops.add(inboundAddOperationTwo);
        patchBody = getPatchContent(ops);

        getClient(authToken)
            .perform(patch("/api/ldn/ldnservices/" + notifyServiceEntityThree.getID())
                .content(patchBody)
                .contentType(MediaType.APPLICATION_JSON_PATCH_JSON))
            .andExpect(status().isOk());

        getClient(authToken)
            .perform(get("/api/ldn/ldnservices/search/byInboundPattern")
                .param("pattern", "review"))
            .andExpect(status().isOk())
            .andExpect(jsonPath("$.page.totalElements", is(2)))
            .andExpect(jsonPath("$._embedded.ldnservices", containsInAnyOrder(
                matchNotifyService(notifyServiceEntityOne.getID(), "service name one", "service description one",
                "service url one", "service ldn url one"),
                matchNotifyService(notifyServiceEntityTwo.getID(), "service name two", "service description two",
                    "service url two", "service ldn url two")
                )));
=======
            .perform(patch("/api/ldn/ldnservices/" + notifyServiceEntity.getID())
                .content(patchBody)
                .contentType(MediaType.APPLICATION_JSON_PATCH_JSON))
            .andExpect(status().isOk())
            .andExpect(jsonPath("$.notifyServiceInboundPatterns", empty()))
            .andExpect(jsonPath("$.notifyServiceOutboundPatterns", empty()))
            .andExpect(jsonPath("$", matchNotifyService(notifyServiceEntity.getID(), "service name",
                "service description", "service url", "service ldn url", false)));
    }

    @Test
    public void NotifyServiceStatusReplaceOperationTestBadRequestTest() throws Exception {

        context.turnOffAuthorisationSystem();
        NotifyServiceEntity notifyServiceEntity =
            NotifyServiceBuilder.createNotifyServiceBuilder(context)
                                .withName("service name")
                                .withDescription("service description")
                                .withUrl("service url")
                                .withLdnUrl("service ldn url")
                                .build();
        context.restoreAuthSystemState();

        List<Operation> ops = new ArrayList<Operation>();
        ReplaceOperation inboundReplaceOperation = new ReplaceOperation("/enabled", "test");
        ops.add(inboundReplaceOperation);
        String patchBody = getPatchContent(ops);

        String authToken = getAuthToken(admin.getEmail(), password);
        // patch not boolean value
        getClient(authToken)
            .perform(patch("/api/ldn/ldnservices/" + notifyServiceEntity.getID())
                .content(patchBody)
                .contentType(MediaType.APPLICATION_JSON_PATCH_JSON))
            .andExpect(status().isBadRequest());
>>>>>>> 0a118993
    }

}<|MERGE_RESOLUTION|>--- conflicted
+++ resolved
@@ -3219,7 +3219,6 @@
     }
 
     @Test
-<<<<<<< HEAD
     public void findManualServicesByInboundPatternUnAuthorizedTest() throws Exception {
         getClient().perform(get("/api/ldn/ldnservices/search/byInboundPattern")
                        .param("pattern", "pattern"))
@@ -3273,29 +3272,10 @@
             "{\"pattern\":\"review\",\"constraint\":\"itemFilterB\",\"automatic\":\"true\"}");
 
         ops.add(inboundAddOperationOne);
-=======
-    public void NotifyServiceStatusReplaceOperationTest() throws Exception {
-
-        context.turnOffAuthorisationSystem();
-        NotifyServiceEntity notifyServiceEntity =
-            NotifyServiceBuilder.createNotifyServiceBuilder(context)
-                                .withName("service name")
-                                .withDescription("service description")
-                                .withUrl("service url")
-                                .withLdnUrl("service ldn url")
-                                .isEnabled(true)
-                                .build();
-        context.restoreAuthSystemState();
-
-        List<Operation> ops = new ArrayList<Operation>();
-        ReplaceOperation inboundReplaceOperation = new ReplaceOperation("/enabled", "false");
-        ops.add(inboundReplaceOperation);
->>>>>>> 0a118993
-        String patchBody = getPatchContent(ops);
-
-        String authToken = getAuthToken(admin.getEmail(), password);
-        getClient(authToken)
-<<<<<<< HEAD
+        String patchBody = getPatchContent(ops);
+
+        String authToken = getAuthToken(admin.getEmail(), password);
+        getClient(authToken)
             .perform(patch("/api/ldn/ldnservices/" + notifyServiceEntityOne.getID())
                 .content(patchBody)
                 .contentType(MediaType.APPLICATION_JSON_PATCH_JSON))
@@ -3328,7 +3308,29 @@
                 matchNotifyService(notifyServiceEntityTwo.getID(), "service name two", "service description two",
                     "service url two", "service ldn url two")
                 )));
-=======
+    }
+
+    @Test
+    public void NotifyServiceStatusReplaceOperationTest() throws Exception {
+
+        context.turnOffAuthorisationSystem();
+        NotifyServiceEntity notifyServiceEntity =
+            NotifyServiceBuilder.createNotifyServiceBuilder(context)
+                                .withName("service name")
+                                .withDescription("service description")
+                                .withUrl("service url")
+                                .withLdnUrl("service ldn url")
+                                .isEnabled(true)
+                                .build();
+        context.restoreAuthSystemState();
+
+        List<Operation> ops = new ArrayList<Operation>();
+        ReplaceOperation inboundReplaceOperation = new ReplaceOperation("/enabled", "false");
+        ops.add(inboundReplaceOperation);
+        String patchBody = getPatchContent(ops);
+
+        String authToken = getAuthToken(admin.getEmail(), password);
+        getClient(authToken)
             .perform(patch("/api/ldn/ldnservices/" + notifyServiceEntity.getID())
                 .content(patchBody)
                 .contentType(MediaType.APPLICATION_JSON_PATCH_JSON))
@@ -3364,7 +3366,6 @@
                 .content(patchBody)
                 .contentType(MediaType.APPLICATION_JSON_PATCH_JSON))
             .andExpect(status().isBadRequest());
->>>>>>> 0a118993
     }
 
 }