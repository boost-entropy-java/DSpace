/**
 * The contents of this file are subject to the license and copyright
 * detailed in the LICENSE and NOTICE files at the root of the source
 * tree and available online at
 *
 * http://www.dspace.org/license/
 */
package org.dspace.app.rest.matcher;

import static com.jayway.jsonpath.matchers.JsonPathMatchers.hasJsonPath;
import static org.dspace.app.rest.matcher.HalMatcher.matchEmbeds;
import static org.dspace.app.rest.test.AbstractControllerIntegrationTest.REST_SERVER_URL;
import static org.hamcrest.Matchers.allOf;
import static org.hamcrest.Matchers.is;

import java.util.List;
import java.util.UUID;

import org.dspace.content.Collection;
import org.dspace.content.Community;
import org.hamcrest.Matcher;
import org.hamcrest.Matchers;

public class CommunityMatcher {

    private CommunityMatcher() { }

    // Matcher for communities with no titles / no name
    // Since a name is simply the first title (see Community.java), we cannot use the matchers below
    public static Matcher<? super Object> matchCommunityEntry(UUID uuid, String handle) {
        return allOf(
                hasJsonPath("$.uuid", is(uuid.toString())),
                hasJsonPath("$.handle", is(handle)),
                hasJsonPath("$.type", is("community")),
                matchLinks(uuid)
        );
    }

    // Matcher for communities with multiple titles
    // The title metadata for communities with multiple titles contains a list, so the matchers below can't be used
    public static Matcher<? super Object> matchCommunityEntryMultipleTitles(List<String> titles, UUID uuid,
                                                                            String handle) {
        return allOf(
                hasJsonPath("$.uuid", is(uuid.toString())),
                hasJsonPath("$.name", is(titles.get(0))),
                hasJsonPath("$.handle", is(handle)),
                hasJsonPath("$.type", is("community")),
                hasJsonPath("$._embedded.collections", Matchers.not(Matchers.empty())),
                hasJsonPath("$._embedded.logo", Matchers.not(Matchers.empty())),
                matchLinks(uuid)
        );
    }

    public static Matcher<? super Object> matchCommunityEntry(String name, UUID uuid, String handle) {
        return allOf(
            matchProperties(name, uuid, handle),
            matchLinks(uuid)
        );
    }

    public static Matcher<? super Object> matchCommunityEntryFullProjection(String name, UUID uuid, String handle) {
        return allOf(
            matchProperties(name, uuid, handle),
            hasJsonPath("$._embedded.collections", Matchers.not(Matchers.empty())),
            hasJsonPath("$._embedded.logo", Matchers.not(Matchers.empty())),
            matchLinks(uuid)
        );
    }

    public static Matcher<? super Object> matchProperties(String name, UUID uuid, String handle) {
        return allOf(
            hasJsonPath("$.uuid", is(uuid.toString())),
            hasJsonPath("$.name", is(name)),
            hasJsonPath("$.handle", is(handle)),
            hasJsonPath("$.type", is("community")),
            hasJsonPath("$.metadata", Matchers.allOf(
                MetadataMatcher.matchMetadata("dc.title", name)
            ))
        );
    }

    /**
     * Gets a matcher for all expected embeds when the full projection is requested.
     */
    public static Matcher<? super Object> matchFullEmbeds() {
        return matchEmbeds(
                "collections[]",
                "logo",
                "parentCommunity",
                "subcommunities[]"
        );
    }

    /**
     * Gets a matcher for all expected links.
     */
    public static Matcher<? super Object> matchLinks(UUID uuid) {
        return HalMatcher.matchLinks(REST_SERVER_URL + "core/communities/" + uuid,
                "collections",
                "logo",
                "self",
                "parentCommunity",
                "subcommunities",
                 "adminGroup"
        );
    }

    public static Matcher<? super Object> matchCommunityWithCollectionEntry(String name, UUID uuid, String handle,
                                                                            Collection col) {
        return allOf(
            matchProperties(name, uuid, handle),
            hasJsonPath("$._embedded.collections._embedded.collections[0]",
                        CollectionMatcher
                            .matchCollectionEntry(col.getName(), col.getID(), col.getHandle(), col.getLogo())),
            hasJsonPath("$._embedded.logo", Matchers.not(Matchers.empty())),
            matchLinks(uuid)
        );
    }

<<<<<<< HEAD
    public static String getFullEmbedsParameters() {
        return "collections,logo,parentCommunity,subcommunities";
    }

=======
    public static Matcher<? super Object> matchCommunity(Community community) {
        return allOf(hasJsonPath("$.uuid", is(community.getID().toString())),
                hasJsonPath("$.name", is(community.getName())),
                hasJsonPath("$.type", is("community")),
                hasJsonPath("$.handle", is(community.getHandle())));
    }
>>>>>>> 2334a87e
}<|MERGE_RESOLUTION|>--- conflicted
+++ resolved
@@ -117,17 +117,14 @@
         );
     }
 
-<<<<<<< HEAD
     public static String getFullEmbedsParameters() {
         return "collections,logo,parentCommunity,subcommunities";
     }
 
-=======
     public static Matcher<? super Object> matchCommunity(Community community) {
         return allOf(hasJsonPath("$.uuid", is(community.getID().toString())),
                 hasJsonPath("$.name", is(community.getName())),
                 hasJsonPath("$.type", is("community")),
                 hasJsonPath("$.handle", is(community.getHandle())));
     }
->>>>>>> 2334a87e
 }