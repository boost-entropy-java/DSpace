--- conflicted
+++ resolved
@@ -2946,39 +2946,6 @@
     }
 
     @Test
-<<<<<<< HEAD
-    public void poolTaskSerchMethodWithSingleModelTest() throws Exception {
-        String tokenAdmin = getAuthToken(admin.getEmail(), password);
-        getClient(tokenAdmin).perform(get("/api/workflow/pooltask/search"))
-                             .andExpect(status().isNotFound());
-    }
-
-    @Test
-    public void claimedtaskSerchMethodWithSingleModelTest() throws Exception {
-        String tokenAdmin = getAuthToken(admin.getEmail(), password);
-        getClient(tokenAdmin).perform(get("/api/workflow/claimedtask/search"))
-                             .andExpect(status().isNotFound());
-    }
-
-    @Test
-    public void poolTaskSerchMethodWithPluralModelTest() throws Exception {
-        String tokenAdmin = getAuthToken(admin.getEmail(), password);
-        getClient(tokenAdmin).perform(get("/api/workflow/pooltasks/search"))
-                             .andExpect(status().isOk())
-                             .andExpect(jsonPath("$._links.findByUser.href", Matchers.allOf(
-                                        Matchers.containsString("/api/workflow/pooltasks/search/findByUser"))));
-    }
-
-    @Test
-    public void claimedtaskSerchMethodWithPluralModelTest() throws Exception {
-        String tokenAdmin = getAuthToken(admin.getEmail(), password);
-        getClient(tokenAdmin).perform(get("/api/workflow/claimedtasks/search"))
-                             .andExpect(status().isOk())
-                             .andExpect(jsonPath("$._links.findByUser.href", Matchers.allOf(
-                                        Matchers.containsString("/api/workflow/claimedtasks/search/findByUser"))));
-    }
-
-=======
     public void findAllPooltasksByItemTest() throws Exception {
         context.turnOffAuthorisationSystem();
 
@@ -4166,5 +4133,36 @@
                                .param("uuid", witem.getItem().getID().toString()))
                                .andExpect(status().isNoContent());
     }
->>>>>>> 1ddd052a
+    @Test
+    public void poolTaskSerchMethodWithSingleModelTest() throws Exception {
+        String tokenAdmin = getAuthToken(admin.getEmail(), password);
+        getClient(tokenAdmin).perform(get("/api/workflow/pooltask/search"))
+                             .andExpect(status().isNotFound());
+    }
+
+    @Test
+    public void claimedtaskSerchMethodWithSingleModelTest() throws Exception {
+        String tokenAdmin = getAuthToken(admin.getEmail(), password);
+        getClient(tokenAdmin).perform(get("/api/workflow/claimedtask/search"))
+                             .andExpect(status().isNotFound());
+    }
+
+    @Test
+    public void poolTaskSerchMethodWithPluralModelTest() throws Exception {
+        String tokenAdmin = getAuthToken(admin.getEmail(), password);
+        getClient(tokenAdmin).perform(get("/api/workflow/pooltasks/search"))
+                             .andExpect(status().isOk())
+                             .andExpect(jsonPath("$._links.findByUser.href", Matchers.allOf(
+                                        Matchers.containsString("/api/workflow/pooltasks/search/findByUser"))));
+    }
+
+    @Test
+    public void claimedtaskSerchMethodWithPluralModelTest() throws Exception {
+        String tokenAdmin = getAuthToken(admin.getEmail(), password);
+        getClient(tokenAdmin).perform(get("/api/workflow/claimedtasks/search"))
+                             .andExpect(status().isOk())
+                             .andExpect(jsonPath("$._links.findByUser.href", Matchers.allOf(
+                                        Matchers.containsString("/api/workflow/claimedtasks/search/findByUser"))));
+    }
+
 }