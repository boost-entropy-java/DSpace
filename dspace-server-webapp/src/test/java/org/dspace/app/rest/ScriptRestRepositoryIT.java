--- conflicted
+++ resolved
@@ -75,14 +75,6 @@
         getClient(token).perform(get("/api/system/scripts"))
                         .andExpect(status().isOk())
                         .andExpect(jsonPath("$._embedded.scripts", containsInAnyOrder(
-<<<<<<< HEAD
-                            ScriptMatcher.matchScript(dSpaceRunnableList.get(0).getName(),
-                                                      dSpaceRunnableList.get(0).getDescription()),
-                            ScriptMatcher.matchScript(dSpaceRunnableList.get(1).getName(),
-                                                      dSpaceRunnableList.get(1).getDescription()),
-                            ScriptMatcher.matchScript(dSpaceRunnableList.get(2).getName(),
-                                                      dSpaceRunnableList.get(2).getDescription())
-=======
                             ScriptMatcher.matchScript(scriptConfigurations.get(0).getName(),
                                                       scriptConfigurations.get(0).getDescription()),
                             ScriptMatcher.matchScript(scriptConfigurations.get(1).getName(),
@@ -91,7 +83,6 @@
                                                       scriptConfigurations.get(2).getDescription()),
                             ScriptMatcher.matchScript(scriptConfigurations.get(3).getName(),
                                                       scriptConfigurations.get(3).getDescription())
->>>>>>> 15d2e16f
                         )));
 
     }
