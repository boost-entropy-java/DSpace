--- conflicted
+++ resolved
@@ -28,10 +28,6 @@
 import org.dspace.content.Community;
 import org.dspace.content.Item;
 import org.dspace.eperson.EPerson;
-<<<<<<< HEAD
-import org.dspace.services.ConfigurationService;
-=======
->>>>>>> ec0853dd
 import org.hamcrest.Matchers;
 import org.junit.Before;
 import org.junit.Test;
@@ -49,9 +45,6 @@
 
     @Autowired
     private ItemConverter itemConverter;
-
-    @Autowired
-    private AuthorizationFeatureService authorizationFeatureService;
 
     @Autowired
     private AuthorizationFeatureService authorizationFeatureService;
@@ -175,7 +168,6 @@
                                 .withAuthor("Doe, John")
                                 .withSubject("ExtraEntry")
                                 .build();
-<<<<<<< HEAD
 
         context.restoreAuthSystemState();
 
@@ -211,212 +203,4 @@
                                  .andExpect(status().isNotFound());
     }
 
-    @Test
-    public void canManageVersionsFeatureAdminsAndPropertyBlockEntityEnableTest() throws Exception {
-        configurationService.setProperty("versioning.block.entity", true);
-        context.turnOffAuthorisationSystem();
-        EPerson adminComA = EPersonBuilder.createEPerson(context)
-                                          .withEmail("testComAdminA@test.com")
-                                          .withPassword(password)
-                                          .build();
-
-        EPerson adminComB = EPersonBuilder.createEPerson(context)
-                                          .withEmail("testComBdminA@test.com")
-                                          .withPassword(password)
-                                          .build();
-
-        EPerson adminCol1 = EPersonBuilder.createEPerson(context)
-                                          .withEmail("testCol1Admin@test.com")
-                                          .withPassword(password)
-                                          .build();
-
-        EPerson adminCol2 = EPersonBuilder.createEPerson(context)
-                                          .withEmail("testCol2Admin@test.com")
-                                          .withPassword(password)
-                                          .build();
-
-        Community rootCommunity = CommunityBuilder.createCommunity(context)
-                                                  .withName("Parent Community")
-                                                  .build();
-
-        Community subCommunityA = CommunityBuilder.createSubCommunity(context, rootCommunity)
-                                                  .withName("Sub Community A")
-                                                  .withAdminGroup(adminComA)
-                                                  .build();
-
-        CommunityBuilder.createSubCommunity(context, rootCommunity)
-                        .withName("Sub Community B")
-                        .withAdminGroup(adminComB)
-                        .build();
-
-        Collection col1 = CollectionBuilder.createCollection(context, subCommunityA)
-                                           .withName("Collection 1")
-                                           .withEntityType("Publication")
-                                           .withSubmitterGroup(eperson)
-                                           .withAdminGroup(adminCol1)
-                                           .build();
-
-        CollectionBuilder.createCollection(context, subCommunityA)
-                         .withName("Collection 2")
-                         .withAdminGroup(adminCol2)
-                         .build();
-
-        Item itemA = ItemBuilder.createItem(context, col1)
-                                .withTitle("Public item")
-                                .withIssueDate("2021-04-19")
-                                .withAuthor("Doe, John")
-                                .withSubject("ExtraEntry")
-                                .build();
-=======
->>>>>>> ec0853dd
-
-        context.restoreAuthSystemState();
-
-        ItemRest itemRestA = itemConverter.convert(itemA, DefaultProjection.DEFAULT);
-<<<<<<< HEAD
-
-        String tokenAdminComA = getAuthToken(adminComA.getEmail(), password);
-        String tokenAdminComB = getAuthToken(adminComB.getEmail(), password);
-        String tokenAdminCol1 = getAuthToken(adminCol1.getEmail(), password);
-        String tokenAdminCol2 = getAuthToken(adminCol2.getEmail(), password);
-
-        // define authorization that we know not exists
-        Authorization adminOfComAToItemA = new Authorization(adminComA, canManageVersionsFeature, itemRestA);
-        Authorization adminOfCol1ToItemA = new Authorization(adminCol1, canManageVersionsFeature, itemRestA);
-        Authorization adminOfComBToItemA = new Authorization(adminComB, canManageVersionsFeature, itemRestA);
-        Authorization adminOfCol2ToItemA = new Authorization(adminCol2, canManageVersionsFeature, itemRestA);
-
-        getClient(tokenAdminComA).perform(get("/api/authz/authorizations/" + adminOfComAToItemA.getID()))
-                                 .andExpect(status().isNotFound());
-
-        getClient(tokenAdminCol1).perform(get("/api/authz/authorizations/" + adminOfCol1ToItemA.getID()))
-                                 .andExpect(status().isNotFound());
-
-        getClient(tokenAdminComB).perform(get("/api/authz/authorizations/" + adminOfComBToItemA.getID()))
-                                 .andExpect(status().isNotFound());
-
-        getClient(tokenAdminCol2).perform(get("/api/authz/authorizations/" + adminOfCol2ToItemA.getID()))
-                                 .andExpect(status().isNotFound());
-    }
-
-    @Test
-    public void canManageVersionsFeatureAdminsAndPropertyBlockEntityDisabledTest() throws Exception {
-        configurationService.setProperty("versioning.block.entity", false);
-        context.turnOffAuthorisationSystem();
-        EPerson adminComA = EPersonBuilder.createEPerson(context)
-                                          .withEmail("testComAdminA@test.com")
-                                          .withPassword(password)
-                                          .build();
-
-        EPerson adminComB = EPersonBuilder.createEPerson(context)
-                                          .withEmail("testComBdminA@test.com")
-                                          .withPassword(password)
-                                          .build();
-
-        EPerson adminCol1 = EPersonBuilder.createEPerson(context)
-                                          .withEmail("testCol1Admin@test.com")
-                                          .withPassword(password)
-                                          .build();
-
-        EPerson adminCol2 = EPersonBuilder.createEPerson(context)
-                                          .withEmail("testCol2Admin@test.com")
-                                          .withPassword(password)
-                                          .build();
-
-        Community rootCommunity = CommunityBuilder.createCommunity(context)
-                                                  .withName("Parent Community")
-                                                  .build();
-
-        Community subCommunityA = CommunityBuilder.createSubCommunity(context, rootCommunity)
-                                                  .withName("Sub Community A")
-                                                  .withAdminGroup(adminComA)
-                                                  .build();
-
-        CommunityBuilder.createSubCommunity(context, rootCommunity)
-                        .withName("Sub Community B")
-                        .withAdminGroup(adminComB)
-                        .build();
-
-        Collection col1 = CollectionBuilder.createCollection(context, subCommunityA)
-                                           .withName("Collection 1")
-                                           .withEntityType("Publication")
-                                           .withSubmitterGroup(eperson)
-                                           .withAdminGroup(adminCol1)
-                                           .build();
-
-        CollectionBuilder.createCollection(context, subCommunityA)
-                         .withName("Collection 2")
-                         .withAdminGroup(adminCol2)
-                         .build();
-
-        Item itemA = ItemBuilder.createItem(context, col1)
-                                .withTitle("Public item")
-                                .withIssueDate("2021-04-19")
-                                .withAuthor("Doe, John")
-                                .withSubject("ExtraEntry")
-                                .build();
-=======
-
-        String tokenAdminComA = getAuthToken(adminComA.getEmail(), password);
-        String tokenAdminComB = getAuthToken(adminComB.getEmail(), password);
-        String tokenAdminCol1 = getAuthToken(adminCol1.getEmail(), password);
-        String tokenAdminCol2 = getAuthToken(adminCol2.getEmail(), password);
-
-        // define authorizations that we know must exists
-        Authorization adminOfComAToItemA = new Authorization(adminComA, canManageVersionsFeature, itemRestA);
-        Authorization adminOfCol1ToItemA = new Authorization(adminCol1, canManageVersionsFeature, itemRestA);
->>>>>>> ec0853dd
-
-        // define authorization that we know not exists
-        Authorization adminOfComBToItemA = new Authorization(adminComB, canManageVersionsFeature, itemRestA);
-        Authorization adminOfCol2ToItemA = new Authorization(adminCol2, canManageVersionsFeature, itemRestA);
-
-        getClient(tokenAdminComA).perform(get("/api/authz/authorizations/" + adminOfComAToItemA.getID()))
-                                 .andExpect(status().isOk())
-                                 .andExpect(jsonPath("$", Matchers.is(
-                                            AuthorizationMatcher.matchAuthorization(adminOfComAToItemA))));
-
-        getClient(tokenAdminCol1).perform(get("/api/authz/authorizations/" + adminOfCol1ToItemA.getID()))
-                                 .andExpect(status().isOk())
-                                 .andExpect(jsonPath("$", Matchers.is(
-                                            AuthorizationMatcher.matchAuthorization(adminOfCol1ToItemA))));
-
-        getClient(tokenAdminComB).perform(get("/api/authz/authorizations/" + adminOfComBToItemA.getID()))
-                                 .andExpect(status().isNotFound());
-
-<<<<<<< HEAD
-        ItemRest itemRestA = itemConverter.convert(itemA, DefaultProjection.DEFAULT);
-
-        String tokenAdminComA = getAuthToken(adminComA.getEmail(), password);
-        String tokenAdminComB = getAuthToken(adminComB.getEmail(), password);
-        String tokenAdminCol1 = getAuthToken(adminCol1.getEmail(), password);
-        String tokenAdminCol2 = getAuthToken(adminCol2.getEmail(), password);
-
-        // define authorizations that we know must exists
-        Authorization adminOfComAToItemA = new Authorization(adminComA, canManageVersionsFeature, itemRestA);
-        Authorization adminOfCol1ToItemA = new Authorization(adminCol1, canManageVersionsFeature, itemRestA);
-
-        // define authorization that we know not exists
-        Authorization adminOfComBToItemA = new Authorization(adminComB, canManageVersionsFeature, itemRestA);
-        Authorization adminOfCol2ToItemA = new Authorization(adminCol2, canManageVersionsFeature, itemRestA);
-
-        getClient(tokenAdminComA).perform(get("/api/authz/authorizations/" + adminOfComAToItemA.getID()))
-                                 .andExpect(status().isOk())
-                                 .andExpect(jsonPath("$", Matchers.is(
-                                            AuthorizationMatcher.matchAuthorization(adminOfComAToItemA))));
-
-        getClient(tokenAdminCol1).perform(get("/api/authz/authorizations/" + adminOfCol1ToItemA.getID()))
-                                 .andExpect(status().isOk())
-                                 .andExpect(jsonPath("$", Matchers.is(
-                                            AuthorizationMatcher.matchAuthorization(adminOfCol1ToItemA))));
-
-        getClient(tokenAdminComB).perform(get("/api/authz/authorizations/" + adminOfComBToItemA.getID()))
-                                 .andExpect(status().isNotFound());
-
-=======
->>>>>>> ec0853dd
-        getClient(tokenAdminCol2).perform(get("/api/authz/authorizations/" + adminOfCol2ToItemA.getID()))
-                                 .andExpect(status().isNotFound());
-    }
-
 }