--- conflicted
+++ resolved
@@ -354,11 +354,8 @@
                         .andExpect(jsonPath("$.page.number", is(1)));
     }
 
-<<<<<<< HEAD
-=======
     // TEST IS TEMPORARILY BROKEN ON MAIN. REQUIRES FIXING
     @Ignore
->>>>>>> 5eacdd16
     @Test
     public void findAllByAuthorizedExternalSource() throws Exception {
         context.turnOffAuthorisationSystem();
