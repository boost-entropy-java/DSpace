--- conflicted
+++ resolved
@@ -191,7 +191,39 @@
     }
 
     @Test
-<<<<<<< HEAD
+    public void findEntityTypeWithEmbedRelatioshipTypeTest() throws Exception {
+
+        EntityType person = entityTypeService.findByEntityType(context, "Person");
+        EntityType orgunit = entityTypeService.findByEntityType(context, "OrgUnit");
+        EntityType project = entityTypeService.findByEntityType(context, "Project");
+        EntityType publication = entityTypeService.findByEntityType(context, "Publication");
+        EntityType journalIssue = entityTypeService.findByEntityType(context, "journalIssue");
+
+        RelationshipType relationshipType1 = relationshipTypeService.findbyTypesAndTypeName(context,
+                             publication, person, "isAuthorOfPublication", "isPublicationOfAuthor");
+        RelationshipType relationshipType2 = relationshipTypeService.findbyTypesAndTypeName(context,
+                          publication, project, "isProjectOfPublication", "isPublicationOfProject");
+        RelationshipType relationshipType3 = relationshipTypeService.findbyTypesAndTypeName(context,
+                          publication, orgunit, "isOrgUnitOfPublication", "isPublicationOfOrgUnit");
+        RelationshipType relationshipType4 = relationshipTypeService.findbyTypesAndTypeName(context,
+           journalIssue, publication, "isPublicationOfJournalIssue", "isJournalIssueOfPublication");
+        RelationshipType relationshipType5 = relationshipTypeService.findbyTypesAndTypeName(context,
+                             publication, orgunit, "isAuthorOfPublication","isPublicationOfAuthor");
+
+        getClient().perform(get("/api/core/entitytypes/" + publication.getID())
+                   .param("embed", "relationshiptypes"))
+                   .andExpect(status().isOk())
+                   .andExpect(jsonPath("$", EntityTypeMatcher.matchEntityTypeEntry(publication)))
+                   .andExpect(jsonPath("$._embedded.relationshiptypes._embedded.relationshiptypes", containsInAnyOrder(
+                           RelationshipTypeMatcher.matchRelationshipTypeEntry(relationshipType1),
+                           RelationshipTypeMatcher.matchRelationshipTypeEntry(relationshipType2),
+                           RelationshipTypeMatcher.matchRelationshipTypeEntry(relationshipType3),
+                           RelationshipTypeMatcher.matchRelationshipTypeEntry(relationshipType4),
+                           RelationshipTypeMatcher.matchRelationshipTypeEntry(relationshipType5)
+                           )));
+    }
+
+    @Test
     public void findAllByAuthorizedCollectionTest() throws Exception {
         context.turnOffAuthorisationSystem();
 
@@ -404,38 +436,6 @@
                     .setSupportedEntityTypes(null);
         }
 
-=======
-    public void findEntityTypeWithEmbedRelatioshipTypeTest() throws Exception {
-
-        EntityType person = entityTypeService.findByEntityType(context, "Person");
-        EntityType orgunit = entityTypeService.findByEntityType(context, "OrgUnit");
-        EntityType project = entityTypeService.findByEntityType(context, "Project");
-        EntityType publication = entityTypeService.findByEntityType(context, "Publication");
-        EntityType journalIssue = entityTypeService.findByEntityType(context, "journalIssue");
-
-        RelationshipType relationshipType1 = relationshipTypeService.findbyTypesAndTypeName(context,
-                             publication, person, "isAuthorOfPublication", "isPublicationOfAuthor");
-        RelationshipType relationshipType2 = relationshipTypeService.findbyTypesAndTypeName(context,
-                          publication, project, "isProjectOfPublication", "isPublicationOfProject");
-        RelationshipType relationshipType3 = relationshipTypeService.findbyTypesAndTypeName(context,
-                          publication, orgunit, "isOrgUnitOfPublication", "isPublicationOfOrgUnit");
-        RelationshipType relationshipType4 = relationshipTypeService.findbyTypesAndTypeName(context,
-           journalIssue, publication, "isPublicationOfJournalIssue", "isJournalIssueOfPublication");
-        RelationshipType relationshipType5 = relationshipTypeService.findbyTypesAndTypeName(context,
-                             publication, orgunit, "isAuthorOfPublication","isPublicationOfAuthor");
-
-        getClient().perform(get("/api/core/entitytypes/" + publication.getID())
-                   .param("embed", "relationshiptypes"))
-                   .andExpect(status().isOk())
-                   .andExpect(jsonPath("$", EntityTypeMatcher.matchEntityTypeEntry(publication)))
-                   .andExpect(jsonPath("$._embedded.relationshiptypes._embedded.relationshiptypes", containsInAnyOrder(
-                           RelationshipTypeMatcher.matchRelationshipTypeEntry(relationshipType1),
-                           RelationshipTypeMatcher.matchRelationshipTypeEntry(relationshipType2),
-                           RelationshipTypeMatcher.matchRelationshipTypeEntry(relationshipType3),
-                           RelationshipTypeMatcher.matchRelationshipTypeEntry(relationshipType4),
-                           RelationshipTypeMatcher.matchRelationshipTypeEntry(relationshipType5)
-                           )));
->>>>>>> d9d24427
     }
 
 }