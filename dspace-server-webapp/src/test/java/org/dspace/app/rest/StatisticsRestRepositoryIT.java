/**
 * The contents of this file are subject to the license and copyright
 * detailed in the LICENSE and NOTICE files at the root of the source
 * tree and available online at
 *
 * http://www.dspace.org/license/
 */
package org.dspace.app.rest;

import static org.apache.commons.codec.CharEncoding.UTF_8;
import static org.apache.commons.io.IOUtils.toInputStream;
import static org.dspace.app.rest.utils.UsageReportUtils.TOP_CITIES_REPORT_ID;
import static org.dspace.app.rest.utils.UsageReportUtils.TOP_COUNTRIES_REPORT_ID;
import static org.dspace.app.rest.utils.UsageReportUtils.TOTAL_DOWNLOADS_REPORT_ID;
import static org.dspace.app.rest.utils.UsageReportUtils.TOTAL_VISITS_PER_MONTH_REPORT_ID;
import static org.dspace.app.rest.utils.UsageReportUtils.TOTAL_VISITS_REPORT_ID;
import static org.hamcrest.Matchers.empty;
import static org.hamcrest.Matchers.not;
import static org.springframework.test.web.servlet.request.MockMvcRequestBuilders.get;
import static org.springframework.test.web.servlet.request.MockMvcRequestBuilders.post;
import static org.springframework.test.web.servlet.result.MockMvcResultMatchers.jsonPath;
import static org.springframework.test.web.servlet.result.MockMvcResultMatchers.status;

import java.util.ArrayList;
import java.util.Calendar;
import java.util.List;
import java.util.Locale;
import java.util.UUID;

import com.fasterxml.jackson.databind.ObjectMapper;
import org.apache.commons.lang3.StringUtils;
import org.dspace.app.rest.matcher.UsageReportMatcher;
import org.dspace.app.rest.model.UsageReportPointCityRest;
import org.dspace.app.rest.model.UsageReportPointCountryRest;
import org.dspace.app.rest.model.UsageReportPointDateRest;
import org.dspace.app.rest.model.UsageReportPointDsoTotalVisitsRest;
import org.dspace.app.rest.model.UsageReportPointRest;
import org.dspace.app.rest.model.ViewEventRest;
import org.dspace.app.rest.repository.StatisticsRestRepository;
import org.dspace.app.rest.test.AbstractControllerIntegrationTest;
import org.dspace.app.rest.utils.UsageReportUtils;
import org.dspace.authorize.service.AuthorizeService;
import org.dspace.builder.BitstreamBuilder;
import org.dspace.builder.CollectionBuilder;
import org.dspace.builder.CommunityBuilder;
import org.dspace.builder.EPersonBuilder;
import org.dspace.builder.ItemBuilder;
import org.dspace.builder.ResourcePolicyBuilder;
import org.dspace.builder.SiteBuilder;
import org.dspace.content.Bitstream;
import org.dspace.content.Collection;
import org.dspace.content.Community;
import org.dspace.content.DSpaceObject;
import org.dspace.content.Item;
import org.dspace.content.Site;
import org.dspace.core.Constants;
import org.dspace.eperson.EPerson;
import org.dspace.services.ConfigurationService;
import org.dspace.statistics.factory.StatisticsServiceFactory;
import org.hamcrest.Matchers;
import org.junit.Before;
import org.junit.BeforeClass;
import org.junit.Test;
import org.springframework.beans.factory.annotation.Autowired;
import org.springframework.http.HttpStatus;

/**
 * Integration test to test the /api/statistics/usagereports/ endpoints, see {@link UsageReportUtils} and
 * {@link StatisticsRestRepository}
 *
 * @author Maria Verdonck (Atmire) on 10/06/2020
 */
public class StatisticsRestRepositoryIT extends AbstractControllerIntegrationTest {

    @Autowired
    ConfigurationService configurationService;
    @Autowired
    protected AuthorizeService authorizeService;

    private Community communityNotVisited;
    private Community communityVisited;
    private Collection collectionNotVisited;
    private Collection collectionVisited;
    private Item itemNotVisitedWithBitstreams;
    private Item itemVisited;
    private Bitstream bitstreamNotVisited;
    private Bitstream bitstreamVisited;

    private String loggedInToken;
    private String adminToken;

    @BeforeClass
    public static void clearStatistics() throws Exception {
        // To ensure these tests start "fresh", clear out any existing statistics data.
        // NOTE: this is committed immediately in removeIndex()
        StatisticsServiceFactory.getInstance().getSolrLoggerService().removeIndex("*:*");
    }

    @Before
    @Override
    public void setUp() throws Exception {
        super.setUp();

        // Explicitly use solr commit in SolrLoggerServiceImpl#postView
        configurationService.setProperty("solr-statistics.autoCommit", false);
        configurationService.setProperty("usage-statistics.authorization.admin.usage", true);

        context.turnOffAuthorisationSystem();

        Community community = CommunityBuilder.createCommunity(context).build();
        communityNotVisited = CommunityBuilder.createSubCommunity(context, community).build();
        communityVisited = CommunityBuilder.createSubCommunity(context, community).build();
        collectionNotVisited = CollectionBuilder.createCollection(context, community).build();
        collectionVisited = CollectionBuilder.createCollection(context, community).build();
        itemVisited = ItemBuilder.createItem(context, collectionNotVisited).build();
        itemNotVisitedWithBitstreams = ItemBuilder.createItem(context, collectionNotVisited).build();
        bitstreamNotVisited = BitstreamBuilder.createBitstream(context,
            itemNotVisitedWithBitstreams, toInputStream("test", UTF_8)).withName("BitstreamNotVisitedName").build();
        bitstreamVisited = BitstreamBuilder
            .createBitstream(context, itemNotVisitedWithBitstreams, toInputStream("test", UTF_8))
            .withName("BitstreamVisitedName").build();

        loggedInToken = getAuthToken(eperson.getEmail(), password);
        adminToken = getAuthToken(admin.getEmail(), password);

        context.restoreAuthSystemState();
    }

    @Test
    public void usagereports_withoutId_NotImplementedException() throws Exception {
        getClient().perform(get("/api/statistics/usagereports"))
                   .andExpect(status().is(HttpStatus.METHOD_NOT_ALLOWED.value()));
    }

    @Test
    public void usagereports_notProperUUIDAndReportId_Exception() throws Exception {
        getClient(adminToken).perform(get("/api/statistics/usagereports/notProperUUIDAndReportId"))
                   .andExpect(status().is(HttpStatus.BAD_REQUEST.value()));
    }

    @Test
    public void usagereports_nonValidUUIDpart_Exception() throws Exception {
        getClient(adminToken).perform(get("/api/statistics/usagereports/notAnUUID" + "_" + TOTAL_VISITS_REPORT_ID))
                   .andExpect(status().is(HttpStatus.BAD_REQUEST.value()));
    }

    @Test
    public void usagereports_nonValidReportIDpart_Exception() throws Exception {
        getClient(adminToken).perform(get("/api/statistics/usagereports/" + itemNotVisitedWithBitstreams.getID() +
                                "_NotValidReport"))
                   .andExpect(status().is(HttpStatus.NOT_FOUND.value()));
    }

    @Test
    public void usagereports_nonValidReportIDpart_Exception_By_Anonymous_Unauthorized_Test() throws Exception {
        getClient().perform(get("/api/statistics/usagereports/" + itemNotVisitedWithBitstreams.getID() +
                                "_NotValidReport"))
                   .andExpect(status().isUnauthorized());
    }

    @Test
    public void usagereports_nonValidReportIDpart_Exception_By_Anonymous_Test() throws Exception {
        configurationService.setProperty("usage-statistics.authorization.admin.usage", false);
        getClient().perform(get("/api/statistics/usagereports/" + itemNotVisitedWithBitstreams.getID() +
                                "_NotValidReport"))
                   .andExpect(status().isNotFound());
    }

    @Test
    public void usagereports_NonExistentUUID_Exception() throws Exception {
        getClient(adminToken).perform(
                  get("/api/statistics/usagereports/" + UUID.randomUUID() + "_" + TOTAL_VISITS_REPORT_ID))
                   .andExpect(status().is(HttpStatus.NOT_FOUND.value()));
    }

    @Test
    public void usagereport_onlyAdminReadRights() throws Exception {
        // ** WHEN **
        authorizeService.removeAllPolicies(context, itemNotVisitedWithBitstreams);
        // We request a dso's TotalVisits usage stat report as anon but dso has no read policy for anon
        getClient().perform(
            get("/api/statistics/usagereports/" + itemNotVisitedWithBitstreams.getID() + "_" + TOTAL_VISITS_REPORT_ID))
                   // ** THEN **
                   .andExpect(status().isUnauthorized());
        // We request a dso's TotalVisits usage stat report as admin
        getClient(adminToken).perform(
            get("/api/statistics/usagereports/" + itemNotVisitedWithBitstreams.getID() + "_" + TOTAL_VISITS_REPORT_ID))
                             // ** THEN **
                             .andExpect(status().isOk());
    }

    @Test
    public void usagereport_onlyAdminReadRights_unvalidToken() throws Exception {
        // ** WHEN **
        authorizeService.removeAllPolicies(context, itemNotVisitedWithBitstreams);
        // We request a dso's TotalVisits usage stat report with unvalid token
        getClient("unvalidToken").perform(
            get("/api/statistics/usagereports/" + itemNotVisitedWithBitstreams.getID() + "_" + TOTAL_VISITS_REPORT_ID))
                                 // ** THEN **
                                 .andExpect(status().isUnauthorized());
    }

    @Test
    public void usagereport_loggedInUserReadRights() throws Exception {
        // ** WHEN **
        context.turnOffAuthorisationSystem();
        authorizeService.removeAllPolicies(context, itemNotVisitedWithBitstreams);
        ResourcePolicyBuilder.createResourcePolicy(context)
                             .withDspaceObject(itemNotVisitedWithBitstreams)
                             .withAction(Constants.READ)
                             .withUser(eperson).build();

        EPerson eperson1 = EPersonBuilder.createEPerson(context)
                                         .withEmail("eperson1@mail.com")
                                         .withPassword(password)
                                         .build();
        context.restoreAuthSystemState();
        String anotherLoggedInUserToken = getAuthToken(eperson1.getEmail(), password);
        // We request a dso's TotalVisits usage stat report as anon but dso has no read policy for anon
        getClient().perform(
            get("/api/statistics/usagereports/" + itemNotVisitedWithBitstreams.getID() + "_" + TOTAL_VISITS_REPORT_ID))
                   // ** THEN **
                   .andExpect(status().isUnauthorized());
        // We request a dso's TotalVisits usage stat report as logged in eperson and has read policy for this user
        getClient(loggedInToken).perform(
            get("/api/statistics/usagereports/" + itemNotVisitedWithBitstreams.getID() + "_" + TOTAL_VISITS_REPORT_ID))
                                // ** THEN **
                                .andExpect(status().isForbidden());
        // We request a dso's TotalVisits usage stat report as another logged in eperson and has no read policy for
        // this user
        getClient(anotherLoggedInUserToken).perform(
            get("/api/statistics/usagereports/" + itemNotVisitedWithBitstreams.getID() + "_" + TOTAL_VISITS_REPORT_ID))
                                           // ** THEN **
                                           .andExpect(status().isForbidden());
    }

    @Test
    public void usagereport_loggedInUserReadRights_and_usage_statistics_admin_is_false_Test() throws Exception {
        configurationService.setProperty("usage-statistics.authorization.admin.usage", false);
        context.turnOffAuthorisationSystem();
        authorizeService.removeAllPolicies(context, itemNotVisitedWithBitstreams);
        ResourcePolicyBuilder.createResourcePolicy(context)
                             .withDspaceObject(itemNotVisitedWithBitstreams)
                             .withAction(Constants.READ)
                             .withUser(eperson).build();

        EPerson eperson1 = EPersonBuilder.createEPerson(context)
                                         .withEmail("eperson1@mail.com")
                                         .withPassword(password)
                                         .build();
        context.restoreAuthSystemState();
        String anotherLoggedInUserToken = getAuthToken(eperson1.getEmail(), password);
        // We request a dso's TotalVisits usage stat report as anon but dso has no read policy for anon
        getClient().perform(get("/api/statistics/usagereports/" + itemNotVisitedWithBitstreams.getID() + "_" +
                                TOTAL_VISITS_REPORT_ID))
                   .andExpect(status().isUnauthorized());

        // We request a dso's TotalVisits usage stat report as logged in eperson and has read policy for this user
        getClient(loggedInToken).perform(get("/api/statistics/usagereports/" + itemNotVisitedWithBitstreams.getID() +
                                             "_" + TOTAL_VISITS_REPORT_ID))
                                .andExpect(status().isOk());

        // We request a dso's TotalVisits usage stat report as another logged
        // in eperson and has no read policy for this user
        getClient(anotherLoggedInUserToken).perform(
             get("/api/statistics/usagereports/" + itemNotVisitedWithBitstreams.getID() + "_" + TOTAL_VISITS_REPORT_ID))
                                           .andExpect(status().isForbidden());
    }

    @Test
    public void totalVisitsReport_Community_Visited() throws Exception {
        // ** WHEN **
        // We visit the community
        ViewEventRest viewEventRest = new ViewEventRest();
        viewEventRest.setTargetType("community");
        viewEventRest.setTargetId(communityVisited.getID());

        ObjectMapper mapper = new ObjectMapper();

        getClient(loggedInToken).perform(post("/api/statistics/viewevents")
            .content(mapper.writeValueAsBytes(viewEventRest))
            .contentType(contentType))
                                .andExpect(status().isCreated());

        // And request that community's TotalVisits stat report
        getClient(adminToken).perform(
            get("/api/statistics/usagereports/" + communityVisited.getID() + "_" + TOTAL_VISITS_REPORT_ID))
                   // ** THEN **
                   .andExpect(status().isOk())
                   .andExpect(jsonPath("$", Matchers.is(
                       UsageReportMatcher.matchUsageReport(
                           communityVisited.getID() + "_" + TOTAL_VISITS_REPORT_ID,
                           TOTAL_VISITS_REPORT_ID,
                           List.of(
                               getExpectedDsoViews(communityVisited, 1)
                           )
                       )
                   )));
    }

    @Test
    public void totalVisitsReport_Community_NotVisited() throws Exception {
        // ** WHEN **
        // Community is never visited
        // And request that community's TotalVisits stat report
        getClient(adminToken).perform(
            get("/api/statistics/usagereports/" + communityNotVisited.getID() + "_" + TOTAL_VISITS_REPORT_ID))
                   // ** THEN **
                   .andExpect(status().isOk())
                   .andExpect(jsonPath("$", Matchers.is(
                       UsageReportMatcher.matchUsageReport(
                           communityNotVisited.getID() + "_" + TOTAL_VISITS_REPORT_ID,
                           TOTAL_VISITS_REPORT_ID,
                           List.of(
                               getExpectedDsoViews(communityNotVisited, 0)
                           )
                       )
                   )));
    }

    @Test
    public void totalVisitsReport_Collection_Visited() throws Exception {
        // ** WHEN **
        // We visit the collection twice
        ViewEventRest viewEventRest = new ViewEventRest();
        viewEventRest.setTargetType("collection");
        viewEventRest.setTargetId(collectionVisited.getID());

        ObjectMapper mapper = new ObjectMapper();

        getClient(loggedInToken).perform(post("/api/statistics/viewevents")
            .content(mapper.writeValueAsBytes(viewEventRest))
            .contentType(contentType))
                                .andExpect(status().isCreated());

        getClient(loggedInToken).perform(post("/api/statistics/viewevents")
            .content(mapper.writeValueAsBytes(viewEventRest))
            .contentType(contentType))
                                .andExpect(status().isCreated());

        // And request that collection's TotalVisits stat report
        getClient(adminToken).perform(
            get("/api/statistics/usagereports/" + collectionVisited.getID() + "_" + TOTAL_VISITS_REPORT_ID))
                   // ** THEN **
                   .andExpect(status().isOk())
                   .andExpect(jsonPath("$", Matchers.is(
                       UsageReportMatcher.matchUsageReport(
                           collectionVisited.getID() + "_" + TOTAL_VISITS_REPORT_ID,
                           TOTAL_VISITS_REPORT_ID,
                           List.of(
                               getExpectedDsoViews(collectionVisited, 2)
                           )
                       )
                   )));
    }

    @Test
    public void totalVisitsReport_Collection_NotVisited() throws Exception {
        // ** WHEN **
        // Collection is never visited
        // And request that collection's TotalVisits stat report
        getClient(adminToken).perform(
            get("/api/statistics/usagereports/" + collectionNotVisited.getID() + "_" + TOTAL_VISITS_REPORT_ID))
                   // ** THEN **
                   .andExpect(status().isOk())
                   .andExpect(jsonPath("$", Matchers.is(
                       UsageReportMatcher.matchUsageReport(
                           collectionNotVisited.getID() + "_" + TOTAL_VISITS_REPORT_ID,
                           TOTAL_VISITS_REPORT_ID,
                           List.of(
                               getExpectedDsoViews(collectionNotVisited, 0)
                           )
                       )
                   )));
    }

    @Test
    public void totalVisitsReport_Item_Visited() throws Exception {
        // ** WHEN **
        // We visit an Item
        ViewEventRest viewEventRest = new ViewEventRest();
        viewEventRest.setTargetType("item");
        viewEventRest.setTargetId(itemVisited.getID());

        ObjectMapper mapper = new ObjectMapper();

        getClient(loggedInToken).perform(post("/api/statistics/viewevents")
            .content(mapper.writeValueAsBytes(viewEventRest))
            .contentType(contentType))
                                .andExpect(status().isCreated());

        // And request that collection's TotalVisits stat report
        getClient(adminToken).perform(
            get("/api/statistics/usagereports/" + itemVisited.getID() + "_" + TOTAL_VISITS_REPORT_ID))
                   // ** THEN **
                   .andExpect(status().isOk())
                   .andExpect(jsonPath("$", Matchers.is(
                       UsageReportMatcher.matchUsageReport(
                           itemVisited.getID() + "_" + TOTAL_VISITS_REPORT_ID,
                           TOTAL_VISITS_REPORT_ID,
                           List.of(
                               getExpectedDsoViews(itemVisited, 1)
                           )
                       )
                   )));
    }

    @Test
    public void totalVisitsReport_Item_NotVisited() throws Exception {
        // ** WHEN **
        //Item is never visited
        // And request that item's TotalVisits stat report
        getClient(adminToken).perform(
            get("/api/statistics/usagereports/" + itemNotVisitedWithBitstreams.getID() + "_" + TOTAL_VISITS_REPORT_ID))
                   // ** THEN **
                   .andExpect(status().isOk())
                   .andExpect(jsonPath("$", Matchers.is(
<<<<<<< HEAD
                       UsageReportMatcher.matchUsageReport(
                           itemNotVisitedWithBitstreams.getID() + "_" + TOTAL_VISITS_REPORT_ID,
                           TOTAL_VISITS_REPORT_ID,
                           List.of(
                               getExpectedDsoViews(itemNotVisitedWithBitstreams, 0)
                           )
                       )
                   )));
=======
                       UsageReportMatcher
                           .matchUsageReport(itemNotVisitedWithBitstreams.getID() + "_" + TOTAL_VISITS_REPORT_ID,
                               TOTAL_VISITS_REPORT_ID, Arrays.asList(expectedPoint))))
                             );

        // only admin access visits report
        getClient(loggedInToken).perform(
             get("/api/statistics/usagereports/" + itemNotVisitedWithBitstreams.getID() + "_" + TOTAL_VISITS_REPORT_ID))
            .andExpect(status().isForbidden());

        getClient().perform(
             get("/api/statistics/usagereports/" + itemNotVisitedWithBitstreams.getID() + "_" + TOTAL_VISITS_REPORT_ID))
            .andExpect(status().isUnauthorized());

        // make statistics visible to all
        configurationService.setProperty("usage-statistics.authorization.admin.usage", false);

        getClient(loggedInToken).perform(
                get("/api/statistics/usagereports/"
                        + itemNotVisitedWithBitstreams.getID() + "_" + TOTAL_VISITS_REPORT_ID))
                .andExpect(status().isOk())
                .andExpect(jsonPath("$",
                        Matchers.is(UsageReportMatcher.matchUsageReport(
                                itemNotVisitedWithBitstreams.getID() + "_" + TOTAL_VISITS_REPORT_ID,
                                TOTAL_VISITS_REPORT_ID, Arrays.asList(expectedPoint)))));

           getClient().perform(
                get("/api/statistics/usagereports/"
                        + itemNotVisitedWithBitstreams.getID() + "_" + TOTAL_VISITS_REPORT_ID))
                .andExpect(status().isOk())
                .andExpect(jsonPath("$",
                        Matchers.is(UsageReportMatcher.matchUsageReport(
                                itemNotVisitedWithBitstreams.getID() + "_" + TOTAL_VISITS_REPORT_ID,
                                TOTAL_VISITS_REPORT_ID, Arrays.asList(expectedPoint)))));
>>>>>>> 122924af
    }

    @Test
    public void totalVisitsReport_Bitstream_Visited() throws Exception {
        // ** WHEN **
        // We visit a Bitstream
        ViewEventRest viewEventRest = new ViewEventRest();
        viewEventRest.setTargetType("bitstream");
        viewEventRest.setTargetId(bitstreamVisited.getID());

        ObjectMapper mapper = new ObjectMapper();

        getClient(loggedInToken).perform(post("/api/statistics/viewevents")
            .content(mapper.writeValueAsBytes(viewEventRest))
            .contentType(contentType))
                                .andExpect(status().isCreated());

        // And request that bitstream's TotalVisits stat report
        getClient(adminToken).perform(
            get("/api/statistics/usagereports/" + bitstreamVisited.getID() + "_" + TOTAL_VISITS_REPORT_ID))
                   // ** THEN **
                   .andExpect(status().isOk())
                   .andExpect(jsonPath("$", Matchers.is(
<<<<<<< HEAD
                       UsageReportMatcher.matchUsageReport(
                           bitstreamVisited.getID() + "_" + TOTAL_VISITS_REPORT_ID,
                           TOTAL_VISITS_REPORT_ID,
                           List.of(
                               getExpectedDsoViews(bitstreamVisited, 1)
                           )
                       )
                   )));
=======
                       UsageReportMatcher
                           .matchUsageReport(bitstreamVisited.getID() + "_" + TOTAL_VISITS_REPORT_ID,
                               TOTAL_VISITS_REPORT_ID, Arrays.asList(expectedPoint))))
                             );

        // only admin access visits report
        getClient(loggedInToken).perform(
                  get("/api/statistics/usagereports/" + bitstreamVisited.getID() + "_" + TOTAL_VISITS_REPORT_ID))
                 .andExpect(status().isForbidden());

        getClient().perform(
                  get("/api/statistics/usagereports/" + bitstreamVisited.getID() + "_" + TOTAL_VISITS_REPORT_ID))
                 .andExpect(status().isUnauthorized());

        // make statistics visible to all
        configurationService.setProperty("usage-statistics.authorization.admin.usage", false);

        getClient(loggedInToken).perform(
                get("/api/statistics/usagereports/" + bitstreamVisited.getID() + "_" + TOTAL_VISITS_REPORT_ID))
                .andExpect(status().isOk())
                .andExpect(jsonPath("$",
                        Matchers.is(UsageReportMatcher.matchUsageReport(
                                bitstreamVisited.getID() + "_" + TOTAL_VISITS_REPORT_ID, TOTAL_VISITS_REPORT_ID,
                                Arrays.asList(expectedPoint)))));

        getClient().perform(
                get("/api/statistics/usagereports/" + bitstreamVisited.getID() + "_" + TOTAL_VISITS_REPORT_ID))
                .andExpect(status().isOk())
                .andExpect(jsonPath("$",
                        Matchers.is(UsageReportMatcher.matchUsageReport(
                                bitstreamVisited.getID() + "_" + TOTAL_VISITS_REPORT_ID, TOTAL_VISITS_REPORT_ID,
                                Arrays.asList(expectedPoint)))));
>>>>>>> 122924af
    }

    @Test
    public void totalVisitsReport_Bitstream_NotVisited() throws Exception {
        // ** WHEN **
        // Bitstream is never visited
<<<<<<< HEAD
=======
        UsageReportPointDsoTotalVisitsRest expectedPoint = new UsageReportPointDsoTotalVisitsRest();
        expectedPoint.addValue("views", 0);
        expectedPoint.setType("bitstream");
        expectedPoint.setId(bitstreamNotVisited.getID().toString());

        String authToken = getAuthToken(admin.getEmail(), password);
>>>>>>> 122924af
        // And request that bitstream's TotalVisits stat report
        getClient(authToken).perform(
            get("/api/statistics/usagereports/" + bitstreamNotVisited.getID() + "_" + TOTAL_VISITS_REPORT_ID))
                   // ** THEN **
                   .andExpect(status().isOk())
                   .andExpect(jsonPath("$", Matchers.is(
<<<<<<< HEAD
                       UsageReportMatcher.matchUsageReport(
                           bitstreamNotVisited.getID() + "_" + TOTAL_VISITS_REPORT_ID,
                           TOTAL_VISITS_REPORT_ID,
                           List.of(
                               getExpectedDsoViews(bitstreamNotVisited, 0)
                           )
                       )
                   )));
=======
                       UsageReportMatcher
                           .matchUsageReport(bitstreamNotVisited.getID() + "_" + TOTAL_VISITS_REPORT_ID,
                               TOTAL_VISITS_REPORT_ID, Arrays.asList(expectedPoint))))
                             );

        String tokenEPerson = getAuthToken(eperson.getEmail(), password);
        getClient(tokenEPerson).perform(
                  get("/api/statistics/usagereports/" + bitstreamNotVisited.getID() + "_" + TOTAL_VISITS_REPORT_ID))
                 .andExpect(status().isForbidden());

        getClient().perform(
                    get("/api/statistics/usagereports/" + bitstreamNotVisited.getID() + "_" + TOTAL_VISITS_REPORT_ID))
                   .andExpect(status().isUnauthorized());

        // make statistics visible to all
        configurationService.setProperty("usage-statistics.authorization.admin.usage", false);

        getClient(tokenEPerson).perform(
                get("/api/statistics/usagereports/" + bitstreamNotVisited.getID() + "_" + TOTAL_VISITS_REPORT_ID))
                .andExpect(status().isOk())
                .andExpect(jsonPath("$",
                        Matchers.is(UsageReportMatcher.matchUsageReport(
                                bitstreamNotVisited.getID() + "_" + TOTAL_VISITS_REPORT_ID, TOTAL_VISITS_REPORT_ID,
                                Arrays.asList(expectedPoint)))));

      getClient().perform(
                get("/api/statistics/usagereports/" + bitstreamNotVisited.getID() + "_" + TOTAL_VISITS_REPORT_ID))
                .andExpect(status().isOk())
                .andExpect(jsonPath("$",
                        Matchers.is(UsageReportMatcher.matchUsageReport(
                                bitstreamNotVisited.getID() + "_" + TOTAL_VISITS_REPORT_ID, TOTAL_VISITS_REPORT_ID,
                                Arrays.asList(expectedPoint)))));
>>>>>>> 122924af
    }

    @Test
    public void totalVisitsPerMonthReport_Item_Visited() throws Exception {
        // ** WHEN **
        // We visit an Item
        ViewEventRest viewEventRest = new ViewEventRest();
        viewEventRest.setTargetType("item");
        viewEventRest.setTargetId(itemVisited.getID());

        ObjectMapper mapper = new ObjectMapper();

        getClient(loggedInToken).perform(post("/api/statistics/viewevents")
            .content(mapper.writeValueAsBytes(viewEventRest))
            .contentType(contentType))
                                .andExpect(status().isCreated());

        // And request that item's TotalVisitsPerMonth stat report
        getClient(adminToken).perform(
            get("/api/statistics/usagereports/" + itemVisited.getID() + "_" + TOTAL_VISITS_PER_MONTH_REPORT_ID))
                   // ** THEN **
                   .andExpect(status().isOk())
                   .andExpect(jsonPath("$", Matchers.is(
<<<<<<< HEAD
                       UsageReportMatcher.matchUsageReport(
                           itemVisited.getID() + "_" + TOTAL_VISITS_PER_MONTH_REPORT_ID,
                           TOTAL_VISITS_PER_MONTH_REPORT_ID,
                           this.getListOfVisitsPerMonthsPoints(1)
                       )
                   )));
=======
                       UsageReportMatcher
                           .matchUsageReport(itemVisited.getID() + "_" + TOTAL_VISITS_PER_MONTH_REPORT_ID,
                               TOTAL_VISITS_PER_MONTH_REPORT_ID, expectedPoints))));

        // only admin has access
        getClient(loggedInToken).perform(
                 get("/api/statistics/usagereports/" + itemVisited.getID() + "_" + TOTAL_VISITS_PER_MONTH_REPORT_ID))
                .andExpect(status().isForbidden());

        getClient().perform(
                 get("/api/statistics/usagereports/" + itemVisited.getID() + "_" + TOTAL_VISITS_PER_MONTH_REPORT_ID))
                .andExpect(status().isUnauthorized());

        // make statistics visible to all
        configurationService.setProperty("usage-statistics.authorization.admin.usage", false);

        getClient(loggedInToken).perform(
                get("/api/statistics/usagereports/" + itemVisited.getID() + "_" + TOTAL_VISITS_PER_MONTH_REPORT_ID))
                .andExpect(status().isOk())
                .andExpect(jsonPath("$",
                        Matchers.is(UsageReportMatcher.matchUsageReport(
                                itemVisited.getID() + "_" + TOTAL_VISITS_PER_MONTH_REPORT_ID,
                                TOTAL_VISITS_PER_MONTH_REPORT_ID, expectedPoints))));

       getClient().perform(
                get("/api/statistics/usagereports/" + itemVisited.getID() + "_" + TOTAL_VISITS_PER_MONTH_REPORT_ID))
                .andExpect(status().isOk())
                .andExpect(jsonPath("$",
                        Matchers.is(UsageReportMatcher.matchUsageReport(
                                itemVisited.getID() + "_" + TOTAL_VISITS_PER_MONTH_REPORT_ID,
                                TOTAL_VISITS_PER_MONTH_REPORT_ID, expectedPoints))));
>>>>>>> 122924af
    }

    @Test
    public void totalVisitsPerMonthReport_Item_NotVisited() throws Exception {
        // ** WHEN **
        // Item is not visited
        // And request that item's TotalVisitsPerMonth stat report
        getClient(adminToken).perform(
            get("/api/statistics/usagereports/" + itemNotVisitedWithBitstreams.getID() + "_" +
                TOTAL_VISITS_PER_MONTH_REPORT_ID))
                   // ** THEN **
                   .andExpect(status().isOk())
                   .andExpect(jsonPath("$", Matchers.is(
                       UsageReportMatcher.matchUsageReport(
                               itemNotVisitedWithBitstreams.getID() + "_" + TOTAL_VISITS_PER_MONTH_REPORT_ID,
                               TOTAL_VISITS_PER_MONTH_REPORT_ID,
                               this.getListOfVisitsPerMonthsPoints(0)
                       )
                   )));
    }

    @Test
    public void totalVisitsPerMonthReport_Collection_Visited() throws Exception {
        // ** WHEN **
        // We visit a Collection twice
        ViewEventRest viewEventRest = new ViewEventRest();
        viewEventRest.setTargetType("collection");
        viewEventRest.setTargetId(collectionVisited.getID());

        ObjectMapper mapper = new ObjectMapper();

        getClient(loggedInToken).perform(post("/api/statistics/viewevents")
            .content(mapper.writeValueAsBytes(viewEventRest))
            .contentType(contentType))
                                .andExpect(status().isCreated());

        getClient(loggedInToken).perform(post("/api/statistics/viewevents")
            .content(mapper.writeValueAsBytes(viewEventRest))
            .contentType(contentType))
                                .andExpect(status().isCreated());

        // And request that collection's TotalVisitsPerMonth stat report
        getClient(adminToken).perform(
            get("/api/statistics/usagereports/" + collectionVisited.getID() + "_" + TOTAL_VISITS_PER_MONTH_REPORT_ID))
                   // ** THEN **
                   .andExpect(status().isOk())
                   .andExpect(jsonPath("$", Matchers.is(
                       UsageReportMatcher.matchUsageReport(
                           collectionVisited.getID() + "_" + TOTAL_VISITS_PER_MONTH_REPORT_ID,
                           TOTAL_VISITS_PER_MONTH_REPORT_ID,
                           this.getListOfVisitsPerMonthsPoints(2)
                       )
                   )));
    }

    @Test
    public void TotalDownloadsReport_Bitstream() throws Exception {
        // ** WHEN **
        // We visit a Bitstream
        ViewEventRest viewEventRest = new ViewEventRest();
        viewEventRest.setTargetType("bitstream");
        viewEventRest.setTargetId(bitstreamVisited.getID());

        ObjectMapper mapper = new ObjectMapper();

        getClient(loggedInToken).perform(post("/api/statistics/viewevents")
            .content(mapper.writeValueAsBytes(viewEventRest))
            .contentType(contentType))
                                .andExpect(status().isCreated());

        // And request that bitstreams's TotalDownloads stat report
        getClient(adminToken).perform(
            get("/api/statistics/usagereports/" + bitstreamVisited.getID() + "_" + TOTAL_DOWNLOADS_REPORT_ID))
                   // ** THEN **
                   .andExpect(status().isOk())
                   .andExpect(jsonPath("$", Matchers.is(
<<<<<<< HEAD
                       UsageReportMatcher.matchUsageReport(
                           bitstreamVisited.getID() + "_" + TOTAL_DOWNLOADS_REPORT_ID,
                           TOTAL_DOWNLOADS_REPORT_ID,
                           List.of(
                               getExpectedDsoViews(bitstreamVisited, 1)
                           )
                       )
                   )));
=======
                       UsageReportMatcher
                           .matchUsageReport(bitstreamVisited.getID() + "_" + TOTAL_DOWNLOADS_REPORT_ID,
                               TOTAL_DOWNLOADS_REPORT_ID, Arrays.asList(expectedPoint)))));

        // only admin has access to downloads report
        getClient(loggedInToken).perform(
                  get("/api/statistics/usagereports/" + bitstreamVisited.getID() + "_" + TOTAL_DOWNLOADS_REPORT_ID))
                 .andExpect(status().isForbidden());

        getClient().perform(
                  get("/api/statistics/usagereports/" + bitstreamVisited.getID() + "_" + TOTAL_DOWNLOADS_REPORT_ID))
                 .andExpect(status().isUnauthorized());

        // make statistics visible to all
        configurationService.setProperty("usage-statistics.authorization.admin.usage", false);

        getClient(loggedInToken).perform(
                get("/api/statistics/usagereports/" + bitstreamVisited.getID() + "_" + TOTAL_DOWNLOADS_REPORT_ID))
                .andExpect(status().isOk())
                .andExpect(jsonPath("$",
                        Matchers.is(UsageReportMatcher.matchUsageReport(
                                bitstreamVisited.getID() + "_" + TOTAL_DOWNLOADS_REPORT_ID, TOTAL_DOWNLOADS_REPORT_ID,
                                Arrays.asList(expectedPoint)))));

        getClient().perform(
                get("/api/statistics/usagereports/" + bitstreamVisited.getID() + "_" + TOTAL_DOWNLOADS_REPORT_ID))
                .andExpect(status().isOk())
                .andExpect(jsonPath("$",
                        Matchers.is(UsageReportMatcher.matchUsageReport(
                                bitstreamVisited.getID() + "_" + TOTAL_DOWNLOADS_REPORT_ID, TOTAL_DOWNLOADS_REPORT_ID,
                                Arrays.asList(expectedPoint)))));
>>>>>>> 122924af
    }

    @Test
    public void TotalDownloadsReport_Item() throws Exception {
        // ** WHEN **
        // We visit an Item's bitstream
        ViewEventRest viewEventRest = new ViewEventRest();
        viewEventRest.setTargetType("bitstream");
        viewEventRest.setTargetId(bitstreamVisited.getID());

        ObjectMapper mapper = new ObjectMapper();

        getClient(loggedInToken).perform(post("/api/statistics/viewevents")
            .content(mapper.writeValueAsBytes(viewEventRest))
            .contentType(contentType))
                                .andExpect(status().isCreated());

        // And request that item's TotalDownloads stat report
        getClient(adminToken).perform(
            get("/api/statistics/usagereports/" + itemNotVisitedWithBitstreams.getID() + "_" +
                TOTAL_DOWNLOADS_REPORT_ID))
                   // ** THEN **
                   .andExpect(status().isOk())
                   .andExpect(jsonPath("$", Matchers.is(
                       UsageReportMatcher.matchUsageReport(
                           itemNotVisitedWithBitstreams.getID() + "_" + TOTAL_DOWNLOADS_REPORT_ID,
                           TOTAL_DOWNLOADS_REPORT_ID,
                           List.of(
                               getExpectedDsoViews(bitstreamVisited, 1)
                           )
                       )
                   )));
    }

    @Test
    public void TotalDownloadsReport_Item_NotVisited() throws Exception {
        // ** WHEN **
        // You don't visit an item's bitstreams
        // And request that item's TotalDownloads stat report
        getClient(adminToken).perform(
            get("/api/statistics/usagereports/" + itemNotVisitedWithBitstreams.getID() + "_" +
                TOTAL_DOWNLOADS_REPORT_ID))
                   // ** THEN **
                   .andExpect(status().isOk())
                   .andExpect(jsonPath("$", Matchers.is(
                       UsageReportMatcher.matchUsageReport(
                           itemNotVisitedWithBitstreams.getID() + "_" + TOTAL_DOWNLOADS_REPORT_ID,
                           TOTAL_DOWNLOADS_REPORT_ID,
                           List.of()
                       )
                   )));
    }

    @Test
    public void TotalDownloadsReport_NotSupportedDSO_Collection() throws Exception {
        getClient(adminToken)
            .perform(get("/api/statistics/usagereports/" + collectionVisited.getID() + "_" + TOTAL_DOWNLOADS_REPORT_ID))
            .andExpect(status().is(HttpStatus.BAD_REQUEST.value()));
    }

    /**
     * Note: Geolite response mocked in {@link org.dspace.statistics.MockSolrLoggerServiceImpl}
     */
    @Test
    public void topCountriesReport_Collection_Visited() throws Exception {
        // ** WHEN **
        // We visit a Collection
        ViewEventRest viewEventRest = new ViewEventRest();
        viewEventRest.setTargetType("collection");
        viewEventRest.setTargetId(collectionVisited.getID());

        ObjectMapper mapper = new ObjectMapper();

        getClient(loggedInToken).perform(post("/api/statistics/viewevents")
            .content(mapper.writeValueAsBytes(viewEventRest))
            .contentType(contentType))
                                .andExpect(status().isCreated());

        // And request that collection's TopCountries report
        getClient(adminToken).perform(
            get("/api/statistics/usagereports/" + collectionVisited.getID() + "_" + TOP_COUNTRIES_REPORT_ID))
                   // ** THEN **
                   .andExpect(status().isOk())
                   .andExpect(jsonPath("$", Matchers.is(
<<<<<<< HEAD
                       UsageReportMatcher.matchUsageReport(
                           collectionVisited.getID() + "_" + TOP_COUNTRIES_REPORT_ID,
                           TOP_COUNTRIES_REPORT_ID,
                           List.of(
                               getExpectedCountryViews("US", "United States", 1)
                           )
                       )
                   )));
=======
                       UsageReportMatcher
                           .matchUsageReport(collectionVisited.getID() + "_" + TOP_COUNTRIES_REPORT_ID,
                               TOP_COUNTRIES_REPORT_ID, Arrays.asList(expectedPoint)))));

        // only admin has access to countries report
        getClient(loggedInToken).perform(
                  get("/api/statistics/usagereports/" + collectionVisited.getID() + "_" + TOP_COUNTRIES_REPORT_ID))
                 .andExpect(status().isForbidden());

        getClient().perform(
                  get("/api/statistics/usagereports/" + collectionVisited.getID() + "_" + TOP_COUNTRIES_REPORT_ID))
                 .andExpect(status().isUnauthorized());

        // make statistics visible to all
        configurationService.setProperty("usage-statistics.authorization.admin.usage", false);

        getClient(loggedInToken).perform(
                get("/api/statistics/usagereports/" + collectionVisited.getID() + "_" + TOP_COUNTRIES_REPORT_ID))
                .andExpect(status().isOk())
                .andExpect(jsonPath("$",
                        Matchers.is(UsageReportMatcher.matchUsageReport(
                                collectionVisited.getID() + "_" + TOP_COUNTRIES_REPORT_ID, TOP_COUNTRIES_REPORT_ID,
                                Arrays.asList(expectedPoint)))));

      getClient().perform(
                get("/api/statistics/usagereports/" + collectionVisited.getID() + "_" + TOP_COUNTRIES_REPORT_ID))
                .andExpect(status().isOk())
                .andExpect(jsonPath("$",
                        Matchers.is(UsageReportMatcher.matchUsageReport(
                                collectionVisited.getID() + "_" + TOP_COUNTRIES_REPORT_ID, TOP_COUNTRIES_REPORT_ID,
                                Arrays.asList(expectedPoint)))));
>>>>>>> 122924af
    }

    /**
     * Note: Geolite response mocked in {@link org.dspace.statistics.MockSolrLoggerServiceImpl}
     */
    @Test
    public void topCountriesReport_Community_Visited() throws Exception {
        // ** WHEN **
        // We visit a Community twice
        ViewEventRest viewEventRest = new ViewEventRest();
        viewEventRest.setTargetType("community");
        viewEventRest.setTargetId(communityVisited.getID());

        ObjectMapper mapper = new ObjectMapper();

        getClient(loggedInToken).perform(post("/api/statistics/viewevents")
            .content(mapper.writeValueAsBytes(viewEventRest))
            .contentType(contentType))
                                .andExpect(status().isCreated());

        getClient(loggedInToken).perform(post("/api/statistics/viewevents")
            .content(mapper.writeValueAsBytes(viewEventRest))
            .contentType(contentType))
                                .andExpect(status().isCreated());

        // And request that collection's TopCountries report
        getClient(adminToken).perform(
            get("/api/statistics/usagereports/" + communityVisited.getID() + "_" + TOP_COUNTRIES_REPORT_ID))
                   // ** THEN **
                   .andExpect(status().isOk())
                   .andExpect(jsonPath("$", Matchers.is(
                       UsageReportMatcher.matchUsageReport(
                           communityVisited.getID() + "_" + TOP_COUNTRIES_REPORT_ID,
                           TOP_COUNTRIES_REPORT_ID,
                           List.of(
                               getExpectedCountryViews("US", "United States", 2)
                           )
                       )
                   )));
    }

    /**
     * Note: Geolite response mocked in {@link org.dspace.statistics.MockSolrLoggerServiceImpl}
     */
    @Test
    public void topCountriesReport_Item_NotVisited() throws Exception {
        // ** WHEN **
        // Item is not visited
        // And request that item's TopCountries report
        getClient(adminToken).perform(
            get("/api/statistics/usagereports/" + itemNotVisitedWithBitstreams.getID() + "_" + TOP_COUNTRIES_REPORT_ID))
                   // ** THEN **
                   .andExpect(status().isOk())
                   .andExpect(jsonPath("$", Matchers.is(
                       UsageReportMatcher.matchUsageReport(
                           itemNotVisitedWithBitstreams.getID() + "_" + TOP_COUNTRIES_REPORT_ID,
                           TOP_COUNTRIES_REPORT_ID,
                           List.of()
                       )
                   )));
    }

    /**
     * Note: Geolite response mocked in {@link org.dspace.statistics.MockSolrLoggerServiceImpl}
     */
    @Test
    public void topCitiesReport_Item_Visited() throws Exception {
        // ** WHEN **
        // We visit an Item
        ViewEventRest viewEventRest = new ViewEventRest();
        viewEventRest.setTargetType("item");
        viewEventRest.setTargetId(itemVisited.getID());

        ObjectMapper mapper = new ObjectMapper();

        getClient(loggedInToken).perform(post("/api/statistics/viewevents")
            .content(mapper.writeValueAsBytes(viewEventRest))
            .contentType(contentType))
                                .andExpect(status().isCreated());

        // And request that item's TopCities report
        getClient(adminToken).perform(
            get("/api/statistics/usagereports/" + itemVisited.getID() + "_" + TOP_CITIES_REPORT_ID))
                   // ** THEN **
                   .andExpect(status().isOk())
                   .andExpect(jsonPath("$", Matchers.is(
<<<<<<< HEAD
                       UsageReportMatcher.matchUsageReport(
                           itemVisited.getID() + "_" + TOP_CITIES_REPORT_ID,
                           TOP_CITIES_REPORT_ID,
                           List.of(
                               getExpectedCityViews("New York", 1)
                           )
                       )
                   )));
=======
                       UsageReportMatcher
                           .matchUsageReport(itemVisited.getID() + "_" + TOP_CITIES_REPORT_ID,
                               TOP_CITIES_REPORT_ID, Arrays.asList(expectedPoint)))));

        // only admin has access to cities report
        getClient(loggedInToken).perform(
                  get("/api/statistics/usagereports/" + itemVisited.getID() + "_" + TOP_CITIES_REPORT_ID))
                 .andExpect(status().isForbidden());

        getClient().perform(
                  get("/api/statistics/usagereports/" + itemVisited.getID() + "_" + TOP_CITIES_REPORT_ID))
                 .andExpect(status().isUnauthorized());

        // make statistics visible to all
        configurationService.setProperty("usage-statistics.authorization.admin.usage", false);

        getClient(loggedInToken).perform(
                get("/api/statistics/usagereports/" + itemVisited.getID() + "_" + TOP_CITIES_REPORT_ID))
                .andExpect(status().isOk())
                .andExpect(jsonPath("$",
                        Matchers.is(
                                UsageReportMatcher.matchUsageReport(itemVisited.getID() + "_" + TOP_CITIES_REPORT_ID,
                                        TOP_CITIES_REPORT_ID, Arrays.asList(expectedPoint)))));

        getClient().perform(
                get("/api/statistics/usagereports/" + itemVisited.getID() + "_" + TOP_CITIES_REPORT_ID))
                .andExpect(status().isOk())
                .andExpect(jsonPath("$",
                        Matchers.is(
                                UsageReportMatcher.matchUsageReport(itemVisited.getID() + "_" + TOP_CITIES_REPORT_ID,
                                        TOP_CITIES_REPORT_ID, Arrays.asList(expectedPoint)))));
>>>>>>> 122924af
    }

    /**
     * Note: Geolite response mocked in {@link org.dspace.statistics.MockSolrLoggerServiceImpl}
     */
    @Test
    public void topCitiesReport_Community_Visited() throws Exception {
        // ** WHEN **
        // We visit a Community thrice
        ViewEventRest viewEventRest = new ViewEventRest();
        viewEventRest.setTargetType("community");
        viewEventRest.setTargetId(communityVisited.getID());

        ObjectMapper mapper = new ObjectMapper();

        getClient(loggedInToken).perform(post("/api/statistics/viewevents")
            .content(mapper.writeValueAsBytes(viewEventRest))
            .contentType(contentType))
                                .andExpect(status().isCreated());

        getClient(loggedInToken).perform(post("/api/statistics/viewevents")
            .content(mapper.writeValueAsBytes(viewEventRest))
            .contentType(contentType))
                                .andExpect(status().isCreated());

        getClient(loggedInToken).perform(post("/api/statistics/viewevents")
            .content(mapper.writeValueAsBytes(viewEventRest))
            .contentType(contentType))
                                .andExpect(status().isCreated());

        // And request that community's TopCities report
        getClient(adminToken).perform(
            get("/api/statistics/usagereports/" + communityVisited.getID() + "_" + TOP_CITIES_REPORT_ID))
                   // ** THEN **
                   .andExpect(status().isOk())
                   .andExpect(jsonPath("$", Matchers.is(
                       UsageReportMatcher.matchUsageReport(
                           communityVisited.getID() + "_" + TOP_CITIES_REPORT_ID,
                           TOP_CITIES_REPORT_ID,
                           List.of(
                               getExpectedCityViews("New York", 3)
                           )
                       )
                   )));
    }

    /**
     * Note: Geolite response mocked in {@link org.dspace.statistics.MockSolrLoggerServiceImpl}
     */
    @Test
    public void topCitiesReport_Collection_NotVisited() throws Exception {
        // ** WHEN **
        // Collection is not visited
        // And request that collection's TopCountries report
        getClient(adminToken).perform(
            get("/api/statistics/usagereports/" + collectionNotVisited.getID() + "_" + TOP_CITIES_REPORT_ID))
                   // ** THEN **
                   .andExpect(status().isOk())
                   .andExpect(jsonPath("$", Matchers.is(
                       UsageReportMatcher.matchUsageReport(
                           collectionNotVisited.getID() + "_" + TOP_CITIES_REPORT_ID,
                           TOP_CITIES_REPORT_ID,
                           List.of()
                       )
                   )));
    }

    @Test
    public void usagereportsSearch_notProperURI_Exception() throws Exception {
        getClient(adminToken).perform(get("/api/statistics/usagereports/search/object?uri=BadUri"))
                   .andExpect(status().is(HttpStatus.BAD_REQUEST.value()));
    }

    @Test
    public void usagereportsSearch_noURI_Exception() throws Exception {
        getClient().perform(get("/api/statistics/usagereports/search/object"))
                   .andExpect(status().is(HttpStatus.BAD_REQUEST.value()));
    }

    @Test
    public void usagereportsSearch_NonExistentUUID_Exception() throws Exception {
        getClient(adminToken).perform(
                  get("/api/statistics/usagereports/search/object?uri=http://localhost:8080/server/api/core" +
                                "/items/" + UUID.randomUUID()))
                   .andExpect(status().is(HttpStatus.NOT_FOUND.value()));
    }

    @Test
    public void usagereportSearch_onlyAdminReadRights() throws Exception {
        // ** WHEN **
        authorizeService.removeAllPolicies(context, itemNotVisitedWithBitstreams);
        // We request a dso's TotalVisits usage stat report as anon but dso has no read policy for anon
        getClient().perform(get("/api/statistics/usagereports/search/object?uri=http://localhost:8080/server/api/core" +
                                "/items/" + itemNotVisitedWithBitstreams.getID()))
                   // ** THEN **
                   .andExpect(status().isUnauthorized());
        // We request a dso's TotalVisits usage stat report as admin
        getClient(adminToken)
            .perform(get("/api/statistics/usagereports/search/object?uri=http://localhost:8080/server/api" +
                         "/core/items/" + itemNotVisitedWithBitstreams.getID()))
            // ** THEN **
            .andExpect(status().isOk());
    }

    @Test
    public void usagereportSearch_onlyAdminReadRights_unvalidToken() throws Exception {
        // ** WHEN **
        authorizeService.removeAllPolicies(context, itemNotVisitedWithBitstreams);
        // We request a dso's TotalVisits usage stat report with unvalid token
        getClient("unvalidToken")
            .perform(get("/api/statistics/usagereports/search/object?uri=http://localhost:8080/server/api/core" +
                         "/items/" + itemNotVisitedWithBitstreams.getID()))
            // ** THEN **
            .andExpect(status().isUnauthorized());
    }

    @Test
    public void usagereportSearch_loggedInUserReadRights() throws Exception {
        // ** WHEN **
        context.turnOffAuthorisationSystem();
        authorizeService.removeAllPolicies(context, itemNotVisitedWithBitstreams);
        ResourcePolicyBuilder.createResourcePolicy(context)
                             .withDspaceObject(itemNotVisitedWithBitstreams)
                             .withAction(Constants.READ)
                             .withUser(eperson).build();

        EPerson eperson1 = EPersonBuilder.createEPerson(context)
                                         .withEmail("eperson1@mail.com")
                                         .withPassword(password)
                                         .build();
        context.restoreAuthSystemState();
        String anotherLoggedInUserToken = getAuthToken(eperson1.getEmail(), password);
        // We request a dso's TotalVisits usage stat report as anon but dso has no read policy for anon
        getClient()
            .perform(get("/api/statistics/usagereports/search/object?uri=http://localhost:8080/server/api/core" +
                         "/items/" + itemNotVisitedWithBitstreams.getID()))
            // ** THEN **
            .andExpect(status().isUnauthorized());
        // We request a dso's TotalVisits usage stat report as logged in eperson and has read policy for this user
        getClient(loggedInToken)
            .perform(get("/api/statistics/usagereports/search/object?uri=http://localhost:8080/server/api/core" +
                         "/items/" + itemNotVisitedWithBitstreams.getID()))
            // ** THEN **
            .andExpect(status().isForbidden());
        // We request a dso's TotalVisits usage stat report as another logged in eperson and has no read policy for
        // this user
        getClient(anotherLoggedInUserToken)
            .perform(get("/api/statistics/usagereports/search/object?uri=http://localhost:8080/server/api/core" +
                         "/items/" + itemNotVisitedWithBitstreams.getID()))
            // ** THEN **
            .andExpect(status().isForbidden());
    }

    @Test
    public void usageReportsSearch_Site() throws Exception {
        context.turnOffAuthorisationSystem();
        Site site = SiteBuilder.createSite(context).build();
        Item itemVisited2 = ItemBuilder.createItem(context, collectionNotVisited).build();
        context.restoreAuthSystemState();

        // ** WHEN **
        // We visit an item and another twice
        ViewEventRest viewEventRest = new ViewEventRest();
        viewEventRest.setTargetType("item");
        viewEventRest.setTargetId(itemVisited.getID());

        ObjectMapper mapper = new ObjectMapper();

        getClient().perform(post("/api/statistics/viewevents")
            .content(mapper.writeValueAsBytes(viewEventRest))
            .contentType(contentType))
                   .andExpect(status().isCreated());

        ViewEventRest viewEventRest2 = new ViewEventRest();
        viewEventRest2.setTargetType("item");
        viewEventRest2.setTargetId(itemVisited2.getID());

        ObjectMapper mapper2 = new ObjectMapper();

        getClient().perform(post("/api/statistics/viewevents")
            .content(mapper2.writeValueAsBytes(viewEventRest2))
            .contentType(contentType))
                   .andExpect(status().isCreated());

        getClient().perform(post("/api/statistics/viewevents")
            .content(mapper2.writeValueAsBytes(viewEventRest2))
            .contentType(contentType))
                   .andExpect(status().isCreated());

        // And request the sites global usage report (show top most popular items)
        getClient(adminToken)
            .perform(get("/api/statistics/usagereports/search/object?uri=http://localhost:8080/server/api/core" +
                         "/sites/" + site.getID()))
            // ** THEN **
            .andExpect(status().isOk())
            .andExpect(jsonPath("$._embedded.usagereports", not(empty())))
            .andExpect(jsonPath("$._embedded.usagereports", Matchers.containsInAnyOrder(
                UsageReportMatcher.matchUsageReport(
                    site.getID() + "_" + TOTAL_VISITS_REPORT_ID,
                    TOTAL_VISITS_REPORT_ID,
                    List.of(
                        getExpectedDsoViews(itemVisited, 1),
                        getExpectedDsoViews(itemVisited2, 2)
                    )
                )
            )));
    }

    @Test
    public void usageReportsSearch_Community_Visited() throws Exception {
        // ** WHEN **
        // We visit a community
        ViewEventRest viewEventRest = new ViewEventRest();
        viewEventRest.setTargetType("community");
        viewEventRest.setTargetId(communityVisited.getID());

        ObjectMapper mapper = new ObjectMapper();

        getClient().perform(post("/api/statistics/viewevents")
            .content(mapper.writeValueAsBytes(viewEventRest))
            .contentType(contentType))
                   .andExpect(status().isCreated());

        // And request the community usage reports
        getClient(adminToken)
            .perform(get("/api/statistics/usagereports/search/object?uri=http://localhost:8080/server/api/core" +
                         "/communities/" + communityVisited.getID()))
            // ** THEN **
            .andExpect(status().isOk())
            .andExpect(jsonPath("$._embedded.usagereports", not(empty())))
            .andExpect(jsonPath("$._embedded.usagereports", Matchers.containsInAnyOrder(
                UsageReportMatcher.matchUsageReport(
                    communityVisited.getID() + "_" + TOTAL_VISITS_REPORT_ID,
                    TOTAL_VISITS_REPORT_ID,
                    List.of(
                        getExpectedDsoViews(communityVisited, 1)
                    )
                ),
                UsageReportMatcher.matchUsageReport(
                    communityVisited.getID() + "_" + TOTAL_VISITS_PER_MONTH_REPORT_ID,
                    TOTAL_VISITS_PER_MONTH_REPORT_ID,
                    this.getListOfVisitsPerMonthsPoints(1)
                ),
                UsageReportMatcher.matchUsageReport(
                    communityVisited.getID() + "_" + TOP_CITIES_REPORT_ID,
                    TOP_CITIES_REPORT_ID,
                    List.of(
                        getExpectedCityViews("New York", 1)
                    )
                ),
                UsageReportMatcher.matchUsageReport(
                    communityVisited.getID() + "_" + TOP_COUNTRIES_REPORT_ID,
                    TOP_COUNTRIES_REPORT_ID,
                    List.of(
                        getExpectedCountryViews("US", "United States", 1)
                    )
                )
            )));
    }

    @Test
    public void usageReportsSearch_Collection_NotVisited() throws Exception {
        // ** WHEN **
        // Collection is not visited
<<<<<<< HEAD
=======
        UsageReportPointDsoTotalVisitsRest expectedPointTotalVisits = new UsageReportPointDsoTotalVisitsRest();
        expectedPointTotalVisits.addValue("views", 0);
        expectedPointTotalVisits.setType("collection");
        expectedPointTotalVisits.setId(collectionNotVisited.getID().toString());
>>>>>>> 122924af
        // And request the collection's usage reports
        getClient(adminToken)
            .perform(get("/api/statistics/usagereports/search/object?uri=http://localhost:8080/server/api/core" +
                         "/collections/" + collectionNotVisited.getID()))
            // ** THEN **
            .andExpect(status().isOk())
            .andExpect(jsonPath("$._embedded.usagereports", not(empty())))
            .andExpect(jsonPath("$._embedded.usagereports", Matchers.containsInAnyOrder(
                UsageReportMatcher.matchUsageReport(
                    collectionNotVisited.getID() + "_" + TOTAL_VISITS_REPORT_ID,
                    TOTAL_VISITS_REPORT_ID,
                    List.of(
                        getExpectedDsoViews(collectionNotVisited, 0)
                    )
                ),
                UsageReportMatcher.matchUsageReport(
                    collectionNotVisited.getID() + "_" + TOTAL_VISITS_PER_MONTH_REPORT_ID,
                    TOTAL_VISITS_PER_MONTH_REPORT_ID,
                    this.getListOfVisitsPerMonthsPoints(0)
                ),
                UsageReportMatcher.matchUsageReport(
                    collectionNotVisited.getID() + "_" + TOP_CITIES_REPORT_ID,
                    TOP_CITIES_REPORT_ID,
                    List.of()
                ),
                UsageReportMatcher.matchUsageReport(
                    collectionNotVisited.getID() + "_" + TOP_COUNTRIES_REPORT_ID,
                    TOP_COUNTRIES_REPORT_ID,
                    List.of()
                )
            )));
    }

    @Test
    public void usageReportsSearch_Item_Visited_FileNotVisited() throws Exception {
        // ** WHEN **
        // We visit an item
        ViewEventRest viewEventRest = new ViewEventRest();
        viewEventRest.setTargetType("item");
        viewEventRest.setTargetId(itemVisited.getID());

        ObjectMapper mapper = new ObjectMapper();

        getClient().perform(post("/api/statistics/viewevents")
            .content(mapper.writeValueAsBytes(viewEventRest))
            .contentType(contentType))
                   .andExpect(status().isCreated());

        // And request the community usage reports
        getClient(adminToken)
            .perform(get("/api/statistics/usagereports/search/object?uri=http://localhost:8080/server/api/core" +
                         "/items/" + itemVisited.getID()))
            // ** THEN **
            .andExpect(status().isOk())
            .andExpect(jsonPath("$._embedded.usagereports", not(empty())))
            .andExpect(jsonPath("$._embedded.usagereports", Matchers.containsInAnyOrder(
                UsageReportMatcher.matchUsageReport(
                    itemVisited.getID() + "_" + TOTAL_VISITS_REPORT_ID,
                    TOTAL_VISITS_REPORT_ID,
                    List.of(
                        getExpectedDsoViews(itemVisited, 1)
                    )
                ),
                UsageReportMatcher.matchUsageReport(
                    itemVisited.getID() + "_" + TOTAL_VISITS_PER_MONTH_REPORT_ID,
                    TOTAL_VISITS_PER_MONTH_REPORT_ID,
                    this.getListOfVisitsPerMonthsPoints(1)
                ),
                UsageReportMatcher.matchUsageReport(
                    itemVisited.getID() + "_" + TOP_CITIES_REPORT_ID,
                    TOP_CITIES_REPORT_ID,
                    List.of(
                        getExpectedCityViews("New York", 1)
                    )
                ),
                UsageReportMatcher.matchUsageReport(
                    itemVisited.getID() + "_" + TOP_COUNTRIES_REPORT_ID,
                    TOP_COUNTRIES_REPORT_ID,
                    List.of(
                        getExpectedCountryViews("US", "United States", 1)
                    )
                ),
                UsageReportMatcher.matchUsageReport(
                    itemVisited.getID() + "_" + TOTAL_DOWNLOADS_REPORT_ID,
                    TOTAL_DOWNLOADS_REPORT_ID,
                    List.of()
                )
            )));
    }

    @Test
    public void usageReportsSearch_ItemVisited_FilesVisited() throws Exception {
        context.turnOffAuthorisationSystem();
        Bitstream bitstream1 =
            BitstreamBuilder.createBitstream(context, itemVisited, toInputStream("test", UTF_8)).withName("bitstream1")
                            .build();
        Bitstream bitstream2 =
            BitstreamBuilder.createBitstream(context, itemVisited, toInputStream("test", UTF_8)).withName("bitstream2")
                            .build();
        context.restoreAuthSystemState();

        // ** WHEN **
        // We visit an item
        ViewEventRest viewEventRest = new ViewEventRest();
        viewEventRest.setTargetType("item");
        viewEventRest.setTargetId(itemVisited.getID());

        ObjectMapper mapper = new ObjectMapper();

        getClient().perform(post("/api/statistics/viewevents")
            .content(mapper.writeValueAsBytes(viewEventRest))
            .contentType(contentType))
                   .andExpect(status().isCreated());

        // And its two files, second one twice
        ViewEventRest viewEventRestBit1 = new ViewEventRest();
        viewEventRestBit1.setTargetType("bitstream");
        viewEventRestBit1.setTargetId(bitstream1.getID());
        ViewEventRest viewEventRestBit2 = new ViewEventRest();
        viewEventRestBit2.setTargetType("bitstream");
        viewEventRestBit2.setTargetId(bitstream2.getID());

        getClient().perform(post("/api/statistics/viewevents")
            .content(mapper.writeValueAsBytes(viewEventRestBit1))
            .contentType(contentType))
                   .andExpect(status().isCreated());
        getClient().perform(post("/api/statistics/viewevents")
            .content(mapper.writeValueAsBytes(viewEventRestBit2))
            .contentType(contentType))
                   .andExpect(status().isCreated());
        getClient().perform(post("/api/statistics/viewevents")
            .content(mapper.writeValueAsBytes(viewEventRestBit2))
            .contentType(contentType))
                   .andExpect(status().isCreated());

        // And request the community usage reports
        getClient(adminToken)
            .perform(get("/api/statistics/usagereports/search/object?uri=http://localhost:8080/server/api/core" +
                         "/items/" + itemVisited.getID()))
            // ** THEN **
            .andExpect(status().isOk())
            .andExpect(jsonPath("$._embedded.usagereports", not(empty())))
            .andExpect(jsonPath("$._embedded.usagereports", Matchers.containsInAnyOrder(
                UsageReportMatcher.matchUsageReport(
                    itemVisited.getID() + "_" + TOTAL_VISITS_REPORT_ID,
                    TOTAL_VISITS_REPORT_ID,
                    List.of(
                        getExpectedDsoViews(itemVisited, 1)
                    )
                ),
                UsageReportMatcher.matchUsageReport(
                    itemVisited.getID() + "_" + TOTAL_VISITS_PER_MONTH_REPORT_ID,
                    TOTAL_VISITS_PER_MONTH_REPORT_ID,
                    getListOfVisitsPerMonthsPoints(1)
                ),
                UsageReportMatcher.matchUsageReport(
                    itemVisited.getID() + "_" + TOP_CITIES_REPORT_ID,
                    TOP_CITIES_REPORT_ID,
                    List.of(
                        getExpectedCityViews("New York", 1)
                    )
                ),
                UsageReportMatcher.matchUsageReport(
                    itemVisited.getID() + "_" + TOP_COUNTRIES_REPORT_ID,
                    TOP_COUNTRIES_REPORT_ID,
                    List.of(
                        getExpectedCountryViews("US", "United States", 1)
                    )
                ),
                UsageReportMatcher.matchUsageReport(
                    itemVisited.getID() + "_" + TOTAL_DOWNLOADS_REPORT_ID,
                    TOTAL_DOWNLOADS_REPORT_ID,
                    List.of(
                        getExpectedDsoViews(bitstream1, 1),
                        getExpectedDsoViews(bitstream2, 2)
                    )
                )
            )));
    }

    @Test
    public void usageReportsSearch_Bitstream_Visited() throws Exception {
        // ** WHEN **
        // We visit a bitstream
        ViewEventRest viewEventRest = new ViewEventRest();
        viewEventRest.setTargetType("bitstream");
        viewEventRest.setTargetId(bitstreamVisited.getID());

        ObjectMapper mapper = new ObjectMapper();

        getClient().perform(post("/api/statistics/viewevents")
            .content(mapper.writeValueAsBytes(viewEventRest))
            .contentType(contentType))
                   .andExpect(status().isCreated());

        List<UsageReportPointRest> expectedTotalVisits = List.of(
            getExpectedDsoViews(bitstreamVisited, 1)
        );

        // And request the community usage reports
        getClient(adminToken)
            .perform(get("/api/statistics/usagereports/search/object?uri=http://localhost:8080/server/api/core" +
                         "/items/" + bitstreamVisited.getID()))
            // ** THEN **
            .andExpect(status().isOk())
            .andExpect(jsonPath("$._embedded.usagereports", not(empty())))
            .andExpect(jsonPath("$._embedded.usagereports", Matchers.containsInAnyOrder(
                UsageReportMatcher.matchUsageReport(
                    bitstreamVisited.getID() + "_" + TOTAL_VISITS_REPORT_ID,
                    TOTAL_VISITS_REPORT_ID,
                    expectedTotalVisits
                ),
                UsageReportMatcher.matchUsageReport(
                    bitstreamVisited.getID() + "_" + TOTAL_VISITS_PER_MONTH_REPORT_ID,
                    TOTAL_VISITS_PER_MONTH_REPORT_ID,
                    this.getListOfVisitsPerMonthsPoints(1)
                ),
                UsageReportMatcher.matchUsageReport(
                    bitstreamVisited.getID() + "_" + TOP_CITIES_REPORT_ID,
                    TOP_CITIES_REPORT_ID,
                    List.of(
                        getExpectedCityViews("New York", 1)
                    )
                ),
                UsageReportMatcher.matchUsageReport(
                    bitstreamVisited.getID() + "_" + TOP_COUNTRIES_REPORT_ID,
                    TOP_COUNTRIES_REPORT_ID,
                    List.of(
                        getExpectedCountryViews("US", "United States", 1)
                    )
                ),
                UsageReportMatcher.matchUsageReport(
                    bitstreamVisited.getID() + "_" + TOTAL_DOWNLOADS_REPORT_ID,
                    TOTAL_DOWNLOADS_REPORT_ID,
                    expectedTotalVisits
                )
            )));
    }

    // Create expected points from -6 months to now, with given number of views in current month
    private List<UsageReportPointRest> getListOfVisitsPerMonthsPoints(int viewsLastMonth) {
        List<UsageReportPointRest> expectedPoints = new ArrayList<>();
        int nrOfMonthsBack = 6;
        Calendar cal = Calendar.getInstance();
        for (int i = 0; i <= nrOfMonthsBack; i++) {
            UsageReportPointDateRest expectedPoint = new UsageReportPointDateRest();
            if (i > 0) {
                expectedPoint.addValue("views", 0);
            } else {
                expectedPoint.addValue("views", viewsLastMonth);
            }
            String month = cal.getDisplayName(Calendar.MONTH, Calendar.LONG, new Locale("en"));
            expectedPoint.setId(month + " " + cal.get(Calendar.YEAR));

            expectedPoints.add(expectedPoint);
            cal.add(Calendar.MONTH, -1);
        }
        return expectedPoints;
    }

    private UsageReportPointDsoTotalVisitsRest getExpectedDsoViews(DSpaceObject dso, int views) {
        UsageReportPointDsoTotalVisitsRest point = new UsageReportPointDsoTotalVisitsRest();

        point.addValue("views", views);
        point.setType(StringUtils.lowerCase(Constants.typeText[dso.getType()]));
        point.setId(dso.getID().toString());
        point.setLabel(dso.getName());

        return point;
    }

    private UsageReportPointCountryRest getExpectedCountryViews(String id, String label, int views) {
        UsageReportPointCountryRest point = new UsageReportPointCountryRest();

        point.addValue("views", views);
        point.setId(id);
        point.setLabel(label);

        return point;
    }

    private UsageReportPointCityRest getExpectedCityViews(String id, int views) {
        UsageReportPointCityRest point = new UsageReportPointCityRest();

        point.addValue("views", views);
        point.setId(id);

        return point;
    }
}<|MERGE_RESOLUTION|>--- conflicted
+++ resolved
@@ -409,26 +409,22 @@
     public void totalVisitsReport_Item_NotVisited() throws Exception {
         // ** WHEN **
         //Item is never visited
+        List<UsageReportPointRest> expectedPoints = List.of(
+            getExpectedDsoViews(itemNotVisitedWithBitstreams, 0)
+        );
+
         // And request that item's TotalVisits stat report
         getClient(adminToken).perform(
             get("/api/statistics/usagereports/" + itemNotVisitedWithBitstreams.getID() + "_" + TOTAL_VISITS_REPORT_ID))
                    // ** THEN **
                    .andExpect(status().isOk())
-                   .andExpect(jsonPath("$", Matchers.is(
-<<<<<<< HEAD
-                       UsageReportMatcher.matchUsageReport(
-                           itemNotVisitedWithBitstreams.getID() + "_" + TOTAL_VISITS_REPORT_ID,
-                           TOTAL_VISITS_REPORT_ID,
-                           List.of(
-                               getExpectedDsoViews(itemNotVisitedWithBitstreams, 0)
-                           )
-                       )
-                   )));
-=======
-                       UsageReportMatcher
-                           .matchUsageReport(itemNotVisitedWithBitstreams.getID() + "_" + TOTAL_VISITS_REPORT_ID,
-                               TOTAL_VISITS_REPORT_ID, Arrays.asList(expectedPoint))))
-                             );
+                             .andExpect(jsonPath("$", Matchers.is(
+                                 UsageReportMatcher.matchUsageReport(
+                                     itemNotVisitedWithBitstreams.getID() + "_" + TOTAL_VISITS_REPORT_ID,
+                                     TOTAL_VISITS_REPORT_ID,
+                                     expectedPoints
+                                 )
+                             )));
 
         // only admin access visits report
         getClient(loggedInToken).perform(
@@ -446,20 +442,25 @@
                 get("/api/statistics/usagereports/"
                         + itemNotVisitedWithBitstreams.getID() + "_" + TOTAL_VISITS_REPORT_ID))
                 .andExpect(status().isOk())
-                .andExpect(jsonPath("$",
-                        Matchers.is(UsageReportMatcher.matchUsageReport(
-                                itemNotVisitedWithBitstreams.getID() + "_" + TOTAL_VISITS_REPORT_ID,
-                                TOTAL_VISITS_REPORT_ID, Arrays.asList(expectedPoint)))));
-
-           getClient().perform(
+                .andExpect(jsonPath("$", Matchers.is(
+                    UsageReportMatcher.matchUsageReport(
+                        itemNotVisitedWithBitstreams.getID() + "_" + TOTAL_VISITS_REPORT_ID,
+                        TOTAL_VISITS_REPORT_ID,
+                        expectedPoints
+                    )
+                )));
+
+       getClient().perform(
                 get("/api/statistics/usagereports/"
                         + itemNotVisitedWithBitstreams.getID() + "_" + TOTAL_VISITS_REPORT_ID))
                 .andExpect(status().isOk())
-                .andExpect(jsonPath("$",
-                        Matchers.is(UsageReportMatcher.matchUsageReport(
-                                itemNotVisitedWithBitstreams.getID() + "_" + TOTAL_VISITS_REPORT_ID,
-                                TOTAL_VISITS_REPORT_ID, Arrays.asList(expectedPoint)))));
->>>>>>> 122924af
+                .andExpect(jsonPath("$", Matchers.is(
+                    UsageReportMatcher.matchUsageReport(
+                        itemNotVisitedWithBitstreams.getID() + "_" + TOTAL_VISITS_REPORT_ID,
+                        TOTAL_VISITS_REPORT_ID,
+                        expectedPoints
+                    )
+                )));
     }
 
     @Test
@@ -477,26 +478,22 @@
             .contentType(contentType))
                                 .andExpect(status().isCreated());
 
+        List<UsageReportPointRest> expectedPoints = List.of(
+            getExpectedDsoViews(bitstreamVisited, 1)
+        );
+
         // And request that bitstream's TotalVisits stat report
         getClient(adminToken).perform(
             get("/api/statistics/usagereports/" + bitstreamVisited.getID() + "_" + TOTAL_VISITS_REPORT_ID))
                    // ** THEN **
                    .andExpect(status().isOk())
                    .andExpect(jsonPath("$", Matchers.is(
-<<<<<<< HEAD
                        UsageReportMatcher.matchUsageReport(
                            bitstreamVisited.getID() + "_" + TOTAL_VISITS_REPORT_ID,
                            TOTAL_VISITS_REPORT_ID,
-                           List.of(
-                               getExpectedDsoViews(bitstreamVisited, 1)
-                           )
-                       )
-                   )));
-=======
-                       UsageReportMatcher
-                           .matchUsageReport(bitstreamVisited.getID() + "_" + TOTAL_VISITS_REPORT_ID,
-                               TOTAL_VISITS_REPORT_ID, Arrays.asList(expectedPoint))))
-                             );
+                           expectedPoints
+                       )
+                   )));
 
         // only admin access visits report
         getClient(loggedInToken).perform(
@@ -513,54 +510,48 @@
         getClient(loggedInToken).perform(
                 get("/api/statistics/usagereports/" + bitstreamVisited.getID() + "_" + TOTAL_VISITS_REPORT_ID))
                 .andExpect(status().isOk())
-                .andExpect(jsonPath("$",
-                        Matchers.is(UsageReportMatcher.matchUsageReport(
-                                bitstreamVisited.getID() + "_" + TOTAL_VISITS_REPORT_ID, TOTAL_VISITS_REPORT_ID,
-                                Arrays.asList(expectedPoint)))));
+                .andExpect(jsonPath("$", Matchers.is(
+                    UsageReportMatcher.matchUsageReport(
+                        bitstreamVisited.getID() + "_" + TOTAL_VISITS_REPORT_ID,
+                        TOTAL_VISITS_REPORT_ID,
+                        expectedPoints
+                    )
+                )));
 
         getClient().perform(
                 get("/api/statistics/usagereports/" + bitstreamVisited.getID() + "_" + TOTAL_VISITS_REPORT_ID))
                 .andExpect(status().isOk())
-                .andExpect(jsonPath("$",
-                        Matchers.is(UsageReportMatcher.matchUsageReport(
-                                bitstreamVisited.getID() + "_" + TOTAL_VISITS_REPORT_ID, TOTAL_VISITS_REPORT_ID,
-                                Arrays.asList(expectedPoint)))));
->>>>>>> 122924af
+                .andExpect(jsonPath("$", Matchers.is(
+                    UsageReportMatcher.matchUsageReport(
+                        bitstreamVisited.getID() + "_" + TOTAL_VISITS_REPORT_ID,
+                        TOTAL_VISITS_REPORT_ID,
+                        expectedPoints
+                    )
+                )));
     }
 
     @Test
     public void totalVisitsReport_Bitstream_NotVisited() throws Exception {
         // ** WHEN **
         // Bitstream is never visited
-<<<<<<< HEAD
-=======
-        UsageReportPointDsoTotalVisitsRest expectedPoint = new UsageReportPointDsoTotalVisitsRest();
-        expectedPoint.addValue("views", 0);
-        expectedPoint.setType("bitstream");
-        expectedPoint.setId(bitstreamNotVisited.getID().toString());
+
+        List<UsageReportPointRest> expectedPoints = List.of(
+            getExpectedDsoViews(bitstreamNotVisited, 0)
+        );
 
         String authToken = getAuthToken(admin.getEmail(), password);
->>>>>>> 122924af
         // And request that bitstream's TotalVisits stat report
         getClient(authToken).perform(
             get("/api/statistics/usagereports/" + bitstreamNotVisited.getID() + "_" + TOTAL_VISITS_REPORT_ID))
                    // ** THEN **
                    .andExpect(status().isOk())
                    .andExpect(jsonPath("$", Matchers.is(
-<<<<<<< HEAD
                        UsageReportMatcher.matchUsageReport(
                            bitstreamNotVisited.getID() + "_" + TOTAL_VISITS_REPORT_ID,
                            TOTAL_VISITS_REPORT_ID,
-                           List.of(
-                               getExpectedDsoViews(bitstreamNotVisited, 0)
-                           )
-                       )
-                   )));
-=======
-                       UsageReportMatcher
-                           .matchUsageReport(bitstreamNotVisited.getID() + "_" + TOTAL_VISITS_REPORT_ID,
-                               TOTAL_VISITS_REPORT_ID, Arrays.asList(expectedPoint))))
-                             );
+                           expectedPoints
+                       )
+                   )));
 
         String tokenEPerson = getAuthToken(eperson.getEmail(), password);
         getClient(tokenEPerson).perform(
@@ -577,19 +568,24 @@
         getClient(tokenEPerson).perform(
                 get("/api/statistics/usagereports/" + bitstreamNotVisited.getID() + "_" + TOTAL_VISITS_REPORT_ID))
                 .andExpect(status().isOk())
-                .andExpect(jsonPath("$",
-                        Matchers.is(UsageReportMatcher.matchUsageReport(
-                                bitstreamNotVisited.getID() + "_" + TOTAL_VISITS_REPORT_ID, TOTAL_VISITS_REPORT_ID,
-                                Arrays.asList(expectedPoint)))));
+                .andExpect(jsonPath("$", Matchers.is(
+                    UsageReportMatcher.matchUsageReport(
+                        bitstreamNotVisited.getID() + "_" + TOTAL_VISITS_REPORT_ID,
+                        TOTAL_VISITS_REPORT_ID,
+                        expectedPoints
+                    )
+                )));
 
       getClient().perform(
                 get("/api/statistics/usagereports/" + bitstreamNotVisited.getID() + "_" + TOTAL_VISITS_REPORT_ID))
                 .andExpect(status().isOk())
-                .andExpect(jsonPath("$",
-                        Matchers.is(UsageReportMatcher.matchUsageReport(
-                                bitstreamNotVisited.getID() + "_" + TOTAL_VISITS_REPORT_ID, TOTAL_VISITS_REPORT_ID,
-                                Arrays.asList(expectedPoint)))));
->>>>>>> 122924af
+                .andExpect(jsonPath("$", Matchers.is(
+                    UsageReportMatcher.matchUsageReport(
+                        bitstreamNotVisited.getID() + "_" + TOTAL_VISITS_REPORT_ID,
+                        TOTAL_VISITS_REPORT_ID,
+                        expectedPoints
+                    )
+                )));
     }
 
     @Test
@@ -607,23 +603,20 @@
             .contentType(contentType))
                                 .andExpect(status().isCreated());
 
+        List<UsageReportPointRest> expectedPoints = this.getListOfVisitsPerMonthsPoints(1);
+
         // And request that item's TotalVisitsPerMonth stat report
         getClient(adminToken).perform(
             get("/api/statistics/usagereports/" + itemVisited.getID() + "_" + TOTAL_VISITS_PER_MONTH_REPORT_ID))
                    // ** THEN **
                    .andExpect(status().isOk())
                    .andExpect(jsonPath("$", Matchers.is(
-<<<<<<< HEAD
                        UsageReportMatcher.matchUsageReport(
                            itemVisited.getID() + "_" + TOTAL_VISITS_PER_MONTH_REPORT_ID,
                            TOTAL_VISITS_PER_MONTH_REPORT_ID,
-                           this.getListOfVisitsPerMonthsPoints(1)
-                       )
-                   )));
-=======
-                       UsageReportMatcher
-                           .matchUsageReport(itemVisited.getID() + "_" + TOTAL_VISITS_PER_MONTH_REPORT_ID,
-                               TOTAL_VISITS_PER_MONTH_REPORT_ID, expectedPoints))));
+                           expectedPoints
+                       )
+                   )));
 
         // only admin has access
         getClient(loggedInToken).perform(
@@ -640,19 +633,24 @@
         getClient(loggedInToken).perform(
                 get("/api/statistics/usagereports/" + itemVisited.getID() + "_" + TOTAL_VISITS_PER_MONTH_REPORT_ID))
                 .andExpect(status().isOk())
-                .andExpect(jsonPath("$",
-                        Matchers.is(UsageReportMatcher.matchUsageReport(
-                                itemVisited.getID() + "_" + TOTAL_VISITS_PER_MONTH_REPORT_ID,
-                                TOTAL_VISITS_PER_MONTH_REPORT_ID, expectedPoints))));
+                .andExpect(jsonPath("$", Matchers.is(
+                    UsageReportMatcher.matchUsageReport(
+                        itemVisited.getID() + "_" + TOTAL_VISITS_PER_MONTH_REPORT_ID,
+                        TOTAL_VISITS_PER_MONTH_REPORT_ID,
+                        expectedPoints
+                        )
+                )));
 
        getClient().perform(
                 get("/api/statistics/usagereports/" + itemVisited.getID() + "_" + TOTAL_VISITS_PER_MONTH_REPORT_ID))
                 .andExpect(status().isOk())
-                .andExpect(jsonPath("$",
-                        Matchers.is(UsageReportMatcher.matchUsageReport(
-                                itemVisited.getID() + "_" + TOTAL_VISITS_PER_MONTH_REPORT_ID,
-                                TOTAL_VISITS_PER_MONTH_REPORT_ID, expectedPoints))));
->>>>>>> 122924af
+                .andExpect(jsonPath("$", Matchers.is(
+                    UsageReportMatcher.matchUsageReport(
+                        itemVisited.getID() + "_" + TOTAL_VISITS_PER_MONTH_REPORT_ID,
+                        TOTAL_VISITS_PER_MONTH_REPORT_ID,
+                        expectedPoints
+                    )
+                )));
     }
 
     @Test
@@ -723,25 +721,22 @@
             .contentType(contentType))
                                 .andExpect(status().isCreated());
 
+        List<UsageReportPointRest> expectedPoints = List.of(
+            getExpectedDsoViews(bitstreamVisited, 1)
+        );
+
         // And request that bitstreams's TotalDownloads stat report
         getClient(adminToken).perform(
             get("/api/statistics/usagereports/" + bitstreamVisited.getID() + "_" + TOTAL_DOWNLOADS_REPORT_ID))
                    // ** THEN **
                    .andExpect(status().isOk())
                    .andExpect(jsonPath("$", Matchers.is(
-<<<<<<< HEAD
                        UsageReportMatcher.matchUsageReport(
                            bitstreamVisited.getID() + "_" + TOTAL_DOWNLOADS_REPORT_ID,
                            TOTAL_DOWNLOADS_REPORT_ID,
-                           List.of(
-                               getExpectedDsoViews(bitstreamVisited, 1)
-                           )
-                       )
-                   )));
-=======
-                       UsageReportMatcher
-                           .matchUsageReport(bitstreamVisited.getID() + "_" + TOTAL_DOWNLOADS_REPORT_ID,
-                               TOTAL_DOWNLOADS_REPORT_ID, Arrays.asList(expectedPoint)))));
+                           expectedPoints
+                       )
+                   )));
 
         // only admin has access to downloads report
         getClient(loggedInToken).perform(
@@ -758,19 +753,24 @@
         getClient(loggedInToken).perform(
                 get("/api/statistics/usagereports/" + bitstreamVisited.getID() + "_" + TOTAL_DOWNLOADS_REPORT_ID))
                 .andExpect(status().isOk())
-                .andExpect(jsonPath("$",
-                        Matchers.is(UsageReportMatcher.matchUsageReport(
-                                bitstreamVisited.getID() + "_" + TOTAL_DOWNLOADS_REPORT_ID, TOTAL_DOWNLOADS_REPORT_ID,
-                                Arrays.asList(expectedPoint)))));
+                .andExpect(jsonPath("$", Matchers.is(
+                    UsageReportMatcher.matchUsageReport(
+                        bitstreamVisited.getID() + "_" + TOTAL_DOWNLOADS_REPORT_ID,
+                        TOTAL_DOWNLOADS_REPORT_ID,
+                        expectedPoints
+                    )
+                )));
 
         getClient().perform(
                 get("/api/statistics/usagereports/" + bitstreamVisited.getID() + "_" + TOTAL_DOWNLOADS_REPORT_ID))
                 .andExpect(status().isOk())
-                .andExpect(jsonPath("$",
-                        Matchers.is(UsageReportMatcher.matchUsageReport(
-                                bitstreamVisited.getID() + "_" + TOTAL_DOWNLOADS_REPORT_ID, TOTAL_DOWNLOADS_REPORT_ID,
-                                Arrays.asList(expectedPoint)))));
->>>>>>> 122924af
+                .andExpect(jsonPath("$", Matchers.is(
+                    UsageReportMatcher.matchUsageReport(
+                        bitstreamVisited.getID() + "_" + TOTAL_DOWNLOADS_REPORT_ID,
+                        TOTAL_DOWNLOADS_REPORT_ID,
+                        expectedPoints
+                    )
+                )));
     }
 
     @Test
@@ -849,25 +849,22 @@
             .contentType(contentType))
                                 .andExpect(status().isCreated());
 
+        List<UsageReportPointRest> expectedPoints = List.of(
+            getExpectedCountryViews("US", "United States", 1)
+        );
+
         // And request that collection's TopCountries report
         getClient(adminToken).perform(
             get("/api/statistics/usagereports/" + collectionVisited.getID() + "_" + TOP_COUNTRIES_REPORT_ID))
                    // ** THEN **
                    .andExpect(status().isOk())
                    .andExpect(jsonPath("$", Matchers.is(
-<<<<<<< HEAD
                        UsageReportMatcher.matchUsageReport(
                            collectionVisited.getID() + "_" + TOP_COUNTRIES_REPORT_ID,
                            TOP_COUNTRIES_REPORT_ID,
-                           List.of(
-                               getExpectedCountryViews("US", "United States", 1)
-                           )
-                       )
-                   )));
-=======
-                       UsageReportMatcher
-                           .matchUsageReport(collectionVisited.getID() + "_" + TOP_COUNTRIES_REPORT_ID,
-                               TOP_COUNTRIES_REPORT_ID, Arrays.asList(expectedPoint)))));
+                           expectedPoints
+                       )
+                   )));
 
         // only admin has access to countries report
         getClient(loggedInToken).perform(
@@ -884,19 +881,24 @@
         getClient(loggedInToken).perform(
                 get("/api/statistics/usagereports/" + collectionVisited.getID() + "_" + TOP_COUNTRIES_REPORT_ID))
                 .andExpect(status().isOk())
-                .andExpect(jsonPath("$",
-                        Matchers.is(UsageReportMatcher.matchUsageReport(
-                                collectionVisited.getID() + "_" + TOP_COUNTRIES_REPORT_ID, TOP_COUNTRIES_REPORT_ID,
-                                Arrays.asList(expectedPoint)))));
+                .andExpect(jsonPath("$", Matchers.is(
+                    UsageReportMatcher.matchUsageReport(
+                        collectionVisited.getID() + "_" + TOP_COUNTRIES_REPORT_ID,
+                        TOP_COUNTRIES_REPORT_ID,
+                        expectedPoints
+                        )
+                )));
 
       getClient().perform(
                 get("/api/statistics/usagereports/" + collectionVisited.getID() + "_" + TOP_COUNTRIES_REPORT_ID))
                 .andExpect(status().isOk())
-                .andExpect(jsonPath("$",
-                        Matchers.is(UsageReportMatcher.matchUsageReport(
-                                collectionVisited.getID() + "_" + TOP_COUNTRIES_REPORT_ID, TOP_COUNTRIES_REPORT_ID,
-                                Arrays.asList(expectedPoint)))));
->>>>>>> 122924af
+                .andExpect(jsonPath("$", Matchers.is(
+                    UsageReportMatcher.matchUsageReport(
+                        collectionVisited.getID() + "_" + TOP_COUNTRIES_REPORT_ID,
+                        TOP_COUNTRIES_REPORT_ID,
+                        expectedPoints
+                    )
+                )));
     }
 
     /**
@@ -977,25 +979,22 @@
             .contentType(contentType))
                                 .andExpect(status().isCreated());
 
+        List<UsageReportPointRest> expectedPoints = List.of(
+            getExpectedCityViews("New York", 1)
+        );
+
         // And request that item's TopCities report
         getClient(adminToken).perform(
             get("/api/statistics/usagereports/" + itemVisited.getID() + "_" + TOP_CITIES_REPORT_ID))
                    // ** THEN **
                    .andExpect(status().isOk())
                    .andExpect(jsonPath("$", Matchers.is(
-<<<<<<< HEAD
                        UsageReportMatcher.matchUsageReport(
                            itemVisited.getID() + "_" + TOP_CITIES_REPORT_ID,
                            TOP_CITIES_REPORT_ID,
-                           List.of(
-                               getExpectedCityViews("New York", 1)
-                           )
-                       )
-                   )));
-=======
-                       UsageReportMatcher
-                           .matchUsageReport(itemVisited.getID() + "_" + TOP_CITIES_REPORT_ID,
-                               TOP_CITIES_REPORT_ID, Arrays.asList(expectedPoint)))));
+                           expectedPoints
+                       )
+                   )));
 
         // only admin has access to cities report
         getClient(loggedInToken).perform(
@@ -1012,19 +1011,24 @@
         getClient(loggedInToken).perform(
                 get("/api/statistics/usagereports/" + itemVisited.getID() + "_" + TOP_CITIES_REPORT_ID))
                 .andExpect(status().isOk())
-                .andExpect(jsonPath("$",
-                        Matchers.is(
-                                UsageReportMatcher.matchUsageReport(itemVisited.getID() + "_" + TOP_CITIES_REPORT_ID,
-                                        TOP_CITIES_REPORT_ID, Arrays.asList(expectedPoint)))));
+                .andExpect(jsonPath("$", Matchers.is(
+                    UsageReportMatcher.matchUsageReport(
+                        itemVisited.getID() + "_" + TOP_CITIES_REPORT_ID,
+                        TOP_CITIES_REPORT_ID,
+                        expectedPoints
+                    )
+                )));
 
         getClient().perform(
                 get("/api/statistics/usagereports/" + itemVisited.getID() + "_" + TOP_CITIES_REPORT_ID))
                 .andExpect(status().isOk())
-                .andExpect(jsonPath("$",
-                        Matchers.is(
-                                UsageReportMatcher.matchUsageReport(itemVisited.getID() + "_" + TOP_CITIES_REPORT_ID,
-                                        TOP_CITIES_REPORT_ID, Arrays.asList(expectedPoint)))));
->>>>>>> 122924af
+                .andExpect(jsonPath("$", Matchers.is(
+                    UsageReportMatcher.matchUsageReport(
+                        itemVisited.getID() + "_" + TOP_CITIES_REPORT_ID,
+                        TOP_CITIES_REPORT_ID,
+                        expectedPoints
+                    )
+                )));
     }
 
     /**
@@ -1289,13 +1293,6 @@
     public void usageReportsSearch_Collection_NotVisited() throws Exception {
         // ** WHEN **
         // Collection is not visited
-<<<<<<< HEAD
-=======
-        UsageReportPointDsoTotalVisitsRest expectedPointTotalVisits = new UsageReportPointDsoTotalVisitsRest();
-        expectedPointTotalVisits.addValue("views", 0);
-        expectedPointTotalVisits.setType("collection");
-        expectedPointTotalVisits.setId(collectionNotVisited.getID().toString());
->>>>>>> 122924af
         // And request the collection's usage reports
         getClient(adminToken)
             .perform(get("/api/statistics/usagereports/search/object?uri=http://localhost:8080/server/api/core" +
