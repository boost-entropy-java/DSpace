/**
 * The contents of this file are subject to the license and copyright
 * detailed in the LICENSE and NOTICE files at the root of the source
 * tree and available online at
 *
 * http://www.dspace.org/license/
 */
package org.dspace.app.rest;

import static com.jayway.jsonpath.JsonPath.read;
import static com.jayway.jsonpath.matchers.JsonPathMatchers.hasJsonPath;
import static org.hamcrest.Matchers.is;
import static org.hamcrest.Matchers.nullValue;
import static org.springframework.data.rest.webmvc.RestMediaTypes.TEXT_URI_LIST_VALUE;
import static org.springframework.http.MediaType.parseMediaType;
import static org.springframework.test.web.servlet.request.MockMvcRequestBuilders.delete;
import static org.springframework.test.web.servlet.request.MockMvcRequestBuilders.get;
import static org.springframework.test.web.servlet.request.MockMvcRequestBuilders.patch;
import static org.springframework.test.web.servlet.request.MockMvcRequestBuilders.post;
import static org.springframework.test.web.servlet.request.MockMvcRequestBuilders.put;
import static org.springframework.test.web.servlet.result.MockMvcResultMatchers.content;
import static org.springframework.test.web.servlet.result.MockMvcResultMatchers.jsonPath;
import static org.springframework.test.web.servlet.result.MockMvcResultMatchers.status;

import java.text.SimpleDateFormat;
import java.util.ArrayList;
import java.util.Calendar;
import java.util.Date;
import java.util.List;
import java.util.UUID;
import java.util.concurrent.atomic.AtomicReference;
import javax.ws.rs.core.MediaType;

import com.fasterxml.jackson.databind.ObjectMapper;
import org.apache.commons.lang3.StringUtils;
import org.dspace.app.rest.matcher.ResourcePolicyMatcher;
import org.dspace.app.rest.model.ResourcePolicyRest;
import org.dspace.app.rest.model.patch.AddOperation;
import org.dspace.app.rest.model.patch.Operation;
import org.dspace.app.rest.model.patch.RemoveOperation;
import org.dspace.app.rest.model.patch.ReplaceOperation;
import org.dspace.app.rest.test.AbstractControllerIntegrationTest;
import org.dspace.authorize.ResourcePolicy;
import org.dspace.authorize.service.AuthorizeService;
import org.dspace.authorize.service.ResourcePolicyService;
import org.dspace.builder.CollectionBuilder;
import org.dspace.builder.CommunityBuilder;
import org.dspace.builder.EPersonBuilder;
import org.dspace.builder.GroupBuilder;
import org.dspace.builder.ItemBuilder;
import org.dspace.builder.ResourcePolicyBuilder;
import org.dspace.content.Collection;
import org.dspace.content.Community;
import org.dspace.content.Item;
import org.dspace.core.Constants;
import org.dspace.eperson.EPerson;
import org.dspace.eperson.Group;
import org.dspace.eperson.factory.EPersonServiceFactory;
import org.hamcrest.Matchers;
import org.junit.Ignore;
import org.junit.Test;
import org.springframework.beans.factory.annotation.Autowired;

/**
 * Integration test class for the resourcepolicies endpoint
 *
 * @author Mykhaylo Boychuk - 4Science
 */
public class ResourcePolicyRestRepositoryIT extends AbstractControllerIntegrationTest {

    @Autowired
    AuthorizeService authorizeService;

    @Autowired
    ResourcePolicyService resourcePolicyService;

    @Test
    public void findAllTest() throws Exception {

        context.turnOffAuthorisationSystem();
        Community community = CommunityBuilder.createCommunity(context).withName("My community").build();

        ResourcePolicyBuilder.createResourcePolicy(context).withDspaceObject(community).withAction(Constants.READ)
            .withUser(admin).build();
        context.restoreAuthSystemState();

        String authToken = getAuthToken(admin.getEmail(), password);
        getClient(authToken).perform(get("/api/authz/resourcepolicies")).andExpect(status().isMethodNotAllowed());
    }

    @Test
    public void findAllUnAuthenticatedTest() throws Exception {

        context.turnOffAuthorisationSystem();
        Community community = CommunityBuilder.createCommunity(context).withName("My community").build();

        ResourcePolicyBuilder.createResourcePolicy(context).withDspaceObject(community).withAction(Constants.READ)
            .withUser(admin).build();
        context.restoreAuthSystemState();

        getClient().perform(get("/api/authz/resourcepolicies")).andExpect(status().isUnauthorized());
    }

    @Test
    public void findOneTest() throws Exception {
        context.turnOffAuthorisationSystem();

        EPerson eperson1 = EPersonBuilder.createEPerson(context)
            .withEmail("eperson1@mail.com")
            .withPassword("qwerty01")
            .build();

        Community community = CommunityBuilder.createCommunity(context).withName("My community").build();

        ResourcePolicy resourcePolicy = ResourcePolicyBuilder.createResourcePolicy(context)
            .withDspaceObject(community)
            .withAction(Constants.READ)
            .withUser(eperson1)
            .build();

        context.restoreAuthSystemState();

        String authToken = getAuthToken(eperson1.getEmail(), "qwerty01");
        getClient(authToken).perform(get("/api/authz/resourcepolicies/" + resourcePolicy.getID()))
            .andExpect(status().isOk()).andExpect(content().contentType(contentType))
            .andExpect(jsonPath("$", is(
                    ResourcePolicyMatcher.matchResourcePolicy(resourcePolicy)
            )))
            .andExpect(jsonPath("$._links.self.href", Matchers
                .containsString("/api/authz/resourcepolicies/" + resourcePolicy.getID())));
    }

    @Test
    public void findOneResourcePolicyOfAnonymousGroupTest() throws Exception {
        context.turnOffAuthorisationSystem();

        Group groupAnonymous = EPersonServiceFactory.getInstance().getGroupService().findByName(context,
            Group.ANONYMOUS);

        EPerson eperson1 = EPersonBuilder.createEPerson(context)
            .withEmail("eperson1@mail.com")
            .withPassword("qwerty01")
            .build();

        Community community = CommunityBuilder.createCommunity(context).withName("My community").build();

        ResourcePolicy resourcePolicy = ResourcePolicyBuilder.createResourcePolicy(context)
            .withDspaceObject(community)
            .withAction(Constants.READ)
            .withGroup(groupAnonymous)
            .build();

        context.restoreAuthSystemState();

        String authToken = getAuthToken(eperson1.getEmail(), "qwerty01");
        getClient(authToken).perform(get("/api/authz/resourcepolicies/" + resourcePolicy.getID()))
            .andExpect(status().isOk());

        getClient().perform(get("/api/authz/resourcepolicies/" + resourcePolicy.getID()))
            .andExpect(status().isUnauthorized());
    }

    @Test
    public void findOneUnAuthenticatedTest() throws Exception {
        context.turnOffAuthorisationSystem();
        Community community = CommunityBuilder.createCommunity(context).withName("My community").build();

        ResourcePolicy resourcePolicy = ResourcePolicyBuilder.createResourcePolicy(context).withDspaceObject(community)
            .withAction(Constants.READ).withUser(eperson).build();

        context.restoreAuthSystemState();

        getClient().perform(get("/api/authz/resourcepolicies/" + resourcePolicy.getID()))
            .andExpect(status().isUnauthorized());

    }

    @Test
    public void findOneNotFoundTest() throws Exception {

        String authToken = getAuthToken(admin.getEmail(), password);
        getClient(authToken).perform(get("/api/authz/resourcepolicies/" + UUID.randomUUID().toString()))
            .andExpect(status().isNotFound());
    }

    @Test
    public void findOneForbiddenTest() throws Exception {
        context.turnOffAuthorisationSystem();

        EPerson eperson1 = EPersonBuilder.createEPerson(context)
            .withEmail("eperson1@mail.com")
            .withPassword("qwerty01")
            .build();

        EPerson eperson2 = EPersonBuilder.createEPerson(context)
            .withEmail("eperson2@mail.com")
            .withPassword("qwerty02")
            .build();

        Community community = CommunityBuilder.createCommunity(context).withName("My community").build();
        Collection collection = CollectionBuilder.createCollection(context, community)
            .withName("My collection").build();

        ResourcePolicy resourcePolicy = ResourcePolicyBuilder.createResourcePolicy(context)
            .withDspaceObject(collection)
            .withAction(Constants.WRITE)
            .withUser(eperson1).build();

        context.restoreAuthSystemState();

        String authToken = getAuthToken(eperson2.getEmail(), "qwerty02");
        getClient(authToken).perform(get("/api/authz/resourcepolicies/" + resourcePolicy.getID()))
            .andExpect(status().isForbidden());

        String authToken1 = getAuthToken(eperson1.getEmail(), "qwerty01");
        getClient(authToken1).perform(get("/api/authz/resourcepolicies/" + resourcePolicy.getID()))
            .andExpect(status().isOk());
    }

    @Test
    public void findOneAccessGrantToAdminTest() throws Exception {
        context.turnOffAuthorisationSystem();

        EPerson eperson1 = EPersonBuilder.createEPerson(context)
            .withEmail("eperson1@mail.com")
            .withPassword("qwerty01")
            .build();

        Community community = CommunityBuilder.createCommunity(context).withName("My community").build();

        ResourcePolicy resourcePolicy = ResourcePolicyBuilder.createResourcePolicy(context)
            .withDspaceObject(community)
            .withAction(Constants.WRITE)
            .withUser(eperson1).build();

        context.restoreAuthSystemState();

        String authToken = getAuthToken(admin.getEmail(), password);
        getClient(authToken).perform(get("/api/authz/resourcepolicies/" + resourcePolicy.getID()))
            .andExpect(status().isOk())
            .andExpect(jsonPath("$", is(ResourcePolicyMatcher.matchResourcePolicy(resourcePolicy))));
    }

    @Test
    public void findOneAccessGrantToSameUserTest() throws Exception {
        context.turnOffAuthorisationSystem();

        Group group1 = GroupBuilder.createGroup(context).withName("My group").build();

        EPerson eperson1 = EPersonBuilder.createEPerson(context)
            .withEmail("eperson1@mail.com")
            .withPassword("qwerty01")
            .withGroupMembership(group1)
            .build();

        EPerson eperson2 = EPersonBuilder.createEPerson(context)
            .withEmail("eperson2@mail.com")
            .withPassword("qwerty02")
            .build();

        Community community = CommunityBuilder.createCommunity(context).withName("My community").build();
        Collection collection = CollectionBuilder.createCollection(context, community)
            .withName("My collection").build();

        ResourcePolicy resourcePolicy = ResourcePolicyBuilder.createResourcePolicy(context)
            .withDspaceObject(collection)
            .withAction(Constants.ADD)
            .withGroup(group1)
            .build();

        context.restoreAuthSystemState();

        String authToken = getAuthToken(eperson1.getEmail(), "qwerty01");
        getClient(authToken).perform(get("/api/authz/resourcepolicies/" + resourcePolicy.getID()))
            .andExpect(status().isOk())
            .andExpect(jsonPath("$", is(ResourcePolicyMatcher.matchResourcePolicy(resourcePolicy))));

        String authTokenEperson2 = getAuthToken(eperson2.getEmail(), "qwerty02");
        getClient(authTokenEperson2).perform(get("/api/authz/resourcepolicies/" + resourcePolicy.getID()))
            .andExpect(status().isForbidden());
    }

    @Test
    public void findOneResoucesPolicyByEpersonUuidTest() throws Exception {
        context.turnOffAuthorisationSystem();

        EPerson eperson1 = EPersonBuilder.createEPerson(context)
            .withEmail("myemail@mail.com")
            .withPassword("qwerty01")
            .build();

        EPerson eperson2 = EPersonBuilder.createEPerson(context)
            .withEmail("Xemail@mail.com")
            .withPassword("qwerty02")
            .build();

        Community community = CommunityBuilder.createCommunity(context).withName("My community").build();
        Community community2 = CommunityBuilder.createCommunity(context).withName("My community_2").build();

        ResourcePolicy resourcePolicyOfEPerson1 = ResourcePolicyBuilder.createResourcePolicy(context)
            .withDspaceObject(community)
            .withAction(Constants.ADD)
            .withUser(eperson1).build();

        ResourcePolicy resourcePolicyOfEPerson2 = ResourcePolicyBuilder.createResourcePolicy(context)
            .withDspaceObject(community2)
            .withAction(Constants.REMOVE)
            .withUser(eperson2).build();

        context.restoreAuthSystemState();

        String authToken = getAuthToken(eperson1.getEmail(), "qwerty01");

        getClient(authToken).perform(get("/api/authz/resourcepolicies/search/eperson")
            .param("uuid", eperson1.getID().toString()))
            .andExpect(status().isOk())
            .andExpect(content().contentType(contentType))
            .andExpect(jsonPath("$._embedded.resourcepolicies", Matchers.contains(
                    ResourcePolicyMatcher.matchResourcePolicy(resourcePolicyOfEPerson1))))
            .andExpect(jsonPath("$._embedded.resourcepolicies",
                Matchers.not(is(ResourcePolicyMatcher.matchResourcePolicy(resourcePolicyOfEPerson2)))))
            .andExpect(jsonPath("$._links.self.href", Matchers.containsString(
                "api/authz/resourcepolicies/search/eperson")))
            .andExpect(jsonPath("$.page.totalElements", is(1)));
    }


    @Test
    public void findResoucesPoliciesByEpersonUuidAndResourceUuidTest() throws Exception {
        context.turnOffAuthorisationSystem();

        EPerson eperson1 = EPersonBuilder.createEPerson(context).withEmail("myemail@mail.com").withPassword("qwerty01")
            .build();

        Community community = CommunityBuilder.createCommunity(context).withName("My community").build();
        Collection collection = CollectionBuilder.createCollection(context, community).withName("My collection")
            .build();

        ResourcePolicy resourcePolicyOfCommunity = ResourcePolicyBuilder.createResourcePolicy(context)
            .withDspaceObject(community)
            .withAction(Constants.READ)
            .withUser(eperson1).build();

        ResourcePolicy secondResourcePolicyOfCommunity = ResourcePolicyBuilder.createResourcePolicy(context)
            .withDspaceObject(community)
            .withAction(Constants.REMOVE)
            .withUser(eperson1).build();

        ResourcePolicy resourcePolicyOfCollection = ResourcePolicyBuilder.createResourcePolicy(context)
            .withDspaceObject(collection)
            .withAction(Constants.REMOVE)
            .withUser(eperson1).build();

        context.restoreAuthSystemState();

        String authToken = getAuthToken(eperson1.getEmail(), "qwerty01");

        getClient(authToken)
            .perform(get("/api/authz/resourcepolicies/search/eperson")
                .param("uuid", eperson1.getID().toString())
                .param("resource", community.getID().toString()))
            .andExpect(status().isOk()).andExpect(content().contentType(contentType))
            .andExpect(jsonPath("$._embedded.resourcepolicies", Matchers.containsInAnyOrder(
                    ResourcePolicyMatcher.matchResourcePolicy(resourcePolicyOfCommunity),
                    ResourcePolicyMatcher.matchResourcePolicy(secondResourcePolicyOfCommunity)
            )))
            .andExpect(jsonPath("$._embedded.resourcepolicies",
                Matchers.not(is(ResourcePolicyMatcher.matchResourcePolicy(resourcePolicyOfCollection)))))
            .andExpect(jsonPath("$._links.self.href",
                Matchers.containsString("api/authz/resourcepolicies/search/eperson")))
            .andExpect(jsonPath("$.page.totalElements", is(2)));
    }

    @Test
    public void findResoucesPoliciesEPersonWithoutParametersBadRequestTest() throws Exception {
        context.turnOffAuthorisationSystem();

        EPerson eperson1 = EPersonBuilder.createEPerson(context).withEmail("myemail@mail.com").withPassword("qwerty01")
            .build();
        context.restoreAuthSystemState();

        String authToken = getAuthToken(eperson1.getEmail(), "qwerty01");
        getClient(authToken).perform(get("/api/authz/resourcepolicies/search/eperson"))
            .andExpect(status().isBadRequest());
    }

    @Test
    public void findResoucesPoliciesByEPersonUuidUnAuthenticatedTest() throws Exception {
        context.turnOffAuthorisationSystem();

        EPerson eperson1 = EPersonBuilder.createEPerson(context)
            .withEmail("myemail@mail.com")
            .withPassword("qwerty01")
            .build();

        Community community = CommunityBuilder.createCommunity(context).withName("My community").build();

        ResourcePolicy resourcePolicy = ResourcePolicyBuilder.createResourcePolicy(context)
            .withDspaceObject(community)
            .withAction(Constants.READ)
            .withUser(eperson1).build();

        context.restoreAuthSystemState();

        getClient().perform(get("/api/authz/resourcepolicies/search/eperson")
            .param("uuid", eperson1.getID().toString())
            .param("resource", community.getID().toString()))
            .andExpect(status().isUnauthorized());

    }

    @Test
    public void findResourcesPoliciesByEPersonNotFoundTest() throws Exception {

        String authToken = getAuthToken(admin.getEmail(), password);
        getClient(authToken).perform(get("/api/authz/resourcepolicies/search/eperson")
            .param("uuid", UUID.randomUUID().toString()))
            .andExpect(status().isOk())
            .andExpect(jsonPath("$.page.totalElements", is(0)));
    }

    @Test
    public void findResourcesPoliciesByEPersonUuidForbiddenTest() throws Exception {
        context.turnOffAuthorisationSystem();

        EPerson eperson1 = EPersonBuilder.createEPerson(context)
            .withEmail("eperson1@mail.com")
            .withPassword("qwerty01")
            .build();

        EPerson eperson2 = EPersonBuilder.createEPerson(context)
            .withEmail("eperson2@mail.com")
            .withPassword("qwerty02")
            .build();

        Community community = CommunityBuilder.createCommunity(context).withName("My community").build();

        Community community2 = CommunityBuilder.createCommunity(context).withName("My 2 community").build();

        ResourcePolicy resourcePolicyOfEPerson1 = ResourcePolicyBuilder.createResourcePolicy(context)
            .withDspaceObject(community).withAction(Constants.WRITE)
            .withPolicyType(ResourcePolicy.TYPE_CUSTOM)
            .withUser(eperson1).build();

        ResourcePolicy resourcePolicyOfEPerson2 = ResourcePolicyBuilder.createResourcePolicy(context)
            .withDspaceObject(community2).withAction(Constants.ADD)
            .withPolicyType(ResourcePolicy.TYPE_CUSTOM)
            .withUser(eperson2).build();

        context.restoreAuthSystemState();

        String authToken = getAuthToken(eperson1.getEmail(), "qwerty01");
        getClient(authToken).perform(get("/api/authz/resourcepolicies/search/eperson")
            .param("uuid", eperson2.getID().toString())
            .param("resource", community2.getID().toString()))
            .andExpect(status().isForbidden());
    }

    @Test
    public void findResourcePoliciesOfOneResourceWithoutActionTest() throws Exception {
        context.turnOffAuthorisationSystem();

        EPerson eperson1 = EPersonBuilder.createEPerson(context)
            .withEmail("eperson1@mail.com")
            .withPassword("qwerty01")
            .build();

        EPerson eperson2 = EPersonBuilder.createEPerson(context)
            .withEmail("eperson2@mail.com")
            .withPassword("qwerty02")
            .build();

        Community community = CommunityBuilder.createCommunity(context).withName("My community").build();

        Community community2 = CommunityBuilder.createCommunity(context).withName("My second community").build();

        ResourcePolicy firstResourcePolicyOfEPerson1 = ResourcePolicyBuilder.createResourcePolicy(context)
            .withDspaceObject(community)
            .withAction(Constants.ADMIN)
            .withUser(eperson1).build();

        ResourcePolicy firstResourcePolicyOfEPerson2 = ResourcePolicyBuilder.createResourcePolicy(context)
            .withDspaceObject(community2)
            .withAction(Constants.ADD)
            .withPolicyType(ResourcePolicy.TYPE_CUSTOM)
            .withUser(eperson2).build();

        ResourcePolicy resourcePolicyAnonymous = authorizeService
            .findByTypeGroupAction(context, community, EPersonServiceFactory.getInstance()
                .getGroupService()
                .findByName(context, Group.ANONYMOUS), Constants.READ);

        context.restoreAuthSystemState();

        String authToken = getAuthToken(eperson1.getEmail(), "qwerty01");
        getClient(authToken).perform(get("/api/authz/resourcepolicies/search/resource")
            .param("uuid", community.getID().toString()))
            .andExpect(status().isOk())
            .andExpect(content().contentType(contentType))
            .andExpect(jsonPath("$._embedded.resourcepolicies", Matchers.containsInAnyOrder(
                    ResourcePolicyMatcher.matchResourcePolicy(firstResourcePolicyOfEPerson1),
                    ResourcePolicyMatcher.matchResourcePolicy(resourcePolicyAnonymous)
            )))
            .andExpect(jsonPath("$._embedded.resourcepolicies",
                Matchers.not(is(ResourcePolicyMatcher.matchResourcePolicy(firstResourcePolicyOfEPerson2)))))
            .andExpect(jsonPath("$._links.self.href",
                Matchers.containsString("api/authz/resourcepolicies/search/resource")))
            .andExpect(jsonPath("$.page.totalElements", is(2)));
    }

    // This test is currently not working as intended, needs to be reviewed.
    @Test
    @Ignore
    public void findResourcePoliciesOfOneResourceWithActionTest() throws Exception {
        context.turnOffAuthorisationSystem();

        EPerson eperson1 = EPersonBuilder.createEPerson(context)
            .withEmail("eperson1@mail.com")
            .withPassword("qwerty01")
            .build();

        EPerson eperson2 = EPersonBuilder.createEPerson(context)
            .withEmail("eperson2@mail.com")
            .withPassword("qwerty02")
            .build();

        Community community = CommunityBuilder.createCommunity(context).withName("My community").build();

        Community community2 = CommunityBuilder.createCommunity(context).withName("My 2 community").build();

        ResourcePolicy firstResourcePolicyOfEPerson1 = ResourcePolicyBuilder.createResourcePolicy(context)
            .withDspaceObject(community)
            .withAction(Constants.ADMIN)
            .withUser(eperson1).build();

        ResourcePolicy firstResourcePolicyOfEPerson2 = ResourcePolicyBuilder.createResourcePolicy(context)
            .withDspaceObject(community)
            .withAction(Constants.ADD)
            .withUser(eperson2).build();

        ResourcePolicy secondResourcePolicyOfEPerson2 = ResourcePolicyBuilder.createResourcePolicy(context)
            .withDspaceObject(community2)
            .withAction(Constants.ADD)
            .withUser(eperson2).build();

        context.restoreAuthSystemState();

        String authToken = getAuthToken(eperson1.getEmail(), "qwerty01");
        getClient(authToken).perform(get("/api/authz/resourcepolicies/search/resource")
            .param("uuid", community.getID().toString())
            .param("action", "ADD"))
            .andExpect(status().isOk())
            .andExpect(content().contentType(contentType))
            .andExpect(jsonPath("$._embedded.resourcepolicies", Matchers.contains(
                 ResourcePolicyMatcher.matchResourcePolicy(firstResourcePolicyOfEPerson2)
            )))
            .andExpect(jsonPath("$._embedded.resourcepolicies",
                Matchers.not(is(ResourcePolicyMatcher.matchResourcePolicy(secondResourcePolicyOfEPerson2)))))
            .andExpect(jsonPath("$._links.self.href",
                Matchers.containsString("api/authz/resourcepolicies/search/resource")))
            .andExpect(jsonPath("$.page.totalElements", is(1)));

        String authToken2 = getAuthToken(eperson2.getEmail(), "qwerty02");
        getClient(authToken2).perform(get("/api/authz/resourcepolicies/search/resource")
            .param("uuid", community.getID().toString())
            .param("action", "ADD"))
            .andExpect(status().isForbidden());
    }

    @Test
    public void findResourcePoliciesOfOneResourcePaginationTest() throws Exception {
        context.turnOffAuthorisationSystem();

        EPerson eperson1 = EPersonBuilder.createEPerson(context)
            .withEmail("eperson1@mail.com")
            .withPassword("qwerty01")
            .build();

        EPerson eperson2 = EPersonBuilder.createEPerson(context)
            .withEmail("eperson2@mail.com")
            .withPassword("qwerty02")
            .build();

        EPerson eperson3 = EPersonBuilder.createEPerson(context)
                .withEmail("eperson3@mail.com")
                .withPassword(password).build();

        EPerson eperson4 = EPersonBuilder.createEPerson(context)
                .withEmail("eperson4@mail.com")
                .withPassword(password).build();

        Community community = CommunityBuilder.createCommunity(context).withName("My community").build();


        ResourcePolicy firstResourcePolicyOfEPerson1 = ResourcePolicyBuilder.createResourcePolicy(context)
            .withDspaceObject(community)
            .withAction(Constants.ADMIN)
            .withUser(eperson1).build();

        ResourcePolicy firstResourcePolicyOfEPerson2 = ResourcePolicyBuilder.createResourcePolicy(context)
            .withDspaceObject(community)
            .withAction(Constants.ADD)
            .withPolicyType(ResourcePolicy.TYPE_CUSTOM)
            .withUser(eperson2).build();

        ResourcePolicy firstResourcePolicyOfEPerson3 = ResourcePolicyBuilder.createResourcePolicy(context)
            .withDspaceObject(community)
            .withAction(Constants.DELETE)
            .withPolicyType(ResourcePolicy.TYPE_CUSTOM)
            .withUser(eperson3).build();

        ResourcePolicy firstResourcePolicyOfEPerson4 = ResourcePolicyBuilder.createResourcePolicy(context)
                .withDspaceObject(community)
                .withAction(Constants.WRITE)
                .withPolicyType(ResourcePolicy.TYPE_CUSTOM)
                .withUser(eperson4).build();

        ResourcePolicy resourcePolicyAnonymous = authorizeService
            .findByTypeGroupAction(context, community, EPersonServiceFactory.getInstance()
                .getGroupService()
                .findByName(context, Group.ANONYMOUS), Constants.READ);


        context.restoreAuthSystemState();

        // page 0
        String authToken = getAuthToken(admin.getEmail(), password);
        getClient(authToken).perform(get("/api/authz/resourcepolicies/search/resource")
            .param("uuid", community.getID().toString())
            .param("page", "0")
            .param("size", "2"))
            .andExpect(status().isOk())
            .andExpect(content().contentType(contentType))
            .andExpect(jsonPath("$._embedded.resourcepolicies", Matchers.everyItem(
                    hasJsonPath("$.type", is("resourcepolicy")))
                    ))
            .andExpect(jsonPath("$._embedded.resourcepolicies").value(Matchers.hasSize(2)))
            .andExpect(jsonPath("$._links.self.href",
                Matchers.containsString("api/authz/resourcepolicies/search/resource")))
            .andExpect(jsonPath("$.page.totalElements", is(5)))
            .andExpect(jsonPath("$.page.totalPages", is(3)))
            .andExpect(jsonPath("$.page.number", is(0)))
            .andExpect(jsonPath("$.page.size", is(2)));
        // page 1
        getClient(authToken).perform(get("/api/authz/resourcepolicies/search/resource")
                .param("uuid", community.getID().toString())
                .param("page", "1")
                .param("size", "2"))
                .andExpect(status().isOk())
                .andExpect(content().contentType(contentType))
                .andExpect(jsonPath("$._embedded.resourcepolicies", Matchers.everyItem(
                        hasJsonPath("$.type", is("resourcepolicy")))
                        ))
                .andExpect(jsonPath("$._embedded.resourcepolicies").value(Matchers.hasSize(2)))
                .andExpect(jsonPath("$.page.totalElements", is(5)))
                .andExpect(jsonPath("$.page.totalPages", is(3)))
                .andExpect(jsonPath("$.page.number", is(1)))
                .andExpect(jsonPath("$.page.size", is(2)));

        // page 2
        getClient(authToken).perform(get("/api/authz/resourcepolicies/search/resource")
                .param("uuid", community.getID().toString())
                .param("page", "2")
                .param("size", "2"))
                .andExpect(status().isOk())
                .andExpect(content().contentType(contentType))
                .andExpect(jsonPath("$._embedded.resourcepolicies", Matchers.everyItem(
                        hasJsonPath("$.type", is("resourcepolicy")))
                        ))
                .andExpect(jsonPath("$._embedded.resourcepolicies").value(Matchers.hasSize(1)))
                .andExpect(jsonPath("$.page.totalElements", is(5)))
                .andExpect(jsonPath("$.page.totalPages", is(3)))
                .andExpect(jsonPath("$.page.number", is(2)))
                .andExpect(jsonPath("$.page.size", is(2)));
    }

  @Test
  public void findResoucesPoliciesOfResourceWithoutParametersBadRequestTest() throws Exception {
      context.turnOffAuthorisationSystem();

        EPerson eperson1 = EPersonBuilder.createEPerson(context)
            .withEmail("eperson1@mail.com")
            .withPassword("qwerty01")
            .build();

        context.restoreAuthSystemState();

        String authToken = getAuthToken(eperson1.getEmail(), "qwerty01");
        getClient(authToken).perform(get("/api/authz/resourcepolicies/search/resource"))
            .andExpect(status().isBadRequest());
    }

    @Test
    public void findResoucesPoliciesByResourceUuidUnAuthenticatedTest() throws Exception {
        context.turnOffAuthorisationSystem();

        EPerson eperson1 = EPersonBuilder.createEPerson(context)
            .withEmail("myemail@mail.com")
            .withPassword("qwerty01")
            .build();

        Community community = CommunityBuilder.createCommunity(context).withName("My community").build();

        ResourcePolicy resourcePolicy = ResourcePolicyBuilder.createResourcePolicy(context)
            .withDspaceObject(community)
            .withAction(Constants.READ)
            .withUser(eperson1).build();

        context.restoreAuthSystemState();

        getClient().perform(get("/api/authz/resourcepolicies/search/resource")
            .param("uuid", community.getID().toString()))
            .andExpect(status().isUnauthorized());

    }

    @Test
    public void findResourcePoliciesNotFoundTest() throws Exception {
        String authToken = getAuthToken(admin.getEmail(), password);
        getClient(authToken).perform(get("/api/authz/resourcepolicies/search/resource")
            .param("uuid", UUID.randomUUID().toString()))
            .andExpect(status().isOk())
            .andExpect(jsonPath("$.page.totalElements", is(0)));
    }


    @Test
    public void findResourcesPoliciesByResourceUuidForbiddenTest() throws Exception {
        context.turnOffAuthorisationSystem();

        EPerson eperson1 = EPersonBuilder.createEPerson(context)
            .withEmail("eperson1@mail.com")
            .withPassword("qwerty01")
            .build();

        EPerson eperson2 = EPersonBuilder.createEPerson(context)
            .withEmail("eperson2@mail.com")
            .withPassword("qwerty02")
            .build();

        Community community = CommunityBuilder.createCommunity(context).withName("My community").build();

        Community community2 = CommunityBuilder.createCommunity(context).withName("My 2 community").build();

        ResourcePolicy resourcePolicyOfEPerson1 = ResourcePolicyBuilder.createResourcePolicy(context)
            .withDspaceObject(community)
            .withAction(Constants.REMOVE)
            .withPolicyType(ResourcePolicy.TYPE_CUSTOM)
            .withUser(eperson1).build();

        ResourcePolicy resourcePolicyOfEPerson2 = ResourcePolicyBuilder.createResourcePolicy(context)
            .withDspaceObject(community2)
            .withAction(Constants.ADD)
            .withPolicyType(ResourcePolicy.TYPE_CUSTOM)
            .withUser(eperson2).build();

        context.restoreAuthSystemState();

        String authToken = getAuthToken(eperson1.getEmail(), "qwerty01");
        getClient(authToken).perform(get("/api/authz/resourcepolicies/search/eperson")
            .param("uuid", eperson2.getID().toString())
            .param("resource", community2.getID().toString()))
            .andExpect(status().isForbidden());
    }


    @Test
    public void findResourcePoliciesByGroupUuidTest() throws Exception {
        context.turnOffAuthorisationSystem();

        Group group1 = GroupBuilder.createGroup(context).withName("My group").build();

        Group group2 = GroupBuilder.createGroup(context).withName("My 2 group").build();

        EPerson eperson1 = EPersonBuilder.createEPerson(context)
            .withEmail("eperson1@mail.com")
            .withPassword("qwerty01")
            .withGroupMembership(group1)
            .withGroupMembership(group2)
            .build();

        Community community = CommunityBuilder.createCommunity(context)
            .withName("My community")
            .build();

        Community community2 = CommunityBuilder.createCommunity(context)
            .withName("My 2 community")
            .build();

        Collection collection = CollectionBuilder.createCollection(context, community)
            .withName("My collection")
            .build();

        ResourcePolicy firstResourcePolicyOfGroup1 = ResourcePolicyBuilder.createResourcePolicy(context)
            .withDspaceObject(community)
            .withAction(Constants.ADD)
            .withGroup(group1).build();

        ResourcePolicy secondResourcePolicyOfGroup1 = ResourcePolicyBuilder.createResourcePolicy(context)
            .withDspaceObject(community)
            .withAction(Constants.READ)
            .withGroup(group1).build();

        ResourcePolicy collectionResourcePolicyOfGroup1 = ResourcePolicyBuilder.createResourcePolicy(context)
            .withDspaceObject(collection)
            .withAction(Constants.WRITE)
            .withGroup(group1).build();

        ResourcePolicy firstResourcePolicyOfGroup2 = ResourcePolicyBuilder.createResourcePolicy(context)
            .withDspaceObject(community2)
            .withAction(Constants.ADD)
            .withGroup(group2).build();

        context.restoreAuthSystemState();

        String authToken = getAuthToken(eperson1.getEmail(), "qwerty01");
        getClient(authToken)
            .perform(get("/api/authz/resourcepolicies/search/group")
                .param("uuid", group1.getID().toString()))
            .andExpect(status().isOk()).andExpect(content().contentType(contentType))
            .andExpect(jsonPath("$._embedded.resourcepolicies",
                Matchers.containsInAnyOrder(
                     ResourcePolicyMatcher.matchResourcePolicy(firstResourcePolicyOfGroup1),
                     ResourcePolicyMatcher.matchResourcePolicy(secondResourcePolicyOfGroup1),
                     ResourcePolicyMatcher.matchResourcePolicy(collectionResourcePolicyOfGroup1))))
            .andExpect(jsonPath("$._embedded.resourcepolicies",
                Matchers.not(is(ResourcePolicyMatcher.matchResourcePolicy(firstResourcePolicyOfGroup2)))))
            .andExpect(jsonPath("$._links.self.href",
                Matchers.containsString("api/authz/resourcepolicies/search/group")))
            .andExpect(jsonPath("$.page.totalElements", is(3)));

        String authToken2 = getAuthToken(eperson1.getEmail(), "qwerty01");
        getClient(authToken2)
            .perform(get("/api/authz/resourcepolicies/search/group")
                .param("uuid", group2.getID().toString()))
            .andExpect(status().isOk()).andExpect(content().contentType(contentType))
            .andExpect(jsonPath("$._embedded.resourcepolicies",
                Matchers.contains(
                        ResourcePolicyMatcher.matchResourcePolicy(firstResourcePolicyOfGroup2))))
            .andExpect(jsonPath("$._links.self.href",
                Matchers.containsString("api/authz/resourcepolicies/search/group")))
            .andExpect(jsonPath("$.page.totalElements", is(1)));
    }

    @Test
    public void findResourcePoliciesByGroupUuidAndResourceUuidTest() throws Exception {
        context.turnOffAuthorisationSystem();

        Group group1 = GroupBuilder.createGroup(context).withName("My group").build();

        EPerson eperson1 = EPersonBuilder.createEPerson(context)
            .withEmail("myemail@mail.com")
            .withPassword("qwerty01")
            .withGroupMembership(group1)
            .build();

        Community community = CommunityBuilder.createCommunity(context).withName("My community").build();
        Community community2 = CommunityBuilder.createCommunity(context).withName("My second community").build();

        ResourcePolicy firstResourcePolicyOfGroup1 = ResourcePolicyBuilder.createResourcePolicy(context)
            .withDspaceObject(community)
            .withAction(Constants.ADD)
            .withGroup(group1).build();

        ResourcePolicy secondResourcePolicyOfGroup1 = ResourcePolicyBuilder.createResourcePolicy(context)
            .withDspaceObject(community2)
            .withAction(Constants.WRITE)
            .withGroup(group1).build();

        context.restoreAuthSystemState();

        String authToken = getAuthToken(eperson1.getEmail(), "qwerty01");
        getClient(authToken).perform(get("/api/authz/resourcepolicies/search/group")
            .param("uuid", group1.getID().toString())
            .param("resource", community.getID().toString()))
            .andExpect(status().isOk()).andExpect(content().contentType(contentType))
            .andExpect(jsonPath("$._embedded.resourcepolicies",
                Matchers.contains(ResourcePolicyMatcher.matchResourcePolicy(firstResourcePolicyOfGroup1))))
            .andExpect(jsonPath("$._embedded.resourcepolicies",
                Matchers.not(is(ResourcePolicyMatcher.matchResourcePolicy(secondResourcePolicyOfGroup1)))))
            .andExpect(jsonPath("$._links.self.href",
                Matchers.containsString("api/authz/resourcepolicies/search/group")))
            .andExpect(jsonPath("$.page.totalElements", is(1)));
    }

    @Test
    public void findResoucesPoliciesByGroupWithoutParametersBadRequestTest() throws Exception {
        context.turnOffAuthorisationSystem();

        EPerson eperson1 = EPersonBuilder.createEPerson(context)
            .withEmail("eperson1@mail.com")
            .withPassword("qwerty01")
            .build();

        context.restoreAuthSystemState();

        String authToken = getAuthToken(eperson1.getEmail(), "qwerty01");
        getClient(authToken).perform(get("/api/authz/resourcepolicies/search/group"))
            .andExpect(status().isBadRequest());
    }

    @Test
    public void findResoucesPoliciesByGroupUuidUnAuthenticatedTest() throws Exception {
        context.turnOffAuthorisationSystem();

        Group group1 = GroupBuilder.createGroup(context).withName("My group").build();

        EPerson eperson1 = EPersonBuilder.createEPerson(context)
            .withEmail("eperson1@gmail.com")
            .withPassword("qwerty01")
            .withGroupMembership(group1)
            .build();

        Community community = CommunityBuilder.createCommunity(context).withName("My community").build();

        ResourcePolicy firstResourcePolicyOfGroup1 = ResourcePolicyBuilder.createResourcePolicy(context)
            .withDspaceObject(community)
            .withAction(Constants.ADD)
            .withGroup(group1).build();

        context.restoreAuthSystemState();

        getClient().perform(get("/api/authz/resourcepolicies/search/group")
            .param("uuid", group1.getID().toString()))
            .andExpect(status().isUnauthorized());
    }

    @Test
    public void findGroupNotFoundTest() throws Exception {
        String authToken = getAuthToken(admin.getEmail(), password);
        getClient(authToken).perform(get("/api/authz/resourcepolicies/search/group")
            .param("uuid", UUID.randomUUID().toString()))
            .andExpect(status().isOk())
            .andExpect(jsonPath("$.page.totalElements", is(0)));
    }

    @Test
    public void findResourcesPoliciesByGroupUuidForbiddenTest() throws Exception {
        context.turnOffAuthorisationSystem();

        Group group1 = GroupBuilder.createGroup(context).withName("My group").build();

        EPerson eperson1 = EPersonBuilder.createEPerson(context)
            .withEmail("eperson1@mail.com")
            .withPassword("qwerty01")
            .withGroupMembership(group1)
            .build();

        EPerson eperson2 = EPersonBuilder.createEPerson(context)
            .withEmail("eperson2@mail.com")
            .withPassword("qwerty02")
            .build();

        Community community = CommunityBuilder.createCommunity(context).withName("My community").build();

        ResourcePolicy resourcePolicyOfGroup1 = ResourcePolicyBuilder.createResourcePolicy(context)
            .withDspaceObject(community).withAction(Constants.WRITE)
            .withPolicyType(ResourcePolicy.TYPE_CUSTOM)
            .withGroup(group1).build();

        context.restoreAuthSystemState();

        String authToken = getAuthToken(eperson2.getEmail(), "qwerty02");
        getClient(authToken).perform(get("/api/authz/resourcepolicies/search/group")
            .param("uuid", group1.getID().toString())
            .param("resource", community.getID().toString()))
            .andExpect(status().isForbidden());
    }

    @Test
    public void findResourcesPoliciesByGroupAnonymousTest() throws Exception {
        context.turnOffAuthorisationSystem();

        Group groupAnonymous = EPersonServiceFactory.getInstance().getGroupService().findByName(context,
            Group.ANONYMOUS);

        EPerson eperson1 = EPersonBuilder.createEPerson(context)
            .withEmail("eperson1@mail.com")
            .withPassword("qwerty01")
            .build();

        Community community = CommunityBuilder.createCommunity(context).withName("My community").build();

        ResourcePolicy resourcePolicyOfGroup1 = ResourcePolicyBuilder.createResourcePolicy(context)
            .withDspaceObject(community).withAction(Constants.WRITE)
            .withPolicyType(ResourcePolicy.TYPE_CUSTOM)
            .withGroup(groupAnonymous).build();

        context.restoreAuthSystemState();

        String authToken = getAuthToken(eperson1.getEmail(), "qwerty01");
        getClient(authToken).perform(get("/api/authz/resourcepolicies/search/group")
            .param("uuid", groupAnonymous.getID().toString()))
            .andExpect(status().isOk());

        getClient().perform(get("/api/authz/resourcepolicies/search/group")
            .param("uuid", groupAnonymous.getID().toString()))
            .andExpect(status().isUnauthorized());
    }

    @Test
    public void createWithEPersonTest() throws Exception {
        context.turnOffAuthorisationSystem();

        AtomicReference<Integer> idRef = new AtomicReference<Integer>();
        try {
            Community community = CommunityBuilder.createCommunity(context)
                .withName("My commynity")
                .build();

            EPerson eperson1 = EPersonBuilder.createEPerson(context)
                .withEmail("eperson1@mail.com")
                .withPassword("qwerty01")
                .build();

            context.restoreAuthSystemState();

            ObjectMapper mapper = new ObjectMapper();
            ResourcePolicyRest resourcePolicyRest = new ResourcePolicyRest();

            resourcePolicyRest.setPolicyType(ResourcePolicy.TYPE_SUBMISSION);
            resourcePolicyRest.setAction(Constants.actionText[Constants.READ]);

            String authToken = getAuthToken(admin.getEmail(), password);
            getClient(authToken)
                .perform(post("/api/authz/resourcepolicies")
                    .content(mapper.writeValueAsBytes(resourcePolicyRest))
                    .param("resource", community.getID().toString())
                    .param("eperson", eperson1.getID().toString())
                    .param("projections", "full")
                    .contentType(contentType))
                .andExpect(status().isCreated())
                .andExpect(content().contentType(contentType))
                .andExpect(jsonPath("$", ResourcePolicyMatcher.matchFullEmbeds()))
                .andExpect(jsonPath("$", Matchers.allOf(
                    hasJsonPath("$.name", is(resourcePolicyRest.getName())),
                    hasJsonPath("$.description", is(resourcePolicyRest.getDescription())),
                    hasJsonPath("$.policyType", is(resourcePolicyRest.getPolicyType())),
                    hasJsonPath("$.action", is(resourcePolicyRest.getAction())),
                    hasJsonPath("$.startDate", is(resourcePolicyRest.getStartDate())),
                    hasJsonPath("$.endDate", is(resourcePolicyRest.getEndDate())),
                    hasJsonPath("$.type", is(resourcePolicyRest.getType())))))
                .andDo(result -> idRef.set(read(result.getResponse().getContentAsString(), "$.id")));

            String authToken1 = getAuthToken(eperson1.getEmail(), "qwerty01");
            getClient(authToken1).perform(get("/api/authz/resourcepolicies/" + idRef.get()))
                .andExpect(status().isOk())
                .andExpect(content().contentType(contentType))
                .andExpect(jsonPath("$._links.self.href",
                    Matchers.containsString("/api/authz/resourcepolicies/" + idRef.get())));
        } finally {
            ResourcePolicyBuilder.delete(idRef.get());
        }
    }

    @Test
    public void createOneUnAuthenticatedTest() throws Exception {
        context.turnOffAuthorisationSystem();
        Community community = CommunityBuilder.createCommunity(context)
            .withName("My commynity")
            .build();

        EPerson eperson1 = EPersonBuilder.createEPerson(context)
            .withEmail("eperson1@mail.com")
            .withPassword("qwerty01")
            .build();

        context.restoreAuthSystemState();

        ObjectMapper mapper = new ObjectMapper();
        ResourcePolicyRest resourcePolicyRest = new ResourcePolicyRest();

        resourcePolicyRest.setPolicyType(ResourcePolicy.TYPE_SUBMISSION);
        resourcePolicyRest.setAction(Constants.actionText[Constants.ADMIN]);

        getClient().perform(post("/api/authz/resourcepolicies")
            .content(mapper.writeValueAsBytes(resourcePolicyRest))
            .param("resource", community.getID().toString())
            .param("eperson", eperson1.getID().toString())
            .contentType(contentType))
            .andExpect(status().isUnauthorized());

        String authToken = getAuthToken(admin.getEmail(), password);
        getClient(authToken).perform(get("/api/authz/resourcepolicies/search/resource")
            .param("uuid", community.getID().toString())
            .param("action", "ADMIN"))
            .andExpect(status().isOk())
            .andExpect(content().contentType(contentType))
            .andExpect(jsonPath("$._links.self.href",
                Matchers.containsString("api/authz/resourcepolicies/search/resource")))
            .andExpect(jsonPath("$.page.totalElements", is(0)));
    }

    @Test
    public void createOneForbiddenTest() throws Exception {
        context.turnOffAuthorisationSystem();
        Community community = CommunityBuilder.createCommunity(context)
            .withName("My commynity")
            .build();

        EPerson eperson1 = EPersonBuilder.createEPerson(context)
            .withEmail("eperson1@mail.com")
            .withPassword("qwerty01")
            .build();

        context.restoreAuthSystemState();

        ObjectMapper mapper = new ObjectMapper();
        ResourcePolicyRest resourcePolicyRest = new ResourcePolicyRest();

        resourcePolicyRest.setPolicyType(ResourcePolicy.TYPE_SUBMISSION);
        resourcePolicyRest.setAction(Constants.actionText[Constants.ADMIN]);

        String authToken = getAuthToken(eperson1.getEmail(), "qwerty01");
        getClient(authToken).perform(post("/api/authz/resourcepolicies")
            .content(mapper.writeValueAsBytes(resourcePolicyRest))
            .param("resource", community.getID().toString())
            .param("eperson", eperson1.getID().toString())
            .contentType(contentType))
            .andExpect(status().isForbidden());

        String authToken2 = getAuthToken(admin.getEmail(), password);
        getClient(authToken2).perform(get("/api/authz/resourcepolicies/search/resource")
            .param("uuid", community.getID().toString())
            .param("action", "ADMIN"))
            .andExpect(status().isOk())
            .andExpect(content().contentType(contentType))
            .andExpect(jsonPath("$._links.self.href",
                Matchers.containsString("api/authz/resourcepolicies/search/resource")))
            .andExpect(jsonPath("$.page.totalElements", is(0)));
    }

    @Test
    public void deleteOne() throws Exception {
        context.turnOffAuthorisationSystem();

        EPerson eperson1 = EPersonBuilder.createEPerson(context)
            .withEmail("eperson1@mail.com")
            .withPassword("qwerty01")
            .build();

        Community community = CommunityBuilder.createCommunity(context)
            .withName("My community")
            .build();

        ResourcePolicy resourcePolicy = ResourcePolicyBuilder.createResourcePolicy(context)
            .withDspaceObject(community)
            .withUser(eperson1)
            .withAction(Constants.ADMIN)
            .build();

        context.restoreAuthSystemState();

        String token = getAuthToken(admin.getEmail(), password);
        getClient(token).perform(delete("/api/authz/resourcepolicies/" + resourcePolicy.getID()))
            .andExpect(status().is(204));

        // Verify 404 after delete
        getClient(token).perform(get("/api/authz/resourcepolicies/" + resourcePolicy.getID()))
            .andExpect(status().isNotFound());
    }

    @Test
    public void deleteOneUnAuthenticatedTest() throws Exception {
        context.turnOffAuthorisationSystem();
        Community community = CommunityBuilder.createCommunity(context).withName("My community").build();

        EPerson eperson1 = EPersonBuilder.createEPerson(context)
            .withEmail("eperson1@mail.com")
            .withPassword("qwerty01")
            .build();

        ResourcePolicy resourcePolicy = ResourcePolicyBuilder.createResourcePolicy(context)
            .withDspaceObject(community)
            .withAction(Constants.DELETE)
            .withPolicyType(ResourcePolicy.TYPE_CUSTOM)
            .withUser(eperson1)
            .build();

        context.restoreAuthSystemState();

        getClient().perform(delete("/api/authz/resourcepolicies/" + resourcePolicy.getID()))
            .andExpect(status().isUnauthorized());

        String token = getAuthToken(eperson1.getEmail(), "qwerty01");
        getClient(token).perform(get("/api/authz/resourcepolicies/" + resourcePolicy.getID()))
            .andExpect(status().isOk());
    }

    @Test
    public void deleteOneForbiddenTest() throws Exception {
        context.turnOffAuthorisationSystem();

        EPerson eperson1 = EPersonBuilder.createEPerson(context)
            .withEmail("eperson1@mail.com")
            .withPassword("qwerty01")
            .build();

        Community community = CommunityBuilder.createCommunity(context).withName("My community").build();
        Collection collection = CollectionBuilder.createCollection(context, community)
            .withName("My collection").build();

        ResourcePolicy resourcePolicy = ResourcePolicyBuilder.createResourcePolicy(context)
            .withDspaceObject(collection)
            .withAction(Constants.ADD)
            .withUser(eperson1).build();

        context.restoreAuthSystemState();

        String authToken = getAuthToken(eperson1.getEmail(), "qwerty01");
        getClient(authToken).perform(delete("/api/authz/resourcepolicies/" + resourcePolicy.getID()))
            .andExpect(status().isForbidden());

        String token = getAuthToken(admin.getEmail(), password);
        getClient(token).perform(get("/api/authz/resourcepolicies/" + resourcePolicy.getID()))
            .andExpect(status().isOk())
            .andExpect(jsonPath("$", is(ResourcePolicyMatcher.matchResourcePolicy(resourcePolicy))))
            .andExpect(jsonPath("$._links.self.href", Matchers
                .containsString("/api/authz/resourcepolicies/" + resourcePolicy.getID())));
    }

    @Test
    public void deleteOneNotFoundTest() throws Exception {
        String authToken = getAuthToken(admin.getEmail(), password);
        getClient(authToken).perform(delete("/api/authz/resourcepolicies/" + Integer.MAX_VALUE))
            .andExpect(status().isNotFound());
    }

    @Test
    public void patchReplaceStartDateTest() throws Exception {
        context.turnOffAuthorisationSystem();

        EPerson eperson1 = EPersonBuilder.createEPerson(context)
            .withEmail("eperson1@mail.com")
            .withPassword("qwerty01")
            .build();

        Community community = CommunityBuilder.createCommunity(context).build();

        Collection collection = CollectionBuilder.createCollection(context, community)
            .withAdminGroup(eperson1)
            .build();

        Item publicItem1 = ItemBuilder.createItem(context, collection)
            .withTitle("Public item")
            .build();

        Calendar calendar = Calendar.getInstance();

        calendar.set(Calendar.YEAR, 2019);
        calendar.set(Calendar.MONTH, 9);
        calendar.set(Calendar.DATE, 31);

        Date data = calendar.getTime();

        ResourcePolicy resourcePolicy = ResourcePolicyBuilder.createResourcePolicy(context)
            .withAction(Constants.READ)
            .withDspaceObject(publicItem1)
            .withGroup(EPersonServiceFactory.getInstance().getGroupService().findByName(context, Group.ANONYMOUS))
            .withStartDate(data)
            .withPolicyType(ResourcePolicy.TYPE_CUSTOM)
            .build();

        context.restoreAuthSystemState();

        Calendar newCalendar = Calendar.getInstance();
        SimpleDateFormat formatDate = new SimpleDateFormat("yyyy-MM-dd");

        newCalendar.set(Calendar.YEAR, 2020);
        newCalendar.set(Calendar.MONTH, 0);
        newCalendar.set(Calendar.DATE, 1);

        Date newDate = newCalendar.getTime();

        List<Operation> ops = new ArrayList<Operation>();
        ReplaceOperation replaceOperation = new ReplaceOperation("/startDate", formatDate.format(newDate));
        ops.add(replaceOperation);
        String patchBody = getPatchContent(ops);

        String authToken = getAuthToken(eperson1.getEmail(), "qwerty01");
        getClient(authToken).perform(patch("/api/authz/resourcepolicies/" + resourcePolicy.getID())
            .content(patchBody)
            .contentType(MediaType.APPLICATION_JSON_PATCH_JSON))
            .andExpect(status().isOk())
            .andExpect(jsonPath("$", Matchers.allOf(
                hasJsonPath("$.name", is(resourcePolicy.getRpName())),
                hasJsonPath("$.description", is(resourcePolicy.getRpDescription())),
                hasJsonPath("$.action", is(Constants.actionText[resourcePolicy.getAction()])),
                hasJsonPath("$.startDate", is(formatDate.format(newDate))),
                hasJsonPath("$.endDate", is(resourcePolicy.getEndDate())))));

        getClient(authToken).perform(get("/api/authz/resourcepolicies/" + resourcePolicy.getID()))
            .andExpect(status().isOk())
            .andExpect(jsonPath("$", Matchers.allOf(
                hasJsonPath("$.action", is(Constants.actionText[resourcePolicy.getAction()])),
                hasJsonPath("$.startDate", is(formatDate.format(newDate))))));
    }

    @Test
    public void patchReplaceEndDateTest() throws Exception {
        context.turnOffAuthorisationSystem();

        EPerson eperson1 = EPersonBuilder.createEPerson(context)
                                         .withEmail("eperson1@mail.com")
                                         .withPassword("qwerty01")
                                         .build();

        Community community = CommunityBuilder.createCommunity(context).build();

        Collection collection = CollectionBuilder.createCollection(context, community)
                                                 .withAdminGroup(eperson1)
                                                 .build();

        Item publicItem1 = ItemBuilder.createItem(context, collection)
                                      .withTitle("Public item")
                                      .build();

        Calendar calendar = Calendar.getInstance();

        calendar.set(Calendar.YEAR, 2019);
        calendar.set(Calendar.MONTH, 9);
        calendar.set(Calendar.DATE, 31);

        Date date = calendar.getTime();

        ResourcePolicy resourcePolicy = ResourcePolicyBuilder.createResourcePolicy(context)
            .withAction(Constants.READ)
            .withDspaceObject(publicItem1)
            .withGroup(EPersonServiceFactory.getInstance().getGroupService().findByName(context, Group.ANONYMOUS))
            .withEndDate(date)
            .withPolicyType(ResourcePolicy.TYPE_CUSTOM)
            .build();

        context.restoreAuthSystemState();

        Calendar newCalendar = Calendar.getInstance();
        SimpleDateFormat formatDate = new SimpleDateFormat("yyyy-MM-dd");

        newCalendar.set(Calendar.YEAR, 2020);
        newCalendar.set(Calendar.MONTH, 0);
        newCalendar.set(Calendar.DATE, 1);

        Date newDate = newCalendar.getTime();

        List<Operation> ops = new ArrayList<Operation>();
        ReplaceOperation replaceOperation = new ReplaceOperation("/endDate", formatDate.format(newDate));
        ops.add(replaceOperation);
        String patchBody = getPatchContent(ops);

        String authToken = getAuthToken(eperson1.getEmail(), "qwerty01");
        getClient(authToken).perform(patch("/api/authz/resourcepolicies/" + resourcePolicy.getID())
                                         .content(patchBody)
                                         .contentType(MediaType.APPLICATION_JSON_PATCH_JSON))
                            .andExpect(status().isOk())
                            .andExpect(jsonPath("$", Matchers.allOf(
                                hasJsonPath("$.name", is(resourcePolicy.getRpName())),
                                hasJsonPath("$.description", is(resourcePolicy.getRpDescription())),
                                hasJsonPath("$.action", is(Constants.actionText[resourcePolicy.getAction()])),
                                hasJsonPath("$.endDate", is(formatDate.format(newDate))),
                                hasJsonPath("$.startDate", is(resourcePolicy.getStartDate())))));

        getClient(authToken).perform(get("/api/authz/resourcepolicies/" + resourcePolicy.getID()))
                            .andExpect(status().isOk())
                            .andExpect(jsonPath("$", Matchers.allOf(
                                hasJsonPath("$.action", is(Constants.actionText[resourcePolicy.getAction()])),
                                hasJsonPath("$.endDate", is(formatDate.format(newDate))))));
    }

    @Test
    public void patchAddStartDateTest() throws Exception {
        context.turnOffAuthorisationSystem();

        EPerson eperson1 = EPersonBuilder.createEPerson(context)
            .withEmail("eperson1@mail.com")
            .withPassword("qwerty01")
            .build();

        Community community = CommunityBuilder.createCommunity(context).build();

        Collection collection = CollectionBuilder.createCollection(context, community)
            .withAdminGroup(eperson1)
            .build();

        Item publicItem1 = ItemBuilder.createItem(context, collection)
            .withTitle("Public item")
            .build();

        ResourcePolicy resourcePolicy = ResourcePolicyBuilder.createResourcePolicy(context)
            .withAction(Constants.READ)
            .withDspaceObject(publicItem1)
            .withGroup(EPersonServiceFactory.getInstance().getGroupService().findByName(context, Group.ANONYMOUS))
            .withPolicyType(ResourcePolicy.TYPE_CUSTOM)
            .build();

        context.restoreAuthSystemState();

        Calendar newCalendar = Calendar.getInstance();
        SimpleDateFormat formatDate = new SimpleDateFormat("yyyy-MM-dd");

        newCalendar.set(Calendar.YEAR, 2019);
        newCalendar.set(Calendar.MONTH, 9);
        newCalendar.set(Calendar.DATE, 31);

        Date newDate = newCalendar.getTime();

        List<Operation> ops = new ArrayList<Operation>();
        AddOperation addOperation = new AddOperation("/startDate", formatDate.format(newDate));
        ops.add(addOperation);
        String patchBody = getPatchContent(ops);

        String authToken = getAuthToken(eperson1.getEmail(), "qwerty01");
        getClient(authToken).perform(patch("/api/authz/resourcepolicies/" + resourcePolicy.getID())
            .content(patchBody)
            .contentType(MediaType.APPLICATION_JSON_PATCH_JSON))
            .andExpect(status().isOk())
            .andExpect(jsonPath("$", Matchers.allOf(
                hasJsonPath("$.name", is(resourcePolicy.getRpName())),
                hasJsonPath("$.description", is(resourcePolicy.getRpDescription())),
                hasJsonPath("$.action", is(Constants.actionText[resourcePolicy.getAction()])),
                hasJsonPath("$.startDate", is(formatDate.format(newDate))),
                hasJsonPath("$.endDate", is(resourcePolicy.getEndDate())))));

        getClient(authToken).perform(get("/api/authz/resourcepolicies/" + resourcePolicy.getID()))
            .andExpect(status().isOk())
            .andExpect(jsonPath("$", Matchers.allOf(
                hasJsonPath("$.action", is(Constants.actionText[resourcePolicy.getAction()])),
                hasJsonPath("$.startDate", is(formatDate.format(newDate))))));
    }

    @Test
    public void patchAddEndDateTest() throws Exception {
        context.turnOffAuthorisationSystem();

        EPerson eperson1 = EPersonBuilder.createEPerson(context)
                                         .withEmail("eperson1@mail.com")
                                         .withPassword("qwerty01")
                                         .build();

        Community community = CommunityBuilder.createCommunity(context).build();

        Collection collection = CollectionBuilder.createCollection(context, community)
                                                 .withAdminGroup(eperson1)
                                                 .build();

        Item publicItem1 = ItemBuilder.createItem(context, collection)
                                      .withTitle("Public item")
                                      .build();

        ResourcePolicy resourcePolicy = ResourcePolicyBuilder.createResourcePolicy(context)
                                                             .withAction(Constants.READ)
                                                             .withDspaceObject(publicItem1)
                                                             .withGroup(
                                                                 EPersonServiceFactory.getInstance().getGroupService()
                                                                                      .findByName(context,
                                                                                          Group.ANONYMOUS))
                                                             .withPolicyType(ResourcePolicy.TYPE_CUSTOM)
                                                             .build();

        context.restoreAuthSystemState();

        Calendar newCalendar = Calendar.getInstance();
        SimpleDateFormat formatDate = new SimpleDateFormat("yyyy-MM-dd");
        Date newDate = new Date();

        List<Operation> ops = new ArrayList<Operation>();
        AddOperation addOperation = new AddOperation("/endDate", formatDate.format(newDate));
        ops.add(addOperation);
        String patchBody = getPatchContent(ops);

        String authToken = getAuthToken(eperson1.getEmail(), "qwerty01");
        getClient(authToken).perform(patch("/api/authz/resourcepolicies/" + resourcePolicy.getID())
            .content(patchBody)
            .contentType(MediaType.APPLICATION_JSON_PATCH_JSON))
                            .andExpect(status().isOk())
                            .andExpect(jsonPath("$", Matchers.allOf(
                                hasJsonPath("$.name", is(resourcePolicy.getRpName())),
                                hasJsonPath("$.description", is(resourcePolicy.getRpDescription())),
                                hasJsonPath("$.action", is(Constants.actionText[resourcePolicy.getAction()])),
                                hasJsonPath("$.startDate", is(resourcePolicy.getStartDate())),
                                hasJsonPath("$.endDate", is(formatDate.format(newDate))))));

        getClient(authToken).perform(get("/api/authz/resourcepolicies/" + resourcePolicy.getID()))
                            .andExpect(status().isOk())
                            .andExpect(jsonPath("$", Matchers.allOf(
                                hasJsonPath("$.action", is(Constants.actionText[resourcePolicy.getAction()])),
                                hasJsonPath("$.endDate", is(formatDate.format(newDate))))));
    }

    @Test
    public void patchRemoveStartDateTest() throws Exception {
        context.turnOffAuthorisationSystem();

        EPerson eperson1 = EPersonBuilder.createEPerson(context)
            .withEmail("eperson1@mail.com")
            .withPassword("qwerty01")
            .build();

        Community community = CommunityBuilder.createCommunity(context).build();

        Collection collection = CollectionBuilder.createCollection(context, community)
            .withAdminGroup(eperson1)
            .build();

        Item publicItem1 = ItemBuilder.createItem(context, collection)
            .withTitle("Public item")
            .build();

        Calendar calendar = Calendar.getInstance();

        calendar.set(Calendar.YEAR, 2019);
        calendar.set(Calendar.MONTH, 9);
        calendar.set(Calendar.DATE, 31);

        Date data = calendar.getTime();

        ResourcePolicy resourcePolicy = ResourcePolicyBuilder.createResourcePolicy(context)
            .withAction(Constants.READ)
            .withDspaceObject(publicItem1)
            .withGroup(EPersonServiceFactory.getInstance().getGroupService().findByName(context, Group.ANONYMOUS))
            .withStartDate(data)
            .withPolicyType(ResourcePolicy.TYPE_CUSTOM)
            .build();

        context.restoreAuthSystemState();

        List<Operation> ops = new ArrayList<Operation>();
        RemoveOperation removeOperation = new RemoveOperation("/startDate");
        ops.add(removeOperation);
        String patchBody = getPatchContent(ops);

        String authToken = getAuthToken(eperson1.getEmail(), "qwerty01");
        getClient(authToken).perform(patch("/api/authz/resourcepolicies/" + resourcePolicy.getID())
            .content(patchBody)
            .contentType(MediaType.APPLICATION_JSON_PATCH_JSON))
            .andExpect(status().isOk())
            .andExpect(jsonPath("$", Matchers.allOf(
                hasJsonPath("$.name", is(resourcePolicy.getRpName())),
                hasJsonPath("$.description", is(resourcePolicy.getRpDescription())),
                hasJsonPath("$.action", is(Constants.actionText[resourcePolicy.getAction()])),
                hasJsonPath("$.startDate", nullValue()),
                hasJsonPath("$.endDate", is(resourcePolicy.getEndDate())))));

        getClient(authToken).perform(get("/api/authz/resourcepolicies/" + resourcePolicy.getID()))
            .andExpect(status().isOk())
            .andExpect(jsonPath("$", Matchers.allOf(
                hasJsonPath("$.action", is(Constants.actionText[resourcePolicy.getAction()])),
                hasJsonPath("$.startDate", nullValue()))));
    }

    @Test
    public void patchReplaceStartDateBadRequestTest() throws Exception {
        context.turnOffAuthorisationSystem();

        EPerson eperson1 = EPersonBuilder.createEPerson(context)
            .withEmail("eperson1@mail.com")
            .withPassword("qwerty01")
            .build();

        Community community = CommunityBuilder.createCommunity(context).build();

        Collection collection = CollectionBuilder.createCollection(context, community)
            .withAdminGroup(eperson1)
            .build();

        Item publicItem1 = ItemBuilder.createItem(context, collection)
            .withTitle("Public item")
            .build();

        Calendar calendar = Calendar.getInstance();

        calendar.set(Calendar.YEAR, 2019);
        calendar.set(Calendar.MONTH, 9);
        calendar.set(Calendar.DATE, 31);

        Date date = calendar.getTime();

        ResourcePolicy resourcePolicy = ResourcePolicyBuilder.createResourcePolicy(context)
            .withAction(Constants.READ)
            .withDspaceObject(publicItem1)
            .withGroup(EPersonServiceFactory.getInstance().getGroupService().findByName(context, Group.ANONYMOUS))
            .withStartDate(date)
            .withDescription("my description")
            .withPolicyType(ResourcePolicy.TYPE_CUSTOM)
            .build();

        context.restoreAuthSystemState();

        String wrongStartDate = "";
        SimpleDateFormat formatDate = new SimpleDateFormat("yyyy-MM-dd");

        List<Operation> ops = new ArrayList<Operation>();
        ReplaceOperation replaceOperation = new ReplaceOperation("/startDate", wrongStartDate);
        ops.add(replaceOperation);
        String patchBody = getPatchContent(ops);

        String authToken = getAuthToken(eperson1.getEmail(), "qwerty01");
        getClient(authToken).perform(patch("/api/authz/resourcepolicies/" + resourcePolicy.getID())
            .content(patchBody)
            .contentType(MediaType.APPLICATION_JSON_PATCH_JSON))
            .andExpect(status().isBadRequest());

        getClient(authToken).perform(get("/api/authz/resourcepolicies/" + resourcePolicy.getID()))
            .andExpect(status().isOk())
            .andExpect(jsonPath("$", Matchers.allOf(
                hasJsonPath("$.action", is(Constants.actionText[resourcePolicy.getAction()])),
                hasJsonPath("$.startDate", is(formatDate.format(date))),
                hasJsonPath("$.description", is(resourcePolicy.getRpDescription())))));
    }

    @Test
    public void patchReplaceStartDateUnAuthenticatedTest() throws Exception {
        context.turnOffAuthorisationSystem();

        Community community = CommunityBuilder.createCommunity(context).build();

        Collection collection = CollectionBuilder.createCollection(context, community).build();

        Item item = ItemBuilder.createItem(context, collection).build();

        Calendar calendar = Calendar.getInstance();

        calendar.set(Calendar.YEAR, 2010);
        calendar.set(Calendar.MONTH, 5);
        calendar.set(Calendar.DATE, 15);

        Date date = calendar.getTime();

        ResourcePolicy resourcePolicy = ResourcePolicyBuilder.createResourcePolicy(context)
            .withAction(Constants.WRITE)
            .withDspaceObject(item)
            .withStartDate(date)
            .withPolicyType(ResourcePolicy.TYPE_CUSTOM)
            .build();

        context.restoreAuthSystemState();

        Calendar calendar2 = Calendar.getInstance();
        SimpleDateFormat formatDate = new SimpleDateFormat("yyyy-MM-dd");

        calendar2.set(Calendar.YEAR, 2021);
        calendar2.set(Calendar.MONTH, 2);
        calendar2.set(Calendar.DATE, 21);

        Date newDate = calendar2.getTime();

        List<Operation> ops = new ArrayList<Operation>();
        ReplaceOperation replaceOperation = new ReplaceOperation("/startDate", formatDate.format(newDate));
        ops.add(replaceOperation);
        String patchBody = getPatchContent(ops);

        getClient().perform(patch("/api/authz/resourcepolicies/" + resourcePolicy.getID())
            .content(patchBody)
            .contentType(MediaType.APPLICATION_JSON_PATCH_JSON))
            .andExpect(status().isUnauthorized());

        String authToken = getAuthToken(admin.getEmail(), password);
        getClient(authToken).perform(get("/api/authz/resourcepolicies/" + resourcePolicy.getID()))
            .andExpect(status().isOk())
            .andExpect(jsonPath("$", Matchers.allOf(
                hasJsonPath("$.action", is(Constants.actionText[resourcePolicy.getAction()])),
                hasJsonPath("$.startDate", is(formatDate.format(date))),
                hasJsonPath("$.description", is(resourcePolicy.getRpDescription())))));
    }

    @Test
    public void patchReplaceStartDateForbiddenTest() throws Exception {
        context.turnOffAuthorisationSystem();

        EPerson eperson1 = EPersonBuilder.createEPerson(context)
            .withEmail("eperson1@mail.com")
            .withPassword("qwerty01")
            .build();

        Community community = CommunityBuilder.createCommunity(context).build();

        Collection collection = CollectionBuilder.createCollection(context, community).build();

        Item item = ItemBuilder.createItem(context, collection)
            .withTitle("Public item")
            .build();

        Calendar calendar = Calendar.getInstance();

        calendar.set(Calendar.YEAR, 2019);
        calendar.set(Calendar.MONTH, 9);
        calendar.set(Calendar.DATE, 31);

        Date date = calendar.getTime();

        ResourcePolicy resourcePolicy = ResourcePolicyBuilder.createResourcePolicy(context)
            .withAction(Constants.READ)
            .withDspaceObject(item)
            .withGroup(EPersonServiceFactory.getInstance().getGroupService().findByName(context, Group.ANONYMOUS))
            .withStartDate(date)
            .withPolicyType(ResourcePolicy.TYPE_CUSTOM)
            .build();

        context.restoreAuthSystemState();

        Calendar calendar2 = Calendar.getInstance();
        SimpleDateFormat formatDate = new SimpleDateFormat("yyyy-MM-dd");

        calendar2.set(Calendar.YEAR, 2020);
        calendar2.set(Calendar.MONTH, 0);
        calendar2.set(Calendar.DATE, 1);

        Date newData = calendar2.getTime();

        List<Operation> ops = new ArrayList<Operation>();
        ReplaceOperation replaceOperation = new ReplaceOperation("/startDate", formatDate.format(newData));
        ops.add(replaceOperation);
        String patchBody = getPatchContent(ops);

        String authToken = getAuthToken(eperson1.getEmail(), "qwerty01");
        getClient(authToken).perform(patch("/api/authz/resourcepolicies/" + resourcePolicy.getID())
            .content(patchBody)
            .contentType(MediaType.APPLICATION_JSON_PATCH_JSON))
            .andExpect(status().isForbidden());

        String authToken2 = getAuthToken(admin.getEmail(), password);
        getClient(authToken2).perform(get("/api/authz/resourcepolicies/" + resourcePolicy.getID()))
            .andExpect(status().isOk())
            .andExpect(jsonPath("$", Matchers.allOf(
                hasJsonPath("$.action", is(Constants.actionText[resourcePolicy.getAction()])),
                hasJsonPath("$.startDate", is(formatDate.format(date))),
                hasJsonPath("$.description", is(resourcePolicy.getRpDescription())))));
    }

    @Test
    public void patchReplaceStartDateNotFoundTest() throws Exception {
        context.turnOffAuthorisationSystem();

        EPerson eperson1 = EPersonBuilder.createEPerson(context)
            .withEmail("eperson1@mail.com")
            .withPassword("qwerty01")
            .build();

        context.restoreAuthSystemState();

        Calendar calendar2 = Calendar.getInstance();
        SimpleDateFormat formatDate = new SimpleDateFormat("yyyy-MM-dd");

        calendar2.set(Calendar.YEAR, 2020);
        calendar2.set(Calendar.MONTH, 0);
        calendar2.set(Calendar.DATE, 1);

        Date newData = calendar2.getTime();

        List<Operation> ops = new ArrayList<Operation>();
        ReplaceOperation replaceOperation = new ReplaceOperation("/startDate", formatDate.format(newData));
        ops.add(replaceOperation);
        String patchBody = getPatchContent(ops);

        String authToken = getAuthToken(eperson1.getEmail(), "qwerty01");
        getClient(authToken).perform(patch("/api/authz/resourcepolicies/" + Integer.MAX_VALUE)
            .content(patchBody)
            .contentType(MediaType.APPLICATION_JSON_PATCH_JSON))
            .andExpect(status().isNotFound());
    }

    @Test
    public void patchReplaceEndDateBeforeStartDateTest() throws Exception {
        context.turnOffAuthorisationSystem();

        EPerson eperson1 = EPersonBuilder.createEPerson(context)
            .withEmail("eperson1@mail.com")
            .withPassword("qwerty01")
            .build();

        Community community = CommunityBuilder.createCommunity(context).build();

        Collection collection = CollectionBuilder.createCollection(context, community)
            .withAdminGroup(eperson1)
            .build();

        Item publicItem1 = ItemBuilder.createItem(context, collection)
            .withTitle("Public item")
            .build();

        Calendar calendarStartDate = Calendar.getInstance();

        calendarStartDate.set(Calendar.YEAR, 2019);
        calendarStartDate.set(Calendar.MONTH, 10);
        calendarStartDate.set(Calendar.DATE, 21);

        Date startDate = calendarStartDate.getTime();

        Calendar calendarEndDate = Calendar.getInstance();

        calendarEndDate.set(Calendar.YEAR, 2020);
        calendarEndDate.set(Calendar.MONTH, 10);
        calendarEndDate.set(Calendar.DATE, 21);

        Date endDate = calendarEndDate.getTime();

        ResourcePolicy resourcePolicy = ResourcePolicyBuilder.createResourcePolicy(context)
            .withAction(Constants.READ)
            .withDspaceObject(publicItem1)
            .withUser(eperson1)
            .withStartDate(startDate)
            .withEndDate(endDate)
            .withPolicyType(ResourcePolicy.TYPE_CUSTOM)
            .build();

        context.restoreAuthSystemState();

        Calendar newEndDateCalendar = Calendar.getInstance();
        SimpleDateFormat formatDate = new SimpleDateFormat("yyyy-MM-dd");

        newEndDateCalendar.set(Calendar.YEAR, 2018);
        newEndDateCalendar.set(Calendar.MONTH, 10);
        newEndDateCalendar.set(Calendar.DATE, 21);

        Date newEndDate = newEndDateCalendar.getTime();

        List<Operation> ops = new ArrayList<Operation>();
        ReplaceOperation replaceOperation = new ReplaceOperation("/endDate", formatDate.format(newEndDate));
        ops.add(replaceOperation);
        String patchBody = getPatchContent(ops);

        String authToken = getAuthToken(eperson1.getEmail(), "qwerty01");
        getClient(authToken).perform(patch("/api/authz/resourcepolicies/" + resourcePolicy.getID())
            .content(patchBody)
            .contentType(MediaType.APPLICATION_JSON_PATCH_JSON))
            .andExpect(status().isBadRequest());

        getClient(authToken).perform(get("/api/authz/resourcepolicies/" + resourcePolicy.getID()))
            .andExpect(status().isOk())
            .andExpect(jsonPath("$", Matchers.allOf(
                hasJsonPath("$.action", is(Constants.actionText[resourcePolicy.getAction()])),
                hasJsonPath("$.startDate", is(formatDate.format(startDate))),
                hasJsonPath("$.endDate", is(formatDate.format(endDate))))));
    }

    @Test
    public void patchReplaceDescriptionTest() throws Exception {
        context.turnOffAuthorisationSystem();

        EPerson eperson1 = EPersonBuilder.createEPerson(context)
            .withEmail("eperson1@mail.com")
            .withPassword("qwerty01")
            .build();

        Community community = CommunityBuilder.createCommunity(context).build();

        Collection collection = CollectionBuilder.createCollection(context, community)
            .withAdminGroup(eperson1)
            .build();

        Item publicItem1 = ItemBuilder.createItem(context, collection)
            .withTitle("Public item")
            .build();

        ResourcePolicy resourcePolicy = ResourcePolicyBuilder.createResourcePolicy(context)
            .withAction(Constants.READ)
            .withDspaceObject(publicItem1)
            .withGroup(EPersonServiceFactory.getInstance().getGroupService().findByName(context, Group.ANONYMOUS))
            .withDescription("my description")
            .withPolicyType(ResourcePolicy.TYPE_CUSTOM)
            .build();

        context.restoreAuthSystemState();

        String newDescription = "New Description";
        List<Operation> ops = new ArrayList<Operation>();
        ReplaceOperation replaceOperation = new ReplaceOperation("/description", newDescription);
        ops.add(replaceOperation);
        String patchBody = getPatchContent(ops);

        String authToken = getAuthToken(eperson1.getEmail(), "qwerty01");
        getClient(authToken).perform(patch("/api/authz/resourcepolicies/" + resourcePolicy.getID())
            .content(patchBody)
            .contentType(MediaType.APPLICATION_JSON_PATCH_JSON))
            .andExpect(status().isOk())
            .andExpect(jsonPath("$", Matchers.allOf(
                hasJsonPath("$.name", is(resourcePolicy.getRpName())),
                hasJsonPath("$.description", is(newDescription)),
                hasJsonPath("$.action", is(Constants.actionText[resourcePolicy.getAction()])))));

        getClient(authToken).perform(get("/api/authz/resourcepolicies/" + resourcePolicy.getID()))
            .andExpect(status().isOk())
            .andExpect(jsonPath("$", Matchers.allOf(
                hasJsonPath("$.action", is(Constants.actionText[resourcePolicy.getAction()])),
                hasJsonPath("$.description", is(newDescription)))));
    }

    @Test
    public void patchAddDescriptionTest() throws Exception {
        context.turnOffAuthorisationSystem();

        EPerson eperson1 = EPersonBuilder.createEPerson(context)
            .withEmail("eperson1@mail.com")
            .withPassword("qwerty01")
            .build();

        Community community = CommunityBuilder.createCommunity(context).build();

        Collection collection = CollectionBuilder.createCollection(context, community)
            .withAdminGroup(eperson1)
            .build();

        Item item = ItemBuilder.createItem(context, collection)
            .withTitle("Public item")
            .build();

        ResourcePolicy resourcePolicy = ResourcePolicyBuilder.createResourcePolicy(context)
            .withAction(Constants.READ)
            .withDspaceObject(item)
            .withGroup(EPersonServiceFactory.getInstance().getGroupService().findByName(context, Group.ANONYMOUS))
            .withPolicyType(ResourcePolicy.TYPE_CUSTOM)
            .build();

        context.restoreAuthSystemState();

        String description = "My Description";
        List<Operation> ops = new ArrayList<Operation>();
        AddOperation replaceOperation = new AddOperation("/description", description);
        ops.add(replaceOperation);
        String patchBody = getPatchContent(ops);

        String authToken = getAuthToken(eperson1.getEmail(), "qwerty01");
        getClient(authToken).perform(patch("/api/authz/resourcepolicies/" + resourcePolicy.getID())
            .content(patchBody)
            .contentType(MediaType.APPLICATION_JSON_PATCH_JSON))
            .andExpect(status().isOk())
            .andExpect(jsonPath("$", Matchers.allOf(
                hasJsonPath("$.name", is(resourcePolicy.getRpName())),
                hasJsonPath("$.description", is(description)),
                hasJsonPath("$.action", is(Constants.actionText[resourcePolicy.getAction()])))));

        getClient(authToken).perform(get("/api/authz/resourcepolicies/" + resourcePolicy.getID()))
            .andExpect(status().isOk())
            .andExpect(jsonPath("$", Matchers.allOf(
                hasJsonPath("$.action", is(Constants.actionText[resourcePolicy.getAction()])),
                hasJsonPath("$.description", is(description)))));
    }

    @Test
    public void patchRemoveDescriptionTest() throws Exception {
        context.turnOffAuthorisationSystem();

        EPerson eperson1 = EPersonBuilder.createEPerson(context)
            .withEmail("eperson1@mail.com")
            .withPassword("qwerty01")
            .build();

        Community community = CommunityBuilder.createCommunity(context).build();

        Collection collection = CollectionBuilder.createCollection(context, community)
            .withAdminGroup(eperson1)
            .build();

        Item item = ItemBuilder.createItem(context, collection)
            .withTitle("Public item")
            .build();

        ResourcePolicy resourcePolicy = ResourcePolicyBuilder.createResourcePolicy(context)
            .withAction(Constants.READ)
            .withDspaceObject(item)
            .withDescription("my description")
            .withGroup(EPersonServiceFactory.getInstance().getGroupService().findByName(context, Group.ANONYMOUS))
            .withPolicyType(ResourcePolicy.TYPE_CUSTOM)
            .build();

        context.restoreAuthSystemState();

        List<Operation> ops = new ArrayList<Operation>();
        RemoveOperation replaceOperation = new RemoveOperation("/description");
        ops.add(replaceOperation);
        String patchBody = getPatchContent(ops);

        String authToken = getAuthToken(eperson1.getEmail(), "qwerty01");
        getClient(authToken).perform(patch("/api/authz/resourcepolicies/" + resourcePolicy.getID())
            .content(patchBody)
            .contentType(MediaType.APPLICATION_JSON_PATCH_JSON))
            .andExpect(status().isOk())
            .andExpect(jsonPath("$", Matchers.allOf(
                hasJsonPath("$.name", is(resourcePolicy.getRpName())),
                hasJsonPath("$.description", nullValue()),
                hasJsonPath("$.action", is(Constants.actionText[resourcePolicy.getAction()])))));

        getClient(authToken).perform(get("/api/authz/resourcepolicies/" + resourcePolicy.getID()))
            .andExpect(status().isOk())
            .andExpect(jsonPath("$", Matchers.allOf(
                hasJsonPath("$.action", is(Constants.actionText[resourcePolicy.getAction()])),
                hasJsonPath("$.description", nullValue()))));
    }

    @Test
    public void patchReplaceDescriptionUnAuthenticatedTest() throws Exception {
        context.turnOffAuthorisationSystem();

        Community community = CommunityBuilder.createCommunity(context).build();

        Collection collection = CollectionBuilder.createCollection(context, community).build();

        Item item = ItemBuilder.createItem(context, collection).build();

        ResourcePolicy resourcePolicy = ResourcePolicyBuilder.createResourcePolicy(context)
            .withAction(Constants.WRITE)
            .withDspaceObject(item)
            .withDescription("My Description")
            .withPolicyType(ResourcePolicy.TYPE_CUSTOM)
            .build();

        context.restoreAuthSystemState();

        String newDescription = "New Description";

        List<Operation> ops = new ArrayList<Operation>();
        ReplaceOperation replaceOperation = new ReplaceOperation("/description", newDescription);
        ops.add(replaceOperation);
        String patchBody = getPatchContent(ops);

        getClient().perform(patch("/api/authz/resourcepolicies/" + resourcePolicy.getID())
            .content(patchBody)
            .contentType(MediaType.APPLICATION_JSON_PATCH_JSON))
            .andExpect(status().isUnauthorized());

        String authToken = getAuthToken(admin.getEmail(), password);
        getClient(authToken).perform(get("/api/authz/resourcepolicies/" + resourcePolicy.getID()))
            .andExpect(status().isOk())
            .andExpect(jsonPath("$", Matchers.allOf(
                hasJsonPath("$.action", is(Constants.actionText[resourcePolicy.getAction()])),
                hasJsonPath("$.description", is(resourcePolicy.getRpDescription())))));
    }

    @Test
    public void patchReplaceDescriptionForbiddenTest() throws Exception {
        context.turnOffAuthorisationSystem();

        EPerson eperson1 = EPersonBuilder.createEPerson(context)
            .withEmail("eperson1@mail.com")
            .withPassword("qwerty01")
            .build();

        Community community = CommunityBuilder.createCommunity(context).build();

        Collection collection = CollectionBuilder.createCollection(context, community).build();

        Item item = ItemBuilder.createItem(context, collection)
            .withTitle("Public item")
            .build();

        ResourcePolicy resourcePolicy = ResourcePolicyBuilder.createResourcePolicy(context)
            .withAction(Constants.READ)
            .withDspaceObject(item)
            .withGroup(EPersonServiceFactory.getInstance().getGroupService().findByName(context, Group.ANONYMOUS))
            .withDescription("My Description")
            .withPolicyType(ResourcePolicy.TYPE_CUSTOM)
            .build();

        context.restoreAuthSystemState();

        String newDescription = "New Description";
        List<Operation> ops = new ArrayList<Operation>();
        ReplaceOperation replaceOperation = new ReplaceOperation("/description", newDescription);
        ops.add(replaceOperation);
        String patchBody = getPatchContent(ops);

        String authToken = getAuthToken(eperson1.getEmail(), "qwerty01");
        getClient(authToken).perform(patch("/api/authz/resourcepolicies/" + resourcePolicy.getID())
            .content(patchBody)
            .contentType(MediaType.APPLICATION_JSON_PATCH_JSON))
            .andExpect(status().isForbidden());
    }

    @Test
    public void patchRemoveDescriptionNotFoundTest() throws Exception {
        List<Operation> ops = new ArrayList<Operation>();
        RemoveOperation removeOperation = new RemoveOperation("/description");
        ops.add(removeOperation);
        String patchBody = getPatchContent(ops);

        String authToken = getAuthToken(admin.getEmail(), password);
        getClient(authToken).perform(patch("/api/authz/resourcepolicies/" + Integer.MAX_VALUE)
            .content(patchBody)
            .contentType(MediaType.APPLICATION_JSON_PATCH_JSON))
            .andExpect(status().isNotFound());
    }

    @Test
    public void patchReplaceDescriptionBadRequestTest() throws Exception {
        context.turnOffAuthorisationSystem();

        EPerson eperson1 = EPersonBuilder.createEPerson(context)
            .withEmail("eperson1@mail.com")
            .withPassword("qwerty01")
            .build();

        Community community = CommunityBuilder.createCommunity(context).build();

        Collection collection = CollectionBuilder.createCollection(context, community)
            .withAdminGroup(eperson1)
            .build();

        Item publicItem1 = ItemBuilder.createItem(context, collection)
            .withTitle("Public item")
            .build();

        ResourcePolicy resourcePolicy = ResourcePolicyBuilder.createResourcePolicy(context)
            .withAction(Constants.READ)
            .withDspaceObject(publicItem1)
            .withGroup(EPersonServiceFactory.getInstance().getGroupService().findByName(context, Group.ANONYMOUS))
            .withDescription("my description")
            .withPolicyType(ResourcePolicy.TYPE_CUSTOM)
            .build();

        context.restoreAuthSystemState();

        String newDescription = "";
        List<Operation> ops = new ArrayList<Operation>();
        ReplaceOperation replaceOperation = new ReplaceOperation("/description", newDescription);
        ops.add(replaceOperation);
        String patchBody = getPatchContent(ops);

        String authToken = getAuthToken(eperson1.getEmail(), "qwerty01");
        getClient(authToken).perform(patch("/api/authz/resourcepolicies/" + resourcePolicy.getID())
            .content(patchBody)
            .contentType(MediaType.APPLICATION_JSON_PATCH_JSON))
            .andExpect(status().isBadRequest());

        getClient(authToken).perform(get("/api/authz/resourcepolicies/" + resourcePolicy.getID()))
            .andExpect(status().isOk())
            .andExpect(jsonPath("$", Matchers.allOf(
                hasJsonPath("$.action", is(Constants.actionText[resourcePolicy.getAction()])),
                hasJsonPath("$.description", is(resourcePolicy.getRpDescription())))));
    }

    @Test
    public void patchReplaceNameTest() throws Exception {
        context.turnOffAuthorisationSystem();

        EPerson eperson1 = EPersonBuilder.createEPerson(context)
            .withEmail("eperson1@mail.com")
            .withPassword("qwerty01")
            .build();

        Community community = CommunityBuilder.createCommunity(context).build();

        Collection collection = CollectionBuilder.createCollection(context, community)
            .withAdminGroup(eperson1)
            .build();

        Item myItem = ItemBuilder.createItem(context, collection)
            .withTitle("Public item")
            .build();

        ResourcePolicy resourcePolicy = ResourcePolicyBuilder.createResourcePolicy(context)
            .withAction(Constants.READ)
            .withDspaceObject(myItem)
            .withGroup(EPersonServiceFactory.getInstance().getGroupService().findByName(context, Group.ANONYMOUS))
            .withName("My name")
            .withPolicyType(ResourcePolicy.TYPE_CUSTOM)
            .build();

        context.restoreAuthSystemState();

        String newName = "New Name";
        List<Operation> ops = new ArrayList<Operation>();
        ReplaceOperation replaceOperation = new ReplaceOperation("/name", newName);
        ops.add(replaceOperation);
        String patchBody = getPatchContent(ops);

        String authToken = getAuthToken(eperson1.getEmail(), "qwerty01");
        getClient(authToken).perform(patch("/api/authz/resourcepolicies/" + resourcePolicy.getID())
            .content(patchBody)
            .contentType(MediaType.APPLICATION_JSON_PATCH_JSON))
            .andExpect(status().isOk())
            .andExpect(jsonPath("$", Matchers.allOf(
                hasJsonPath("$.name", is(newName)),
                hasJsonPath("$.action", is(Constants.actionText[resourcePolicy.getAction()])))));

        getClient(authToken).perform(get("/api/authz/resourcepolicies/" + resourcePolicy.getID()))
            .andExpect(status().isOk())
            .andExpect(jsonPath("$", Matchers.allOf(
                hasJsonPath("$.action", is(Constants.actionText[resourcePolicy.getAction()])),
                hasJsonPath("$.name", is(newName)))));
    }

    @Test
    public void patchReplaceNameBadRequestTest() throws Exception {
        context.turnOffAuthorisationSystem();

        EPerson eperson1 = EPersonBuilder.createEPerson(context)
            .withEmail("eperson1@mail.com")
            .withPassword("qwerty01")
            .build();

        Community community = CommunityBuilder.createCommunity(context).build();

        Collection collection = CollectionBuilder.createCollection(context, community)
            .withAdminGroup(eperson1)
            .build();

        Item myItem = ItemBuilder.createItem(context, collection)
            .withTitle("Public item")
            .build();

        ResourcePolicy resourcePolicy = ResourcePolicyBuilder.createResourcePolicy(context)
            .withAction(Constants.READ)
            .withDspaceObject(myItem)
            .withGroup(EPersonServiceFactory.getInstance().getGroupService().findByName(context, Group.ANONYMOUS))
            .withName("My name")
            .withPolicyType(ResourcePolicy.TYPE_CUSTOM)
            .build();

        context.restoreAuthSystemState();

        String errorName = "";
        List<Operation> ops = new ArrayList<Operation>();
        ReplaceOperation replaceOperation = new ReplaceOperation("/name", errorName);
        ops.add(replaceOperation);
        String patchBody = getPatchContent(ops);

        String authToken = getAuthToken(eperson1.getEmail(), "qwerty01");
        getClient(authToken).perform(patch("/api/authz/resourcepolicies/" + resourcePolicy.getID())
            .content(patchBody)
            .contentType(MediaType.APPLICATION_JSON_PATCH_JSON))
            .andExpect(status().isBadRequest());

        getClient(authToken).perform(get("/api/authz/resourcepolicies/" + resourcePolicy.getID()))
            .andExpect(status().isOk())
            .andExpect(jsonPath("$", Matchers.allOf(
                hasJsonPath("$.action", is(Constants.actionText[resourcePolicy.getAction()])),
                hasJsonPath("$.name", is(resourcePolicy.getRpName())))));
    }

    @Test
    public void patchAddNameTest() throws Exception {
        context.turnOffAuthorisationSystem();

        EPerson eperson1 = EPersonBuilder.createEPerson(context)
            .withEmail("eperson1@mail.com")
            .withPassword("qwerty01")
            .build();

        Community community = CommunityBuilder.createCommunity(context).build();

        Collection collection = CollectionBuilder.createCollection(context, community)
            .withAdminGroup(eperson1)
            .build();

        Item myItem = ItemBuilder.createItem(context, collection)
            .withTitle("Public item")
            .build();

        ResourcePolicy resourcePolicy = ResourcePolicyBuilder.createResourcePolicy(context)
            .withAction(Constants.READ)
            .withDspaceObject(myItem)
            .withGroup(EPersonServiceFactory.getInstance().getGroupService().findByName(context, Group.ANONYMOUS))
            .withPolicyType(ResourcePolicy.TYPE_CUSTOM)
            .build();

        context.restoreAuthSystemState();

        String name = "My Name";
        List<Operation> ops = new ArrayList<Operation>();
        AddOperation replaceOperation = new AddOperation("/name", name);
        ops.add(replaceOperation);
        String patchBody = getPatchContent(ops);

        String authToken = getAuthToken(eperson1.getEmail(), "qwerty01");
        getClient(authToken).perform(patch("/api/authz/resourcepolicies/" + resourcePolicy.getID())
            .content(patchBody)
            .contentType(MediaType.APPLICATION_JSON_PATCH_JSON))
            .andExpect(status().isOk())
            .andExpect(jsonPath("$", Matchers.allOf(
                hasJsonPath("$.name", is(name)),
                hasJsonPath("$.action", is(Constants.actionText[resourcePolicy.getAction()])))));

        getClient(authToken).perform(get("/api/authz/resourcepolicies/" + resourcePolicy.getID()))
            .andExpect(status().isOk())
            .andExpect(jsonPath("$", Matchers.allOf(
                hasJsonPath("$.action", is(Constants.actionText[resourcePolicy.getAction()])),
                hasJsonPath("$.name", is(name)))));
    }

    @Test
    public void patchAddActionTest() throws Exception {
        context.turnOffAuthorisationSystem();

        Community community = CommunityBuilder.createCommunity(context).build();

        Collection collection = CollectionBuilder.createCollection(context, community)
            .withAdminGroup(eperson)
            .build();

        Item myItem = ItemBuilder.createItem(context, collection)
            .withTitle("Public item")
            .build();

        ResourcePolicy resourcePolicy = ResourcePolicyBuilder.createResourcePolicy(context)
            .withAction(Constants.READ)
            .withDspaceObject(myItem)
            .withUser(eperson)
            .withName("My Name")
            .build();

        context.restoreAuthSystemState();

        //Patch with a write action
        String action = Constants.actionText[1];
        List<Operation> ops = new ArrayList<Operation>();
        AddOperation addOperation = new AddOperation("/action", action);
        ops.add(addOperation);
        String patchBody = getPatchContent(ops);

        String authToken = getAuthToken(eperson.getEmail(), password);
        getClient(authToken).perform(patch("/api/authz/resourcepolicies/" + resourcePolicy.getID())
            .content(patchBody)
            .contentType(MediaType.APPLICATION_JSON_PATCH_JSON))
            .andExpect(status().isOk())
            .andExpect(jsonPath("$", Matchers.allOf(
                hasJsonPath("$.action", is(action)))));

        getClient(authToken).perform(get("/api/authz/resourcepolicies/" + resourcePolicy.getID()))
            .andExpect(status().isOk())
            .andExpect(jsonPath("$", Matchers.allOf(
                hasJsonPath("$.action", is(action)))));
    }

    @Test
    public void patchReplaceActionTest() throws Exception {
        context.turnOffAuthorisationSystem();

        Community community = CommunityBuilder.createCommunity(context).build();

        Collection collection = CollectionBuilder.createCollection(context, community)
            .withAdminGroup(eperson)
            .build();

        Item myItem = ItemBuilder.createItem(context, collection)
            .withTitle("Public item")
            .build();

        ResourcePolicy resourcePolicy = ResourcePolicyBuilder.createResourcePolicy(context)
            .withAction(Constants.READ)
            .withDspaceObject(myItem)
            .withUser(eperson)
            .withName("My name")
            .withPolicyType(ResourcePolicy.TYPE_SUBMISSION)
            .build();

        context.restoreAuthSystemState();

        String newAction = Constants.actionText[1];
        List<Operation> ops = new ArrayList<Operation>();
        ReplaceOperation replaceOperation = new ReplaceOperation("/action", newAction);
        ops.add(replaceOperation);
        String patchBody = getPatchContent(ops);

        String authToken = getAuthToken(eperson.getEmail(), password);
        getClient(authToken).perform(patch("/api/authz/resourcepolicies/" + resourcePolicy.getID())
            .content(patchBody)
            .contentType(MediaType.APPLICATION_JSON_PATCH_JSON))
            .andExpect(status().isOk())
            .andExpect(jsonPath("$", Matchers.allOf(
                hasJsonPath("$.action", is(newAction)))));

        getClient(authToken).perform(get("/api/authz/resourcepolicies/" + resourcePolicy.getID()))
            .andExpect(status().isOk())
            .andExpect(jsonPath("$", Matchers.allOf(
                hasJsonPath("$.action", is(newAction)))));
    }

    @Test
    public void patchReplaceActionUnauthenticatedTest() throws Exception {
        context.turnOffAuthorisationSystem();

        Community community = CommunityBuilder.createCommunity(context).build();

        Collection collection = CollectionBuilder.createCollection(context, community).build();

        Item item = ItemBuilder.createItem(context, collection).build();

        ResourcePolicy resourcePolicy = ResourcePolicyBuilder.createResourcePolicy(context)
            .withAction(Constants.WRITE)
            .withDspaceObject(item)
            .withPolicyType(ResourcePolicy.TYPE_CUSTOM)
            .build();

        context.restoreAuthSystemState();

        int newAction = Constants.ADD;

        List<Operation> ops = new ArrayList<Operation>();
        ReplaceOperation replaceOperation = new ReplaceOperation("/action", newAction);
        ops.add(replaceOperation);
        String patchBody = getPatchContent(ops);

        getClient().perform(patch("/api/authz/resourcepolicies/" + resourcePolicy.getID())
            .content(patchBody)
            .contentType(MediaType.APPLICATION_JSON_PATCH_JSON))
            .andExpect(status().isUnauthorized());

        String authToken = getAuthToken(admin.getEmail(), password);
        getClient(authToken).perform(get("/api/authz/resourcepolicies/" + resourcePolicy.getID()))
            .andExpect(status().isOk())
            .andExpect(jsonPath("$", Matchers.allOf(
                hasJsonPath("$.action", is(Constants.actionText[resourcePolicy.getAction()])))));
    }

    @Test
    public void patchReplaceActionForbiddenTest() throws Exception {
        context.turnOffAuthorisationSystem();

        Community community = CommunityBuilder.createCommunity(context).build();

        Collection collection = CollectionBuilder.createCollection(context, community).build();

        Item item = ItemBuilder.createItem(context, collection)
            .withTitle("Public item")
            .build();

        ResourcePolicy resourcePolicy = ResourcePolicyBuilder.createResourcePolicy(context)
            .withAction(Constants.READ)
            .withDspaceObject(item)
            .withUser(eperson)
            .withPolicyType(ResourcePolicy.TYPE_CUSTOM)
            .build();

        context.restoreAuthSystemState();

        int newAction = Constants.WRITE;
        List<Operation> ops = new ArrayList<Operation>();
        ReplaceOperation replaceOperation = new ReplaceOperation("/action", newAction);
        ops.add(replaceOperation);
        String patchBody = getPatchContent(ops);

        String authToken = getAuthToken(eperson.getEmail(), password);
        getClient(authToken).perform(patch("/api/authz/resourcepolicies/" + resourcePolicy.getID())
            .content(patchBody)
            .contentType(MediaType.APPLICATION_JSON_PATCH_JSON))
            .andExpect(status().isForbidden());
    }

    @Test
    public void patchReplaceActionNotFoundTest() throws Exception {
        int action = Constants.WRITE;
        List<Operation> ops = new ArrayList<Operation>();
        ReplaceOperation replaceOperation = new ReplaceOperation("/policyType", action);
        ops.add(replaceOperation);
        String patchBody = getPatchContent(ops);

        String authToken = getAuthToken(admin.getEmail(), password);
        getClient(authToken).perform(patch("/api/authz/resourcepolicies/" + Integer.MAX_VALUE)
            .content(patchBody)
            .contentType(MediaType.APPLICATION_JSON_PATCH_JSON))
            .andExpect(status().isNotFound());
    }

    @Test
    public void patchReplaceActionUnprocessableEntityTest() throws Exception {
        context.turnOffAuthorisationSystem();

        Community community = CommunityBuilder.createCommunity(context).build();

        Collection collection = CollectionBuilder.createCollection(context, community)
            .withAdminGroup(eperson)
            .build();

        Item publicItem1 = ItemBuilder.createItem(context, collection)
            .withTitle("Public item")
            .build();

        ResourcePolicy resourcePolicy = ResourcePolicyBuilder.createResourcePolicy(context)
            .withAction(Constants.READ)
            .withDspaceObject(publicItem1)
            .withUser(eperson)
            .withPolicyType(ResourcePolicy.TYPE_CUSTOM)
            .build();

        context.restoreAuthSystemState();

        int newAction = -1;
        List<Operation> ops = new ArrayList<Operation>();
        ReplaceOperation replaceOperation = new ReplaceOperation("/action", newAction);
        ops.add(replaceOperation);
        String patchBody = getPatchContent(ops);

        String authToken = getAuthToken(admin.getEmail(), password);
        getClient(authToken).perform(patch("/api/authz/resourcepolicies/" + resourcePolicy.getID())
            .content(patchBody)
            .contentType(MediaType.APPLICATION_JSON_PATCH_JSON))
            .andExpect(status().isUnprocessableEntity());
    }

    @Test
    public void patchAddPolicyTypeTest() throws Exception {
        context.turnOffAuthorisationSystem();

        Community community = CommunityBuilder.createCommunity(context).build();

        Collection collection = CollectionBuilder.createCollection(context, community)
            .withAdminGroup(eperson)
            .build();

        Item myItem = ItemBuilder.createItem(context, collection)
            .withTitle("Public item")
            .build();

        ResourcePolicy resourcePolicy = ResourcePolicyBuilder.createResourcePolicy(context)
            .withAction(Constants.READ)
            .withDspaceObject(myItem)
            .withUser(eperson)
            .withName("My Name")
            .build();

        context.restoreAuthSystemState();

        String policyType = ResourcePolicy.TYPE_CUSTOM;
        List<Operation> ops = new ArrayList<Operation>();
        AddOperation addOperation = new AddOperation("/policyType", policyType);
        ops.add(addOperation);
        String patchBody = getPatchContent(ops);

        String authToken = getAuthToken(eperson.getEmail(), password);
        getClient(authToken).perform(patch("/api/authz/resourcepolicies/" + resourcePolicy.getID())
            .content(patchBody)
            .contentType(MediaType.APPLICATION_JSON_PATCH_JSON))
            .andExpect(status().isOk())
            .andExpect(jsonPath("$", Matchers.allOf(
                hasJsonPath("$.policyType", is(policyType)),
                hasJsonPath("$.action", is(Constants.actionText[resourcePolicy.getAction()])))));

        getClient(authToken).perform(get("/api/authz/resourcepolicies/" + resourcePolicy.getID()))
            .andExpect(status().isOk())
            .andExpect(jsonPath("$", Matchers.allOf(
                hasJsonPath("$.action", is(Constants.actionText[resourcePolicy.getAction()])),
                hasJsonPath("$.policyType", is(policyType)))));
    }

    @Test
    public void patchRemovePolicyTypeTest() throws Exception {
        context.turnOffAuthorisationSystem();

        Community community = CommunityBuilder.createCommunity(context).build();

        Collection collection = CollectionBuilder.createCollection(context, community)
            .withAdminGroup(eperson)
            .build();

        Item myItem = ItemBuilder.createItem(context, collection)
            .withTitle("Public item")
            .build();

        ResourcePolicy resourcePolicy = ResourcePolicyBuilder.createResourcePolicy(context)
            .withAction(Constants.READ)
            .withDspaceObject(myItem)
            .withUser(eperson)
            .withName("My Name")
            .withPolicyType(ResourcePolicy.TYPE_CUSTOM)
            .build();

        context.restoreAuthSystemState();

        List<Operation> ops = new ArrayList<Operation>();
        RemoveOperation removeOperation = new RemoveOperation("/policyType");
        ops.add(removeOperation);
        String patchBody = getPatchContent(ops);

        String authToken = getAuthToken(eperson.getEmail(), password);
        getClient(authToken).perform(patch("/api/authz/resourcepolicies/" + resourcePolicy.getID())
            .content(patchBody)
            .contentType(MediaType.APPLICATION_JSON_PATCH_JSON))
            .andExpect(status().isOk())
            .andExpect(jsonPath("$", Matchers.allOf(
                hasJsonPath("$.action", is(Constants.actionText[resourcePolicy.getAction()])))))
            .andExpect(jsonPath("$.policyType").doesNotExist());

        getClient(authToken).perform(get("/api/authz/resourcepolicies/" + resourcePolicy.getID()))
            .andExpect(status().isOk())
            .andExpect(jsonPath("$", Matchers.allOf(
                hasJsonPath("$.action", is(Constants.actionText[resourcePolicy.getAction()])))))
            .andExpect(jsonPath("$.policyType").doesNotExist());
    }

    @Test
    public void patchReplacePolicyTypeTest() throws Exception {
        context.turnOffAuthorisationSystem();

        Community community = CommunityBuilder.createCommunity(context).build();

        Collection collection = CollectionBuilder.createCollection(context, community)
            .withAdminGroup(eperson)
            .build();

        Item myItem = ItemBuilder.createItem(context, collection)
            .withTitle("Public item")
            .build();

        ResourcePolicy resourcePolicy = ResourcePolicyBuilder.createResourcePolicy(context)
            .withAction(Constants.READ)
            .withDspaceObject(myItem)
            .withUser(eperson)
            .withName("My name")
            .withPolicyType(ResourcePolicy.TYPE_SUBMISSION)
            .build();

        context.restoreAuthSystemState();

        String newPolicyType = ResourcePolicy.TYPE_CUSTOM;
        List<Operation> ops = new ArrayList<Operation>();
        ReplaceOperation replaceOperation = new ReplaceOperation("/policyType", newPolicyType);
        ops.add(replaceOperation);
        String patchBody = getPatchContent(ops);

        String authToken = getAuthToken(eperson.getEmail(), password);
        getClient(authToken).perform(patch("/api/authz/resourcepolicies/" + resourcePolicy.getID())
            .content(patchBody)
            .contentType(MediaType.APPLICATION_JSON_PATCH_JSON))
            .andExpect(status().isOk())
            .andExpect(jsonPath("$", Matchers.allOf(
                hasJsonPath("$.policyType", is(newPolicyType)),
                hasJsonPath("$.action", is(Constants.actionText[resourcePolicy.getAction()])))));

        getClient(authToken).perform(get("/api/authz/resourcepolicies/" + resourcePolicy.getID()))
            .andExpect(status().isOk())
            .andExpect(jsonPath("$", Matchers.allOf(
                hasJsonPath("$.action", is(Constants.actionText[resourcePolicy.getAction()])),
                hasJsonPath("$.policyType", is(newPolicyType)))));
    }

    @Test
    public void patchReplacePolicyTypeUnauthenticatedTest() throws Exception {
        context.turnOffAuthorisationSystem();

        Community community = CommunityBuilder.createCommunity(context).build();

        Collection collection = CollectionBuilder.createCollection(context, community).build();

        Item item = ItemBuilder.createItem(context, collection).build();

        ResourcePolicy resourcePolicy = ResourcePolicyBuilder.createResourcePolicy(context)
            .withAction(Constants.WRITE)
            .withDspaceObject(item)
            .withPolicyType(ResourcePolicy.TYPE_CUSTOM)
            .build();

        context.restoreAuthSystemState();

        String newPolicyType = ResourcePolicy.TYPE_SUBMISSION;

        List<Operation> ops = new ArrayList<Operation>();
        ReplaceOperation replaceOperation = new ReplaceOperation("/policyType", newPolicyType);
        ops.add(replaceOperation);
        String patchBody = getPatchContent(ops);

        getClient().perform(patch("/api/authz/resourcepolicies/" + resourcePolicy.getID())
            .content(patchBody)
            .contentType(MediaType.APPLICATION_JSON_PATCH_JSON))
            .andExpect(status().isUnauthorized());

        String authToken = getAuthToken(admin.getEmail(), password);
        getClient(authToken).perform(get("/api/authz/resourcepolicies/" + resourcePolicy.getID()))
            .andExpect(status().isOk())
            .andExpect(jsonPath("$", Matchers.allOf(
                hasJsonPath("$.action", is(Constants.actionText[resourcePolicy.getAction()])),
                hasJsonPath("$.policyType", is(resourcePolicy.getRpType())))));
    }

    @Test
    public void patchReplacePolicyTypeForbiddenTest() throws Exception {
        context.turnOffAuthorisationSystem();

        Community community = CommunityBuilder.createCommunity(context).build();

        Collection collection = CollectionBuilder.createCollection(context, community).build();

        Item item = ItemBuilder.createItem(context, collection)
            .withTitle("Public item")
            .build();

        ResourcePolicy resourcePolicy = ResourcePolicyBuilder.createResourcePolicy(context)
            .withAction(Constants.READ)
            .withDspaceObject(item)
            .withUser(eperson)
            .withPolicyType(ResourcePolicy.TYPE_CUSTOM)
            .build();

        context.restoreAuthSystemState();

        String newPolicyType = ResourcePolicy.TYPE_SUBMISSION;
        List<Operation> ops = new ArrayList<Operation>();
        ReplaceOperation replaceOperation = new ReplaceOperation("/policyType", newPolicyType);
        ops.add(replaceOperation);
        String patchBody = getPatchContent(ops);

        String authToken = getAuthToken(eperson.getEmail(), password);
        getClient(authToken).perform(patch("/api/authz/resourcepolicies/" + resourcePolicy.getID())
            .content(patchBody)
            .contentType(MediaType.APPLICATION_JSON_PATCH_JSON))
            .andExpect(status().isForbidden());
    }

    @Test
    public void patchRemovePolicyTypeNotFoundTest() throws Exception {
        List<Operation> ops = new ArrayList<Operation>();
        RemoveOperation removeOperation = new RemoveOperation("/policyType");
        ops.add(removeOperation);
        String patchBody = getPatchContent(ops);

        String authToken = getAuthToken(admin.getEmail(), password);
        getClient(authToken).perform(patch("/api/authz/resourcepolicies/" + Integer.MAX_VALUE)
            .content(patchBody)
            .contentType(MediaType.APPLICATION_JSON_PATCH_JSON))
            .andExpect(status().isNotFound());
    }

    @Test
    public void patchReplacePolicyTypeBadRequestTest() throws Exception {
        context.turnOffAuthorisationSystem();

        Community community = CommunityBuilder.createCommunity(context).build();

        Collection collection = CollectionBuilder.createCollection(context, community)
            .withAdminGroup(eperson)
            .build();

        Item publicItem1 = ItemBuilder.createItem(context, collection)
            .withTitle("Public item")
            .build();

        ResourcePolicy resourcePolicy = ResourcePolicyBuilder.createResourcePolicy(context)
            .withAction(Constants.READ)
            .withDspaceObject(publicItem1)
            .withUser(eperson)
            .withPolicyType(ResourcePolicy.TYPE_CUSTOM)
            .build();

        context.restoreAuthSystemState();

        String newPolicyType = "";
        List<Operation> ops = new ArrayList<Operation>();
        ReplaceOperation replaceOperation = new ReplaceOperation("/policyType", newPolicyType);
        ops.add(replaceOperation);
        String patchBody = getPatchContent(ops);

        String authToken = getAuthToken(eperson.getEmail(), password);
        getClient(authToken).perform(patch("/api/authz/resourcepolicies/" + resourcePolicy.getID())
            .content(patchBody)
            .contentType(MediaType.APPLICATION_JSON_PATCH_JSON))
            .andExpect(status().isBadRequest());
    }

    @Test
    public void patchAddNameBadRequestTest() throws Exception {
        context.turnOffAuthorisationSystem();

        EPerson eperson1 = EPersonBuilder.createEPerson(context)
            .withEmail("eperson1@mail.com")
            .withPassword("qwerty01")
            .build();

        Community community = CommunityBuilder.createCommunity(context).build();

        Collection collection = CollectionBuilder.createCollection(context, community)
            .withAdminGroup(eperson1)
            .build();

        Item myItem = ItemBuilder.createItem(context, collection)
            .withTitle("Public item")
            .build();

        ResourcePolicy resourcePolicy = ResourcePolicyBuilder.createResourcePolicy(context)
            .withAction(Constants.READ)
            .withDspaceObject(myItem)
            .withName("My name")
            .withGroup(EPersonServiceFactory.getInstance().getGroupService().findByName(context, Group.ANONYMOUS))
            .withPolicyType(ResourcePolicy.TYPE_CUSTOM)
            .build();

        context.restoreAuthSystemState();

        String name = "Add Name";
        List<Operation> ops = new ArrayList<Operation>();
        AddOperation replaceOperation = new AddOperation("/name", name);
        ops.add(replaceOperation);
        String patchBody = getPatchContent(ops);

        String authToken = getAuthToken(eperson1.getEmail(), "qwerty01");
        getClient(authToken).perform(patch("/api/authz/resourcepolicies/" + resourcePolicy.getID())
            .content(patchBody)
            .contentType(MediaType.APPLICATION_JSON_PATCH_JSON))
            .andExpect(status().isBadRequest());

        getClient(authToken).perform(get("/api/authz/resourcepolicies/" + resourcePolicy.getID()))
            .andExpect(status().isOk())
            .andExpect(jsonPath("$", Matchers.allOf(
                hasJsonPath("$.action", is(Constants.actionText[resourcePolicy.getAction()])),
                hasJsonPath("$.name", is(resourcePolicy.getRpName())))));
    }

    @Test
    public void patchRemoveNameTest() throws Exception {
        context.turnOffAuthorisationSystem();

        EPerson eperson1 = EPersonBuilder.createEPerson(context)
            .withEmail("eperson1@mail.com")
            .withPassword("qwerty01")
            .build();

        Community community = CommunityBuilder.createCommunity(context).build();

        Collection collection = CollectionBuilder.createCollection(context, community)
            .withAdminGroup(eperson1)
            .build();

        Item myItem = ItemBuilder.createItem(context, collection)
            .withTitle("Public item")
            .build();

        ResourcePolicy resourcePolicy = ResourcePolicyBuilder.createResourcePolicy(context)
            .withAction(Constants.READ)
            .withDspaceObject(myItem)
            .withGroup(EPersonServiceFactory.getInstance().getGroupService().findByName(context, Group.ANONYMOUS))
            .withName("My Name")
            .withPolicyType(ResourcePolicy.TYPE_CUSTOM)
            .build();

        context.restoreAuthSystemState();

        List<Operation> ops = new ArrayList<Operation>();
        RemoveOperation replaceOperation = new RemoveOperation("/name");
        ops.add(replaceOperation);
        String patchBody = getPatchContent(ops);

        String authToken = getAuthToken(eperson1.getEmail(), "qwerty01");
        getClient(authToken).perform(patch("/api/authz/resourcepolicies/" + resourcePolicy.getID())
            .content(patchBody)
            .contentType(MediaType.APPLICATION_JSON_PATCH_JSON))
            .andExpect(status().isOk())
            .andExpect(jsonPath("$", Matchers.allOf(
                hasJsonPath("$.action", is(Constants.actionText[resourcePolicy.getAction()])),
                hasJsonPath("$.name", nullValue()))));

        getClient(authToken).perform(get("/api/authz/resourcepolicies/" + resourcePolicy.getID()))
            .andExpect(status().isOk())
            .andExpect(jsonPath("$", Matchers.allOf(
                hasJsonPath("$.action", is(Constants.actionText[resourcePolicy.getAction()])),
                hasJsonPath("$.name", nullValue()))));
    }

    @Test
    public void patchRemoveNameForbiddenTest() throws Exception {
        context.turnOffAuthorisationSystem();

        EPerson eperson1 = EPersonBuilder.createEPerson(context)
            .withEmail("eperson1@mail.com")
            .withPassword("qwerty01")
            .build();

        Community community = CommunityBuilder.createCommunity(context).build();

        Collection collection = CollectionBuilder.createCollection(context, community)
            .build();

        Item myItem = ItemBuilder.createItem(context, collection)
            .withTitle("Public item")
            .build();

        ResourcePolicy resourcePolicy = ResourcePolicyBuilder.createResourcePolicy(context)
            .withAction(Constants.READ)
            .withDspaceObject(myItem)
            .withGroup(EPersonServiceFactory.getInstance().getGroupService().findByName(context, Group.ANONYMOUS))
            .withName("My Name")
            .withPolicyType(ResourcePolicy.TYPE_CUSTOM)
            .build();

        context.restoreAuthSystemState();

        List<Operation> ops = new ArrayList<Operation>();
        RemoveOperation replaceOperation = new RemoveOperation("/name");
        ops.add(replaceOperation);
        String patchBody = getPatchContent(ops);

        String authToken = getAuthToken(eperson1.getEmail(), "qwerty01");
        getClient(authToken).perform(patch("/api/authz/resourcepolicies/" + resourcePolicy.getID())
            .content(patchBody)
            .contentType(MediaType.APPLICATION_JSON_PATCH_JSON))
            .andExpect(status().isForbidden());

        getClient(authToken).perform(get("/api/authz/resourcepolicies/" + resourcePolicy.getID()))
            .andExpect(status().isOk())
            .andExpect(jsonPath("$", Matchers.allOf(
                hasJsonPath("$.action", is(Constants.actionText[resourcePolicy.getAction()])),
                hasJsonPath("$.name", is(resourcePolicy.getRpName())))));
    }

    @Test
    public void patchSuccessfulMultipleOperationsTest() throws Exception {
        context.turnOffAuthorisationSystem();

        EPerson eperson1 = EPersonBuilder.createEPerson(context)
            .withEmail("eperson1@mail.com")
            .withPassword("qwerty01")
            .build();

        Community community = CommunityBuilder.createCommunity(context).build();

        Collection collection = CollectionBuilder.createCollection(context, community)
            .withAdminGroup(eperson1)
            .build();

        Item publicItem1 = ItemBuilder.createItem(context, collection)
            .withTitle("Public item")
            .build();

        Calendar calendarStartDate = Calendar.getInstance();

        calendarStartDate.set(Calendar.YEAR, 2017);
        calendarStartDate.set(Calendar.MONTH, 0);
        calendarStartDate.set(Calendar.DATE, 1);

        Date startDate = calendarStartDate.getTime();

        Calendar calendarEndDate = Calendar.getInstance();

        calendarEndDate.set(Calendar.YEAR, 2022);
        calendarEndDate.set(Calendar.MONTH, 11);
        calendarEndDate.set(Calendar.DATE, 31);

        Date endDate = calendarEndDate.getTime();

        ResourcePolicy resourcePolicy = ResourcePolicyBuilder.createResourcePolicy(context)
            .withAction(Constants.READ)
            .withDspaceObject(publicItem1)
            .withStartDate(startDate)
            .withEndDate(endDate)
            .withGroup(EPersonServiceFactory.getInstance().getGroupService().findByName(context, Group.ANONYMOUS))
            .withPolicyType(ResourcePolicy.TYPE_CUSTOM)
            .build();

        context.restoreAuthSystemState();

        List<Operation> ops = new ArrayList<Operation>();

        String addName = "My Name";
        AddOperation addNameOperation = new AddOperation("/name", addName);
        ops.add(addNameOperation);

        String addDescription = "My Description";
        AddOperation addDescriptionOperation = new AddOperation("/description", addDescription);
        ops.add(addDescriptionOperation);

        String newName = "New Name";
        ReplaceOperation replaceNameOperation = new ReplaceOperation("/name", newName);
        ops.add(replaceNameOperation);

        SimpleDateFormat formatDate = new SimpleDateFormat("yyyy-MM-dd");
        Calendar calendarNewStartDate = Calendar.getInstance();
        calendarNewStartDate.set(Calendar.YEAR, 2018);
        calendarNewStartDate.set(Calendar.MONTH, 1);
        calendarNewStartDate.set(Calendar.DATE, 1);

        Date newStartDate = calendarNewStartDate.getTime();
        ReplaceOperation replaceStartDateOperation = new ReplaceOperation("/startDate",
            formatDate.format(newStartDate));
        ops.add(replaceStartDateOperation);

        RemoveOperation removeEndDateOperation = new RemoveOperation("/endDate");
        ops.add(removeEndDateOperation);

        String patchBody = getPatchContent(ops);

        String authToken = getAuthToken(eperson1.getEmail(), "qwerty01");
        getClient(authToken).perform(patch("/api/authz/resourcepolicies/" + resourcePolicy.getID())
            .content(patchBody)
            .contentType(MediaType.APPLICATION_JSON_PATCH_JSON))
            .andExpect(status().isOk())
            .andExpect(jsonPath("$", Matchers.allOf(
                hasJsonPath("$.name", is(newName)),
                hasJsonPath("$.description", is(addDescription)),
                hasJsonPath("$.startDate", is(formatDate.format(newStartDate))),
                hasJsonPath("$.endDate", nullValue()),
                hasJsonPath("$.action", is(Constants.actionText[resourcePolicy.getAction()])))));

        getClient(authToken).perform(get("/api/authz/resourcepolicies/" + resourcePolicy.getID()))
            .andExpect(status().isOk())
            .andExpect(jsonPath("$", Matchers.allOf(
                hasJsonPath("$.action", is(Constants.actionText[resourcePolicy.getAction()])),
                hasJsonPath("$.name", is(newName)),
                hasJsonPath("$.startDate", is(formatDate.format(newStartDate))),
                hasJsonPath("$.endDate", nullValue()),
                hasJsonPath("$.description", is(addDescription)))));
    }

    @Test
    public void patchWithMultipleOperationsFailTest() throws Exception {
        context.turnOffAuthorisationSystem();

        EPerson eperson1 = EPersonBuilder.createEPerson(context)
            .withEmail("eperson1@mail.com")
            .withPassword("qwerty01")
            .build();

        Community community = CommunityBuilder.createCommunity(context).build();

        Collection collection = CollectionBuilder.createCollection(context, community)
            .withAdminGroup(eperson1)
            .build();

        Item publicItem1 = ItemBuilder.createItem(context, collection)
            .withTitle("Public item")
            .build();

        Calendar calendarEndDate = Calendar.getInstance();

        calendarEndDate.set(Calendar.YEAR, 2022);
        calendarEndDate.set(Calendar.MONTH, 11);
        calendarEndDate.set(Calendar.DATE, 31);

        Date endDate = calendarEndDate.getTime();

        ResourcePolicy resourcePolicy = ResourcePolicyBuilder.createResourcePolicy(context)
            .withAction(Constants.READ)
            .withDspaceObject(publicItem1)
            .withName("My Name")
            .withEndDate(endDate)
            .withGroup(EPersonServiceFactory.getInstance().getGroupService().findByName(context, Group.ANONYMOUS))
            .withPolicyType(ResourcePolicy.TYPE_CUSTOM)
            .build();

        context.restoreAuthSystemState();

        List<Operation> ops = new ArrayList<Operation>();

        String newName = "New Name";
        ReplaceOperation replaceNameOperation = new ReplaceOperation("/name", newName);
        ops.add(replaceNameOperation);

        SimpleDateFormat formatDate = new SimpleDateFormat("yyyy-MM-dd");
        Calendar calendarNewStartDate = Calendar.getInstance();
        calendarNewStartDate.set(Calendar.YEAR, 2018);
        calendarNewStartDate.set(Calendar.MONTH, 1);
        calendarNewStartDate.set(Calendar.DATE, 1);

        Date newStartDate = calendarNewStartDate.getTime();
        ReplaceOperation replaceStartDateOperation = new ReplaceOperation("/startDate",
            formatDate.format(newStartDate));
        ops.add(replaceStartDateOperation);

        RemoveOperation removeEndDateOperation = new RemoveOperation("/endDate");
        ops.add(removeEndDateOperation);

        String patchBody = getPatchContent(ops);

        String authToken = getAuthToken(eperson1.getEmail(), "qwerty01");
        getClient(authToken).perform(patch("/api/authz/resourcepolicies/" + resourcePolicy.getID())
            .content(patchBody)
            .contentType(MediaType.APPLICATION_JSON_PATCH_JSON))
            .andExpect(status().isBadRequest());

        getClient(authToken).perform(get("/api/authz/resourcepolicies/" + resourcePolicy.getID()))
            .andExpect(status().isOk())
            .andExpect(jsonPath("$", Matchers.allOf(
                hasJsonPath("$.action", is(Constants.actionText[resourcePolicy.getAction()])),
                hasJsonPath("$.name", is(resourcePolicy.getRpName())),
                hasJsonPath("$.startDate", nullValue()),
                hasJsonPath("$.endDate", is(formatDate.format(endDate))),
                hasJsonPath("$.description", nullValue()))));
    }

    @Test
    public void discoverableNestedLinkTest() throws Exception {
        String token = getAuthToken(eperson.getEmail(), password);
        getClient(token).perform(get("/api"))
                        .andExpect(status().isOk())
                        .andExpect(jsonPath("$._links",Matchers.allOf(
                                hasJsonPath("$.resourcepolicies.href",
                                         is("http://localhost/api/authz/resourcepolicies")),
                                hasJsonPath("$.resourcepolicies-search.href",
                                         is("http://localhost/api/authz/resourcepolicies/search"))
                        )));
    }

    @Test
    public void findResourcePoliciesByGroupUuidPaginationTest() throws Exception {
        context.turnOffAuthorisationSystem();

        Group group1 = GroupBuilder.createGroup(context).withName("My group").build();

        Community community = CommunityBuilder.createCommunity(context)
            .withName("My community").build();

        Community community2 = CommunityBuilder.createCommunity(context)
            .withName("My 2 community")
            .build();

        Collection collection = CollectionBuilder.createCollection(context, community)
            .withName("My collection")
            .build();

        ResourcePolicy rpCommunityADD = ResourcePolicyBuilder.createResourcePolicy(context)
            .withDspaceObject(community)
            .withAction(Constants.ADD)
            .withGroup(group1).build();

        ResourcePolicy rpCommunityREAD = ResourcePolicyBuilder.createResourcePolicy(context)
            .withDspaceObject(community)
            .withAction(Constants.READ)
            .withGroup(group1).build();

        ResourcePolicy rpCommunity2READ = ResourcePolicyBuilder.createResourcePolicy(context)
            .withDspaceObject(community2)
            .withAction(Constants.READ)
            .withGroup(group1).build();

        ResourcePolicy rpCollectionWRITE = ResourcePolicyBuilder.createResourcePolicy(context)
            .withDspaceObject(collection)
            .withAction(Constants.WRITE)
            .withGroup(group1).build();

        context.restoreAuthSystemState();

        String authToken = getAuthToken(admin.getEmail(), password);
        getClient(authToken).perform(get("/api/authz/resourcepolicies/search/group")
            .param("uuid", group1.getID().toString())
            .param("page", "0")
            .param("size", "1"))
            .andExpect(status().isOk())
            .andExpect(content().contentType(contentType))
            .andExpect(jsonPath("$._embedded.resourcepolicies", Matchers.everyItem(
                    hasJsonPath("$.type", is("resourcepolicy")))
                    ))
            .andExpect(jsonPath("$._embedded.resourcepolicies").value(Matchers.hasSize(1)))
            .andExpect(jsonPath("$.page.size", is(1)))
            .andExpect(jsonPath("$.page.number", is(0)))
            .andExpect(jsonPath("$.page.totalPages", is(4)))
            .andExpect(jsonPath("$.page.totalElements", is(4)));

        getClient(authToken).perform(get("/api/authz/resourcepolicies/search/group")
                .param("uuid", group1.getID().toString())
                .param("page", "1")
                .param("size", "1"))
                .andExpect(status().isOk())
                .andExpect(content().contentType(contentType))
                .andExpect(jsonPath("$._embedded.resourcepolicies", Matchers.everyItem(
                        hasJsonPath("$.type", is("resourcepolicy")))
                        ))
                .andExpect(jsonPath("$._embedded.resourcepolicies").value(Matchers.hasSize(1)))
                .andExpect(jsonPath("$.page.size", is(1)))
                .andExpect(jsonPath("$.page.number", is(1)))
                .andExpect(jsonPath("$.page.totalPages", is(4)))
                .andExpect(jsonPath("$.page.totalElements", is(4)));

        getClient(authToken).perform(get("/api/authz/resourcepolicies/search/group")
                .param("uuid", group1.getID().toString())
                .param("page", "2")
                .param("size", "1"))
                .andExpect(status().isOk())
                .andExpect(content().contentType(contentType))
                .andExpect(jsonPath("$._embedded.resourcepolicies", Matchers.everyItem(
                        hasJsonPath("$.type", is("resourcepolicy")))
                        ))
                .andExpect(jsonPath("$._embedded.resourcepolicies").value(Matchers.hasSize(1)))
                .andExpect(jsonPath("$.page.size", is(1)))
                .andExpect(jsonPath("$.page.number", is(2)))
                .andExpect(jsonPath("$.page.totalPages", is(4)))
                .andExpect(jsonPath("$.page.totalElements", is(4)));

        getClient(authToken).perform(get("/api/authz/resourcepolicies/search/group")
                .param("uuid", group1.getID().toString())
                .param("page", "3")
                .param("size", "1"))
                .andExpect(status().isOk())
                .andExpect(content().contentType(contentType))
                .andExpect(jsonPath("$._embedded.resourcepolicies", Matchers.everyItem(
                        hasJsonPath("$.type", is("resourcepolicy")))
                        ))
                .andExpect(jsonPath("$._embedded.resourcepolicies").value(Matchers.hasSize(1)))
                .andExpect(jsonPath("$.page.size", is(1)))
                .andExpect(jsonPath("$.page.number", is(3)))
                .andExpect(jsonPath("$.page.totalPages", is(4)))
                .andExpect(jsonPath("$.page.totalElements", is(4)));
    }

    @Test
    public void resourcepolicySerchMethodWithSingleModelTest() throws Exception {
        String tokenAdmin = getAuthToken(admin.getEmail(), password);
        getClient(tokenAdmin).perform(get("/api/authz/resourcepolicy/search"))
                             .andExpect(status().isNotFound());
    }

    @Test
    public void resourcepolicySerchMethodWithPluralModelTest() throws Exception {
        String tokenAdmin = getAuthToken(admin.getEmail(), password);
        getClient(tokenAdmin).perform(get("/api/authz/resourcepolicies/search"))
                             .andExpect(status().isOk())
                             .andExpect(jsonPath("$._links.eperson.href", Matchers.allOf(
                                        Matchers.containsString("/api/authz/resourcepolicies/search/eperson"))))
                             .andExpect(jsonPath("$._links.group.href", Matchers.allOf(
                                        Matchers.containsString("/api/authz/resourcepolicies/search/group"))))
                             .andExpect(jsonPath("$._links.resource.href", Matchers.allOf(
                                        Matchers.containsString("/api/authz/resourcepolicies/search/resource"))));
    }

    @Test
    public void patchReplaceEPersonAdminTest() throws Exception {
        context.turnOffAuthorisationSystem();

        EPerson newEPerson = EPersonBuilder.createEPerson(context)
                                           .withEmail("newEPerson@mail.com")
                                           .withPassword(password)
                                           .build();

        parentCommunity = CommunityBuilder.createCommunity(context)
                                          .withName("Parent Community")
                                          .build();

        Collection col = CollectionBuilder.createCollection(context, parentCommunity)
                                          .withName("Collection 1")
                                          .build();

        ResourcePolicy resourcePolicy = ResourcePolicyBuilder.createResourcePolicy(context)
                                            .withAction(Constants.ADD)
                                            .withDspaceObject(col)
                                            .withUser(eperson)
                                            .withDescription("My Description")
                                            .withPolicyType(ResourcePolicy.TYPE_CUSTOM)
                                            .build();

        context.restoreAuthSystemState();
        String tokenAdmin = getAuthToken(admin.getEmail(), password);

        // verify origin resourcepolicy
        getClient(tokenAdmin).perform(get("/api/authz/resourcepolicies/" + resourcePolicy.getID()))
                             .andExpect(status().isOk())
                             .andExpect(jsonPath("$._embedded.eperson.id", is(eperson.getID().toString())))
                             .andExpect(jsonPath("$._embedded.group", nullValue()));

        // update eperson of the resourcePolicy
        getClient(tokenAdmin).perform(put("/api/authz/resourcepolicies/" + resourcePolicy.getID() + "/eperson")
                             .contentType(parseMediaType(TEXT_URI_LIST_VALUE))
                             .content("/api/eperson/epersons/" + newEPerson.getID()))
                             .andExpect(status().isNoContent());

        // verify that the resourcePolicy is related to new eperson
        getClient(tokenAdmin).perform(get("/api/authz/resourcepolicies/" + resourcePolicy.getID()))
                             .andExpect(status().isOk())
                             .andExpect(jsonPath("$._embedded.eperson.id", is(newEPerson.getID().toString())))
                             .andExpect(jsonPath("$._embedded.group", nullValue()));
    }

    @Test
    public void patchReplaceEPersonForbiddenTest() throws Exception {
        context.turnOffAuthorisationSystem();

        EPerson newEPerson = EPersonBuilder.createEPerson(context)
                                           .withEmail("newEPerson@mail.com")
                                           .withPassword(password)
                                           .build();

        parentCommunity = CommunityBuilder.createCommunity(context)
                                          .withName("Parent Community")
                                          .build();

        Collection col = CollectionBuilder.createCollection(context, parentCommunity)
                                          .withName("Collection 1")
                                          .build();

        ResourcePolicy resourcePolicy = ResourcePolicyBuilder.createResourcePolicy(context)
                                            .withAction(Constants.ADD)
                                            .withDspaceObject(col)
                                            .withUser(eperson)
                                            .withDescription("My Description")
                                            .withPolicyType(ResourcePolicy.TYPE_CUSTOM)
                                            .build();

        context.restoreAuthSystemState();
        String tokenAdmin = getAuthToken(admin.getEmail(), password);
        String tokenEPerson = getAuthToken(eperson.getEmail(), password);

        // verify origin resourcepolicy
        getClient(tokenAdmin).perform(get("/api/authz/resourcepolicies/" + resourcePolicy.getID()))
                             .andExpect(status().isOk())
                             .andExpect(jsonPath("$._embedded.eperson.id", is(eperson.getID().toString())))
                             .andExpect(jsonPath("$._embedded.group", nullValue()));

        // try to update eperson of resourcepolicy with normal user
        getClient(tokenEPerson).perform(put("/api/authz/resourcepolicies/" + resourcePolicy.getID() + "/eperson")
                             .contentType(parseMediaType(TEXT_URI_LIST_VALUE))
                             .content("/api/eperson/epersons/" + newEPerson.getID()))
                             .andExpect(status().isForbidden());

        // verify that resourcepolicy hasn't been changed
        getClient(tokenAdmin).perform(get("/api/authz/resourcepolicies/" + resourcePolicy.getID()))
                             .andExpect(status().isOk())
                             .andExpect(jsonPath("$._embedded.eperson.id", is(eperson.getID().toString())))
                             .andExpect(jsonPath("$._embedded.group", nullValue()));
    }

    @Test
    public void patchReplaceEPersonUnauthorizedTest() throws Exception {
        context.turnOffAuthorisationSystem();

        EPerson newEPerson = EPersonBuilder.createEPerson(context)
                                           .withEmail("newEPerson@mail.com")
                                           .withPassword(password)
                                           .build();

        parentCommunity = CommunityBuilder.createCommunity(context)
                                          .withName("Parent Community")
                                          .build();

        Collection col = CollectionBuilder.createCollection(context, parentCommunity)
                                          .withName("Collection 1")
                                          .build();

        ResourcePolicy resourcePolicy = ResourcePolicyBuilder.createResourcePolicy(context)
                                            .withAction(Constants.ADD)
                                            .withDspaceObject(col)
                                            .withUser(eperson)
                                            .withDescription("My Description")
                                            .withPolicyType(ResourcePolicy.TYPE_CUSTOM)
                                            .build();

        context.restoreAuthSystemState();
        String tokenAdmin = getAuthToken(admin.getEmail(), password);

        // verify origin resourcepolicy
        getClient(tokenAdmin).perform(get("/api/authz/resourcepolicies/" + resourcePolicy.getID()))
                             .andExpect(status().isOk())
                             .andExpect(jsonPath("$._embedded.eperson.id", is(eperson.getID().toString())))
                             .andExpect(jsonPath("$._embedded.group", nullValue()));

        // try to update eperson of resourcepolicy with anonymous user
        getClient().perform(put("/api/authz/resourcepolicies/" + resourcePolicy.getID() + "/eperson")
                   .contentType(parseMediaType(TEXT_URI_LIST_VALUE))
                   .content("/api/eperson/epersons/" + newEPerson.getID()))
                   .andExpect(status().isUnauthorized());

        // verify that resourcepolicy hasn't been changed
        getClient(tokenAdmin).perform(get("/api/authz/resourcepolicies/" + resourcePolicy.getID()))
                             .andExpect(status().isOk())
                             .andExpect(jsonPath("$._embedded.eperson.id", is(eperson.getID().toString())))
                             .andExpect(jsonPath("$._embedded.group", nullValue()));
    }

    @Test
    public void patchReplaceGroupAdminTest() throws Exception {
        context.turnOffAuthorisationSystem();

        Group originGroup = GroupBuilder.createGroup(context)
                                        .withName("origin Test Group")
                                        .build();

        Group newGroup = GroupBuilder.createGroup(context)
                                     .withName("testGroupName")
                                     .build();

        parentCommunity = CommunityBuilder.createCommunity(context)
                                          .withName("Parent Community")
                                          .build();

        Collection col = CollectionBuilder.createCollection(context, parentCommunity)
                                          .withName("Collection 1")
                                          .build();

        ResourcePolicy resourcePolicy = ResourcePolicyBuilder.createResourcePolicy(context)
                                            .withAction(Constants.ADD)
                                            .withDspaceObject(col)
                                            .withGroup(originGroup)
                                            .withDescription("My Description")
                                            .withPolicyType(ResourcePolicy.TYPE_CUSTOM)
                                            .build();

        context.restoreAuthSystemState();
        String tokenAdmin = getAuthToken(admin.getEmail(), password);

        // verify origin resourcepolicy
        getClient(tokenAdmin).perform(get("/api/authz/resourcepolicies/" + resourcePolicy.getID()))
                             .andExpect(status().isOk())
                             .andExpect(jsonPath("$._embedded.group.id", is(originGroup.getID().toString())))
                             .andExpect(jsonPath("$._embedded.eperson", nullValue()));

        // update group of the resourcePolicy
        getClient(tokenAdmin).perform(put("/api/authz/resourcepolicies/" + resourcePolicy.getID() + "/group")
                             .contentType(parseMediaType(TEXT_URI_LIST_VALUE))
                             .content("/api/eperson/groups/" + newGroup.getID()))
                             .andExpect(status().isNoContent());

        // verify that the resourcePolicy is related to new group
        getClient(tokenAdmin).perform(get("/api/authz/resourcepolicies/" + resourcePolicy.getID()))
                             .andExpect(status().isOk())
                             .andExpect(jsonPath("$._embedded.group.id", is(newGroup.getID().toString())))
                             .andExpect(jsonPath("$._embedded.eperson", nullValue()));
    }

    @Test
<<<<<<< HEAD
    public void updateResourcePolicyOfEPersonToGroupTest() throws Exception {
        context.turnOffAuthorisationSystem();

        EPerson eperson1 = EPersonBuilder.createEPerson(context)
                                         .withEmail("eperson1@mail.com")
                                         .withPassword("qwerty01")
                                         .build();

        Group group = GroupBuilder.createGroup(context).withName("My group").build();

        Community community = CommunityBuilder.createCommunity(context).withName("My community").build();
=======
    public void patchReplaceGroupForbiddenTest() throws Exception {
        context.turnOffAuthorisationSystem();

        Group originGroup = GroupBuilder.createGroup(context)
                                        .withName("origin Test Group")
                                        .build();

        Group newGroup = GroupBuilder.createGroup(context)
                                     .withName("testGroupName")
                                     .build();

        parentCommunity = CommunityBuilder.createCommunity(context)
                                          .withName("Parent Community")
                                          .build();

        Collection col = CollectionBuilder.createCollection(context, parentCommunity)
                                          .withName("Collection 1")
                                          .build();

        ResourcePolicy resourcePolicy = ResourcePolicyBuilder.createResourcePolicy(context)
                                            .withAction(Constants.ADD)
                                            .withDspaceObject(col)
                                            .withGroup(originGroup)
                                            .withDescription("My Description")
                                            .withPolicyType(ResourcePolicy.TYPE_CUSTOM)
                                            .build();

        context.restoreAuthSystemState();
        String tokenAdmin = getAuthToken(admin.getEmail(), password);
        String tokenEPerson = getAuthToken(eperson.getEmail(), password);

        // verify origin resourcepolicy
        getClient(tokenAdmin).perform(get("/api/authz/resourcepolicies/" + resourcePolicy.getID()))
                             .andExpect(status().isOk())
                             .andExpect(jsonPath("$._embedded.group.id", is(originGroup.getID().toString())))
                             .andExpect(jsonPath("$._embedded.eperson", nullValue()));

        // try to update group of resourcepolicy with normal user
        getClient(tokenEPerson).perform(put("/api/authz/resourcepolicies/" + resourcePolicy.getID() + "/group")
                               .contentType(parseMediaType(TEXT_URI_LIST_VALUE))
                               .content("/api/eperson/groups/" + newGroup.getID()))
                               .andExpect(status().isForbidden());

        // verify that resourcepolicy hasn't been changed
        getClient(tokenAdmin).perform(get("/api/authz/resourcepolicies/" + resourcePolicy.getID()))
                             .andExpect(status().isOk())
                             .andExpect(jsonPath("$._embedded.group.id", is(originGroup.getID().toString())))
                             .andExpect(jsonPath("$._embedded.eperson", nullValue()));
    }

    @Test
    public void patchReplaceGroupUnauthorizedTest() throws Exception {
        context.turnOffAuthorisationSystem();

        Group originGroup = GroupBuilder.createGroup(context)
                                        .withName("origin Test Group")
                                        .build();

        Group newGroup = GroupBuilder.createGroup(context)
                                     .withName("testGroupName")
                                     .build();

        parentCommunity = CommunityBuilder.createCommunity(context)
                                          .withName("Parent Community")
                                          .build();

        Collection col = CollectionBuilder.createCollection(context, parentCommunity)
                                          .withName("Collection 1")
                                          .build();

        ResourcePolicy resourcePolicy = ResourcePolicyBuilder.createResourcePolicy(context)
                                            .withAction(Constants.ADD)
                                            .withDspaceObject(col)
                                            .withGroup(originGroup)
                                            .withDescription("My Description")
                                            .withPolicyType(ResourcePolicy.TYPE_CUSTOM)
                                            .build();

        context.restoreAuthSystemState();
        String tokenAdmin = getAuthToken(admin.getEmail(), password);

        // verify origin resourcepolicy
        getClient(tokenAdmin).perform(get("/api/authz/resourcepolicies/" + resourcePolicy.getID()))
                             .andExpect(status().isOk())
                             .andExpect(jsonPath("$._embedded.group.id", is(originGroup.getID().toString())))
                             .andExpect(jsonPath("$._embedded.eperson", nullValue()));

        // try to update group of resourcepolicy with anonymous user
        getClient().perform(put("/api/authz/resourcepolicies/" + resourcePolicy.getID() + "/group")
                   .contentType(parseMediaType(TEXT_URI_LIST_VALUE))
                   .content("/api/eperson/groups/" + newGroup.getID()))
                   .andExpect(status().isUnauthorized());

        // verify that resourcepolicy hasn't been changed
        getClient(tokenAdmin).perform(get("/api/authz/resourcepolicies/" + resourcePolicy.getID()))
                             .andExpect(status().isOk())
                             .andExpect(jsonPath("$._embedded.group.id", is(originGroup.getID().toString())))
                             .andExpect(jsonPath("$._embedded.eperson", nullValue()));
    }

    @Test
    public void updateResourcePolicyOfEPersonToGroupTest() throws Exception {
        context.turnOffAuthorisationSystem();

        Group group = GroupBuilder.createGroup(context)
                                  .withName("My group")
                                  .build();

        Community community = CommunityBuilder.createCommunity(context)
                                              .withName("My community")
                                              .build();
>>>>>>> f062abdc

        ResourcePolicy resourcePolicyOfEPerson = ResourcePolicyBuilder.createResourcePolicy(context)
                                                             .withDspaceObject(community)
                                                             .withAction(Constants.READ)
<<<<<<< HEAD
                                                             .withUser(eperson1)
                                                             .build();

        context.restoreAuthSystemState();

        String authToken = getAuthToken(eperson1.getEmail(), "qwerty01");
        getClient(authToken).perform(get("/api/authz/resourcepolicies/" + resourcePolicyOfEPerson.getID()))
                            .andExpect(status().isOk()).andExpect(content().contentType(contentType))
                            .andExpect(jsonPath("$", is(
                                ResourcePolicyMatcher.matchResourcePolicy(resourcePolicyOfEPerson)
                            )))
                            .andExpect(jsonPath("$._links.self.href", Matchers
                                .containsString("/api/authz/resourcepolicies/"
                                    + resourcePolicyOfEPerson.getID())));

        getClient(authToken).perform(get("/api/authz/resourcepolicies/" + resourcePolicyOfEPerson.getID()
                                + "/eperson"))
                            .andExpect(status().isOk());

        String tokenAdmin = getAuthToken(admin.getEmail(), password);
        getClient(tokenAdmin).perform(post("/api/authz/resourcepolicies/" + resourcePolicyOfEPerson.getID()
                                 + "/group")
                                 .contentType(parseMediaType(TEXT_URI_LIST_VALUE))
                                 .content("/api/eperson/groups/" + group.getID()))
                             .andExpect(status().isUnprocessableEntity());

    }
=======
                                                             .withUser(eperson)
                                                             .build();
        context.restoreAuthSystemState();

        String authToken = getAuthToken(eperson.getEmail(), password);
        getClient(authToken).perform(get("/api/authz/resourcepolicies/" + resourcePolicyOfEPerson.getID()))
                       .andExpect(status().isOk())
                       .andExpect(content().contentType(contentType))
                       .andExpect(jsonPath("$", is(ResourcePolicyMatcher.matchResourcePolicy(resourcePolicyOfEPerson))))
                       .andExpect(jsonPath("$._links.self.href", Matchers.containsString("/api/authz/resourcepolicies/"
                                            + resourcePolicyOfEPerson.getID())));

        String tokenAdmin = getAuthToken(admin.getEmail(), password);
        getClient(tokenAdmin).perform(put("/api/authz/resourcepolicies/" + resourcePolicyOfEPerson.getID() + "/group")
                             .contentType(parseMediaType(TEXT_URI_LIST_VALUE))
                             .content("/api/eperson/groups/" + group.getID()))
                             .andExpect(status().isUnprocessableEntity());
    }

>>>>>>> f062abdc
    @Test
    public void updateResourcePolicyOfGroupToEPersonTest() throws Exception {
        context.turnOffAuthorisationSystem();

<<<<<<< HEAD
        Group group = GroupBuilder.createGroup(context).withName("My group").build();

        EPerson eperson1 = EPersonBuilder.createEPerson(context)
                                         .withEmail("eperson1@mail.com")
                                         .withPassword("qwerty01")
                                         .withGroupMembership(group)
                                         .build();
=======
        Group group = GroupBuilder.createGroup(context)
                                  .withName("My group")
                                  .build();
>>>>>>> f062abdc

        Community community = CommunityBuilder.createCommunity(context)
                                              .withName("My community")
                                              .build();

<<<<<<< HEAD

        ResourcePolicy resourcePolicyOfGroup = ResourcePolicyBuilder.createResourcePolicy(context)
                                                                          .withDspaceObject(community)
                                                                          .withAction(Constants.ADD)
                                                                          .withGroup(group).build();

        context.restoreAuthSystemState();

        String authToken = getAuthToken(eperson1.getEmail(), "qwerty01");
        getClient(authToken)
            .perform(get("/api/authz/resourcepolicies/search/group")
                .param("uuid", group.getID().toString()))
            .andExpect(status().isOk()).andExpect(content().contentType(contentType))
            .andExpect(jsonPath("$._embedded.resourcepolicies",
                Matchers.containsInAnyOrder(
                    ResourcePolicyMatcher.matchResourcePolicy(resourcePolicyOfGroup))))
            .andExpect(jsonPath("$._links.self.href",
                Matchers.containsString("api/authz/resourcepolicies/search/group")))
            .andExpect(jsonPath("$.page.totalElements", is(1)));

        getClient(authToken).perform(get("/api/authz/resourcepolicies/" + resourcePolicyOfGroup.getID()
                                + "/group"))
                            .andExpect(status().isOk());

        String tokenAdmin = getAuthToken(admin.getEmail(), password);
        getClient(tokenAdmin).perform(post("/api/authz/resourcepolicies/" + resourcePolicyOfGroup.getID()
                                 + "/eperson")
                                 .contentType(parseMediaType(TEXT_URI_LIST_VALUE))
                                 .content("/api/eperson/epersons/" + eperson1.getID()))
=======
        ResourcePolicy resourcePolicyOfGroup = ResourcePolicyBuilder.createResourcePolicy(context)
                                                                    .withDspaceObject(community)
                                                                    .withAction(Constants.ADD)
                                                                    .withGroup(group).build();

        context.restoreAuthSystemState();

        String tokenAdmin = getAuthToken(admin.getEmail(), password);
        getClient(tokenAdmin).perform(get("/api/authz/resourcepolicies/search/group")
                 .param("uuid", group.getID().toString()))
                 .andExpect(status().isOk())
                 .andExpect(content().contentType(contentType))
                 .andExpect(jsonPath("$._embedded.resourcepolicies", Matchers.containsInAnyOrder(
                            ResourcePolicyMatcher.matchResourcePolicy(resourcePolicyOfGroup))))
                 .andExpect(jsonPath("$._links.self.href", Matchers.containsString(
                                     "api/authz/resourcepolicies/search/group")))
                 .andExpect(jsonPath("$.page.totalElements", is(1)));

        getClient(tokenAdmin).perform(put("/api/authz/resourcepolicies/" + resourcePolicyOfGroup.getID() + "/eperson")
                             .contentType(parseMediaType(TEXT_URI_LIST_VALUE))
                             .content("/api/eperson/epersons/" + eperson.getID()))
>>>>>>> f062abdc
                             .andExpect(status().isUnprocessableEntity());
    }

    @Test
    public void updateEPersonOfNotExistingResourcePolicyTest() throws Exception {
<<<<<<< HEAD
        context.turnOffAuthorisationSystem();

        EPerson ePerson = EPersonBuilder.createEPerson(context)
                                           .withEmail("newEPerson@mail.com")
                                           .withPassword(password)
                                           .build();

        context.restoreAuthSystemState();

        String tokenAdmin = getAuthToken(admin.getEmail(), password);
        getClient(tokenAdmin).perform(post("/api/authz/resourcepolicies/" + Integer.MAX_VALUE + "/eperson")
                                 .contentType(parseMediaType(TEXT_URI_LIST_VALUE))
                                 .content("/api/eperson/epersons/" + ePerson.getID()))
                             .andExpect(status().isNotFound());

=======
        String tokenAdmin = getAuthToken(admin.getEmail(), password);
        getClient(tokenAdmin).perform(put("/api/authz/resourcepolicies/" + Integer.MAX_VALUE + "/eperson")
                             .contentType(parseMediaType(TEXT_URI_LIST_VALUE))
                             .content("/api/eperson/epersons/" + eperson.getID()))
                             .andExpect(status().isNotFound());
>>>>>>> f062abdc
    }

    @Test
    public void updateGroupOfNotExistingResourcePolicyTest() throws Exception {
        context.turnOffAuthorisationSystem();

        Group group = GroupBuilder.createGroup(context)
                                  .withName("My group")
                                  .build();

        context.restoreAuthSystemState();

        String tokenAdmin = getAuthToken(admin.getEmail(), password);
<<<<<<< HEAD

        getClient(tokenAdmin).perform(post("/api/authz/resourcepolicies/" + Integer.MAX_VALUE + "/group")
                                 .contentType(parseMediaType(TEXT_URI_LIST_VALUE))
                                 .content("/api/eperson/groups/" + group.getID()))
                             .andExpect(status().isNotFound());

    }
=======
        getClient(tokenAdmin).perform(put("/api/authz/resourcepolicies/" + Integer.MAX_VALUE + "/group")
                             .contentType(parseMediaType(TEXT_URI_LIST_VALUE))
                             .content("/api/eperson/groups/" + group.getID()))
                             .andExpect(status().isNotFound());
    }

>>>>>>> f062abdc
    @Test
    public void updateResourcePolicyOfGroupWithEmptyTest() throws Exception {
        context.turnOffAuthorisationSystem();

<<<<<<< HEAD
        Group group = GroupBuilder.createGroup(context).withName("My group").build();
=======
        Group group = GroupBuilder.createGroup(context)
                                  .withName("My group")
                                  .build();
>>>>>>> f062abdc

        Community community = CommunityBuilder.createCommunity(context)
                                              .withName("My community")
                                              .build();


        ResourcePolicy resourcePolicyOfGroup = ResourcePolicyBuilder.createResourcePolicy(context)
                                                                    .withDspaceObject(community)
                                                                    .withAction(Constants.ADD)
                                                                    .withGroup(group).build();
        context.restoreAuthSystemState();

        String tokenAdmin = getAuthToken(admin.getEmail(), password);
<<<<<<< HEAD
        getClient(tokenAdmin).perform(post("/api/authz/resourcepolicies/" + resourcePolicyOfGroup.getID()
                                 + "/group")
                                 .contentType(parseMediaType(TEXT_URI_LIST_VALUE))
                                 .content(""))
                             .andExpect(status().isUnprocessableEntity());

=======
        getClient(tokenAdmin).perform(put("/api/authz/resourcepolicies/" + resourcePolicyOfGroup.getID() + "/group")
                             .contentType(parseMediaType(TEXT_URI_LIST_VALUE))
                             .content(StringUtils.EMPTY))
                             .andExpect(status().isUnprocessableEntity());
>>>>>>> f062abdc
    }

    @Test
    public void updateResourcePolicyOfGroupWithMultipleGroupsTest() throws Exception {
        context.turnOffAuthorisationSystem();

        Group group1 = GroupBuilder.createGroup(context).withName("My group").build();
        Group group2 = GroupBuilder.createGroup(context).withName("My group2").build();

        Community community = CommunityBuilder.createCommunity(context)
                                              .withName("My community")
                                              .build();

<<<<<<< HEAD

=======
>>>>>>> f062abdc
        ResourcePolicy resourcePolicyOfGroup = ResourcePolicyBuilder.createResourcePolicy(context)
                                                                    .withDspaceObject(community)
                                                                    .withAction(Constants.ADD)
                                                                    .withGroup(group1).build();
        context.restoreAuthSystemState();

        String tokenAdmin = getAuthToken(admin.getEmail(), password);
<<<<<<< HEAD
        getClient(tokenAdmin).perform(post("/api/authz/resourcepolicies/" + resourcePolicyOfGroup.getID()
                                 + "/group")
                                 .contentType(parseMediaType(TEXT_URI_LIST_VALUE))
                                 .content("/api/eperson/groups/" + group1.getID()
                                     + "\n/api/eperson/groups/" + group2.getID()))
                             .andExpect(status().isUnprocessableEntity());

=======
        getClient(tokenAdmin).perform(put("/api/authz/resourcepolicies/" + resourcePolicyOfGroup.getID() + "/group")
                             .contentType(parseMediaType(TEXT_URI_LIST_VALUE))
                             .content("/api/eperson/groups/" + group1.getID() +
                                      "\n/api/eperson/groups/" + group2.getID()))
                             .andExpect(status().isUnprocessableEntity());
>>>>>>> f062abdc
    }

    @Test
    public void updateResourcePolicyOfEPersonWithEmptyTest() throws Exception {
        context.turnOffAuthorisationSystem();

<<<<<<< HEAD
        EPerson eperson1 = EPersonBuilder.createEPerson(context)
                                         .withEmail("eperson1@mail.com")
                                         .withPassword("qwerty01")
                                         .build();

        Community community = CommunityBuilder.createCommunity(context).withName("My community").build();

        ResourcePolicy resourcePolicyOfEPerson = ResourcePolicyBuilder.createResourcePolicy(context)
                                                                      .withDspaceObject(community)
                                                                      .withAction(Constants.READ)
                                                                      .withUser(eperson1)
                                                                      .build();
        context.restoreAuthSystemState();

        String tokenAdmin = getAuthToken(admin.getEmail(), password);
        getClient(tokenAdmin).perform(post("/api/authz/resourcepolicies/" + resourcePolicyOfEPerson.getID()
                                 + "/eperson")
                                 .contentType(parseMediaType(TEXT_URI_LIST_VALUE))
                                 .content(""))
=======
        Community community = CommunityBuilder.createCommunity(context).withName("My community").build();

        ResourcePolicy rpOfEPerson = ResourcePolicyBuilder.createResourcePolicy(context)
                                                          .withDspaceObject(community)
                                                          .withAction(Constants.READ)
                                                          .withUser(eperson)
                                                          .build();
        context.restoreAuthSystemState();

        String tokenAdmin = getAuthToken(admin.getEmail(), password);
        getClient(tokenAdmin).perform(put("/api/authz/resourcepolicies/" + rpOfEPerson.getID() + "/eperson")
                             .contentType(parseMediaType(TEXT_URI_LIST_VALUE))
                             .content(StringUtils.EMPTY))
>>>>>>> f062abdc
                             .andExpect(status().isUnprocessableEntity());
    }

    @Test
    public void updateResourcePolicyOfEPersonWithMultipleEPersonsTest() throws Exception {
        context.turnOffAuthorisationSystem();

        EPerson eperson1 = EPersonBuilder.createEPerson(context)
                                         .withEmail("eperson1@mail.com")
<<<<<<< HEAD
                                         .withPassword("qwerty01")
                                         .build();
        EPerson eperson2 = EPersonBuilder.createEPerson(context)
                                         .withEmail("eperson2@mail.com")
                                         .withPassword("qwerty01")
=======
                                         .withPassword(password)
                                         .build();
        EPerson eperson2 = EPersonBuilder.createEPerson(context)
                                         .withEmail("eperson2@mail.com")
                                         .withPassword(password)
>>>>>>> f062abdc
                                         .build();

        Community community = CommunityBuilder.createCommunity(context).withName("My community").build();

<<<<<<< HEAD
        ResourcePolicy resourcePolicyOfEPerson = ResourcePolicyBuilder.createResourcePolicy(context)
                                                                      .withDspaceObject(community)
                                                                      .withAction(Constants.READ)
                                                                      .withUser(eperson1)
                                                                      .build();
        context.restoreAuthSystemState();

        String tokenAdmin = getAuthToken(admin.getEmail(), password);
        getClient(tokenAdmin).perform(post("/api/authz/resourcepolicies/" + resourcePolicyOfEPerson.getID()
                                 + "/eperson")
                                 .contentType(parseMediaType(TEXT_URI_LIST_VALUE))
                                 .content("/api/eperson/epersons/" + eperson1.getID()
                                     + "\n/api/eperson/epersons/" + eperson2.getID()))
                             .andExpect(status().isUnprocessableEntity());
    }
=======
        ResourcePolicy rpOfEPerson = ResourcePolicyBuilder.createResourcePolicy(context)
                                                          .withDspaceObject(community)
                                                          .withAction(Constants.READ)
                                                          .withUser(eperson)
                                                          .build();
        context.restoreAuthSystemState();

        String tokenAdmin = getAuthToken(admin.getEmail(), password);
        getClient(tokenAdmin).perform(put("/api/authz/resourcepolicies/" + rpOfEPerson.getID() + "/eperson")
                             .contentType(parseMediaType(TEXT_URI_LIST_VALUE))
                             .content("/api/eperson/epersons/" + eperson1.getID() +
                                      "\n/api/eperson/epersons/" + eperson2.getID()))
                             .andExpect(status().isUnprocessableEntity());
    }

>>>>>>> f062abdc
}<|MERGE_RESOLUTION|>--- conflicted
+++ resolved
@@ -3389,19 +3389,6 @@
     }
 
     @Test
-<<<<<<< HEAD
-    public void updateResourcePolicyOfEPersonToGroupTest() throws Exception {
-        context.turnOffAuthorisationSystem();
-
-        EPerson eperson1 = EPersonBuilder.createEPerson(context)
-                                         .withEmail("eperson1@mail.com")
-                                         .withPassword("qwerty01")
-                                         .build();
-
-        Group group = GroupBuilder.createGroup(context).withName("My group").build();
-
-        Community community = CommunityBuilder.createCommunity(context).withName("My community").build();
-=======
     public void patchReplaceGroupForbiddenTest() throws Exception {
         context.turnOffAuthorisationSystem();
 
@@ -3513,40 +3500,10 @@
         Community community = CommunityBuilder.createCommunity(context)
                                               .withName("My community")
                                               .build();
->>>>>>> f062abdc
 
         ResourcePolicy resourcePolicyOfEPerson = ResourcePolicyBuilder.createResourcePolicy(context)
                                                              .withDspaceObject(community)
                                                              .withAction(Constants.READ)
-<<<<<<< HEAD
-                                                             .withUser(eperson1)
-                                                             .build();
-
-        context.restoreAuthSystemState();
-
-        String authToken = getAuthToken(eperson1.getEmail(), "qwerty01");
-        getClient(authToken).perform(get("/api/authz/resourcepolicies/" + resourcePolicyOfEPerson.getID()))
-                            .andExpect(status().isOk()).andExpect(content().contentType(contentType))
-                            .andExpect(jsonPath("$", is(
-                                ResourcePolicyMatcher.matchResourcePolicy(resourcePolicyOfEPerson)
-                            )))
-                            .andExpect(jsonPath("$._links.self.href", Matchers
-                                .containsString("/api/authz/resourcepolicies/"
-                                    + resourcePolicyOfEPerson.getID())));
-
-        getClient(authToken).perform(get("/api/authz/resourcepolicies/" + resourcePolicyOfEPerson.getID()
-                                + "/eperson"))
-                            .andExpect(status().isOk());
-
-        String tokenAdmin = getAuthToken(admin.getEmail(), password);
-        getClient(tokenAdmin).perform(post("/api/authz/resourcepolicies/" + resourcePolicyOfEPerson.getID()
-                                 + "/group")
-                                 .contentType(parseMediaType(TEXT_URI_LIST_VALUE))
-                                 .content("/api/eperson/groups/" + group.getID()))
-                             .andExpect(status().isUnprocessableEntity());
-
-    }
-=======
                                                              .withUser(eperson)
                                                              .build();
         context.restoreAuthSystemState();
@@ -3566,60 +3523,17 @@
                              .andExpect(status().isUnprocessableEntity());
     }
 
->>>>>>> f062abdc
     @Test
     public void updateResourcePolicyOfGroupToEPersonTest() throws Exception {
         context.turnOffAuthorisationSystem();
-
-<<<<<<< HEAD
-        Group group = GroupBuilder.createGroup(context).withName("My group").build();
-
-        EPerson eperson1 = EPersonBuilder.createEPerson(context)
-                                         .withEmail("eperson1@mail.com")
-                                         .withPassword("qwerty01")
-                                         .withGroupMembership(group)
-                                         .build();
-=======
         Group group = GroupBuilder.createGroup(context)
                                   .withName("My group")
                                   .build();
->>>>>>> f062abdc
 
         Community community = CommunityBuilder.createCommunity(context)
                                               .withName("My community")
                                               .build();
 
-<<<<<<< HEAD
-
-        ResourcePolicy resourcePolicyOfGroup = ResourcePolicyBuilder.createResourcePolicy(context)
-                                                                          .withDspaceObject(community)
-                                                                          .withAction(Constants.ADD)
-                                                                          .withGroup(group).build();
-
-        context.restoreAuthSystemState();
-
-        String authToken = getAuthToken(eperson1.getEmail(), "qwerty01");
-        getClient(authToken)
-            .perform(get("/api/authz/resourcepolicies/search/group")
-                .param("uuid", group.getID().toString()))
-            .andExpect(status().isOk()).andExpect(content().contentType(contentType))
-            .andExpect(jsonPath("$._embedded.resourcepolicies",
-                Matchers.containsInAnyOrder(
-                    ResourcePolicyMatcher.matchResourcePolicy(resourcePolicyOfGroup))))
-            .andExpect(jsonPath("$._links.self.href",
-                Matchers.containsString("api/authz/resourcepolicies/search/group")))
-            .andExpect(jsonPath("$.page.totalElements", is(1)));
-
-        getClient(authToken).perform(get("/api/authz/resourcepolicies/" + resourcePolicyOfGroup.getID()
-                                + "/group"))
-                            .andExpect(status().isOk());
-
-        String tokenAdmin = getAuthToken(admin.getEmail(), password);
-        getClient(tokenAdmin).perform(post("/api/authz/resourcepolicies/" + resourcePolicyOfGroup.getID()
-                                 + "/eperson")
-                                 .contentType(parseMediaType(TEXT_URI_LIST_VALUE))
-                                 .content("/api/eperson/epersons/" + eperson1.getID()))
-=======
         ResourcePolicy resourcePolicyOfGroup = ResourcePolicyBuilder.createResourcePolicy(context)
                                                                     .withDspaceObject(community)
                                                                     .withAction(Constants.ADD)
@@ -3641,35 +3555,16 @@
         getClient(tokenAdmin).perform(put("/api/authz/resourcepolicies/" + resourcePolicyOfGroup.getID() + "/eperson")
                              .contentType(parseMediaType(TEXT_URI_LIST_VALUE))
                              .content("/api/eperson/epersons/" + eperson.getID()))
->>>>>>> f062abdc
                              .andExpect(status().isUnprocessableEntity());
     }
 
     @Test
     public void updateEPersonOfNotExistingResourcePolicyTest() throws Exception {
-<<<<<<< HEAD
-        context.turnOffAuthorisationSystem();
-
-        EPerson ePerson = EPersonBuilder.createEPerson(context)
-                                           .withEmail("newEPerson@mail.com")
-                                           .withPassword(password)
-                                           .build();
-
-        context.restoreAuthSystemState();
-
-        String tokenAdmin = getAuthToken(admin.getEmail(), password);
-        getClient(tokenAdmin).perform(post("/api/authz/resourcepolicies/" + Integer.MAX_VALUE + "/eperson")
-                                 .contentType(parseMediaType(TEXT_URI_LIST_VALUE))
-                                 .content("/api/eperson/epersons/" + ePerson.getID()))
-                             .andExpect(status().isNotFound());
-
-=======
         String tokenAdmin = getAuthToken(admin.getEmail(), password);
         getClient(tokenAdmin).perform(put("/api/authz/resourcepolicies/" + Integer.MAX_VALUE + "/eperson")
                              .contentType(parseMediaType(TEXT_URI_LIST_VALUE))
                              .content("/api/eperson/epersons/" + eperson.getID()))
                              .andExpect(status().isNotFound());
->>>>>>> f062abdc
     }
 
     @Test
@@ -3683,33 +3578,19 @@
         context.restoreAuthSystemState();
 
         String tokenAdmin = getAuthToken(admin.getEmail(), password);
-<<<<<<< HEAD
-
-        getClient(tokenAdmin).perform(post("/api/authz/resourcepolicies/" + Integer.MAX_VALUE + "/group")
-                                 .contentType(parseMediaType(TEXT_URI_LIST_VALUE))
-                                 .content("/api/eperson/groups/" + group.getID()))
-                             .andExpect(status().isNotFound());
-
-    }
-=======
         getClient(tokenAdmin).perform(put("/api/authz/resourcepolicies/" + Integer.MAX_VALUE + "/group")
                              .contentType(parseMediaType(TEXT_URI_LIST_VALUE))
                              .content("/api/eperson/groups/" + group.getID()))
                              .andExpect(status().isNotFound());
     }
 
->>>>>>> f062abdc
     @Test
     public void updateResourcePolicyOfGroupWithEmptyTest() throws Exception {
         context.turnOffAuthorisationSystem();
 
-<<<<<<< HEAD
-        Group group = GroupBuilder.createGroup(context).withName("My group").build();
-=======
         Group group = GroupBuilder.createGroup(context)
                                   .withName("My group")
                                   .build();
->>>>>>> f062abdc
 
         Community community = CommunityBuilder.createCommunity(context)
                                               .withName("My community")
@@ -3723,19 +3604,11 @@
         context.restoreAuthSystemState();
 
         String tokenAdmin = getAuthToken(admin.getEmail(), password);
-<<<<<<< HEAD
-        getClient(tokenAdmin).perform(post("/api/authz/resourcepolicies/" + resourcePolicyOfGroup.getID()
-                                 + "/group")
-                                 .contentType(parseMediaType(TEXT_URI_LIST_VALUE))
-                                 .content(""))
-                             .andExpect(status().isUnprocessableEntity());
-
-=======
+
         getClient(tokenAdmin).perform(put("/api/authz/resourcepolicies/" + resourcePolicyOfGroup.getID() + "/group")
                              .contentType(parseMediaType(TEXT_URI_LIST_VALUE))
                              .content(StringUtils.EMPTY))
                              .andExpect(status().isUnprocessableEntity());
->>>>>>> f062abdc
     }
 
     @Test
@@ -3749,10 +3622,6 @@
                                               .withName("My community")
                                               .build();
 
-<<<<<<< HEAD
-
-=======
->>>>>>> f062abdc
         ResourcePolicy resourcePolicyOfGroup = ResourcePolicyBuilder.createResourcePolicy(context)
                                                                     .withDspaceObject(community)
                                                                     .withAction(Constants.ADD)
@@ -3760,48 +3629,17 @@
         context.restoreAuthSystemState();
 
         String tokenAdmin = getAuthToken(admin.getEmail(), password);
-<<<<<<< HEAD
-        getClient(tokenAdmin).perform(post("/api/authz/resourcepolicies/" + resourcePolicyOfGroup.getID()
-                                 + "/group")
-                                 .contentType(parseMediaType(TEXT_URI_LIST_VALUE))
-                                 .content("/api/eperson/groups/" + group1.getID()
-                                     + "\n/api/eperson/groups/" + group2.getID()))
-                             .andExpect(status().isUnprocessableEntity());
-
-=======
         getClient(tokenAdmin).perform(put("/api/authz/resourcepolicies/" + resourcePolicyOfGroup.getID() + "/group")
                              .contentType(parseMediaType(TEXT_URI_LIST_VALUE))
                              .content("/api/eperson/groups/" + group1.getID() +
                                       "\n/api/eperson/groups/" + group2.getID()))
                              .andExpect(status().isUnprocessableEntity());
->>>>>>> f062abdc
     }
 
     @Test
     public void updateResourcePolicyOfEPersonWithEmptyTest() throws Exception {
         context.turnOffAuthorisationSystem();
 
-<<<<<<< HEAD
-        EPerson eperson1 = EPersonBuilder.createEPerson(context)
-                                         .withEmail("eperson1@mail.com")
-                                         .withPassword("qwerty01")
-                                         .build();
-
-        Community community = CommunityBuilder.createCommunity(context).withName("My community").build();
-
-        ResourcePolicy resourcePolicyOfEPerson = ResourcePolicyBuilder.createResourcePolicy(context)
-                                                                      .withDspaceObject(community)
-                                                                      .withAction(Constants.READ)
-                                                                      .withUser(eperson1)
-                                                                      .build();
-        context.restoreAuthSystemState();
-
-        String tokenAdmin = getAuthToken(admin.getEmail(), password);
-        getClient(tokenAdmin).perform(post("/api/authz/resourcepolicies/" + resourcePolicyOfEPerson.getID()
-                                 + "/eperson")
-                                 .contentType(parseMediaType(TEXT_URI_LIST_VALUE))
-                                 .content(""))
-=======
         Community community = CommunityBuilder.createCommunity(context).withName("My community").build();
 
         ResourcePolicy rpOfEPerson = ResourcePolicyBuilder.createResourcePolicy(context)
@@ -3815,7 +3653,6 @@
         getClient(tokenAdmin).perform(put("/api/authz/resourcepolicies/" + rpOfEPerson.getID() + "/eperson")
                              .contentType(parseMediaType(TEXT_URI_LIST_VALUE))
                              .content(StringUtils.EMPTY))
->>>>>>> f062abdc
                              .andExpect(status().isUnprocessableEntity());
     }
 
@@ -3825,40 +3662,15 @@
 
         EPerson eperson1 = EPersonBuilder.createEPerson(context)
                                          .withEmail("eperson1@mail.com")
-<<<<<<< HEAD
-                                         .withPassword("qwerty01")
-                                         .build();
-        EPerson eperson2 = EPersonBuilder.createEPerson(context)
-                                         .withEmail("eperson2@mail.com")
-                                         .withPassword("qwerty01")
-=======
                                          .withPassword(password)
                                          .build();
         EPerson eperson2 = EPersonBuilder.createEPerson(context)
                                          .withEmail("eperson2@mail.com")
                                          .withPassword(password)
->>>>>>> f062abdc
                                          .build();
 
         Community community = CommunityBuilder.createCommunity(context).withName("My community").build();
 
-<<<<<<< HEAD
-        ResourcePolicy resourcePolicyOfEPerson = ResourcePolicyBuilder.createResourcePolicy(context)
-                                                                      .withDspaceObject(community)
-                                                                      .withAction(Constants.READ)
-                                                                      .withUser(eperson1)
-                                                                      .build();
-        context.restoreAuthSystemState();
-
-        String tokenAdmin = getAuthToken(admin.getEmail(), password);
-        getClient(tokenAdmin).perform(post("/api/authz/resourcepolicies/" + resourcePolicyOfEPerson.getID()
-                                 + "/eperson")
-                                 .contentType(parseMediaType(TEXT_URI_LIST_VALUE))
-                                 .content("/api/eperson/epersons/" + eperson1.getID()
-                                     + "\n/api/eperson/epersons/" + eperson2.getID()))
-                             .andExpect(status().isUnprocessableEntity());
-    }
-=======
         ResourcePolicy rpOfEPerson = ResourcePolicyBuilder.createResourcePolicy(context)
                                                           .withDspaceObject(community)
                                                           .withAction(Constants.READ)
@@ -3874,5 +3686,4 @@
                              .andExpect(status().isUnprocessableEntity());
     }
 
->>>>>>> f062abdc
 }