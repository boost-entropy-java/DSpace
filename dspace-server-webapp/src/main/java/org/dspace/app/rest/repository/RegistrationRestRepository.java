/**
 * The contents of this file are subject to the license and copyright
 * detailed in the LICENSE and NOTICE files at the root of the source
 * tree and available online at
 *
 * http://www.dspace.org/license/
 */
package org.dspace.app.rest.repository;

import static org.dspace.eperson.service.CaptchaService.REGISTER_ACTION;

import java.io.IOException;
import java.sql.SQLException;

import com.fasterxml.jackson.databind.ObjectMapper;
import jakarta.mail.MessagingException;
import jakarta.servlet.ServletInputStream;
import jakarta.servlet.http.HttpServletRequest;
import jakarta.ws.rs.BadRequestException;
import org.apache.commons.lang3.StringUtils;
import org.apache.logging.log4j.LogManager;
import org.apache.logging.log4j.Logger;
import org.dspace.app.rest.Parameter;
import org.dspace.app.rest.SearchRestMethod;
import org.dspace.app.rest.exception.DSpaceBadRequestException;
import org.dspace.app.rest.exception.RepositoryMethodNotImplementedException;
import org.dspace.app.rest.exception.UnprocessableEntityException;
import org.dspace.app.rest.model.RegistrationRest;
import org.dspace.app.rest.model.patch.Patch;
import org.dspace.app.rest.repository.patch.ResourcePatch;
import org.dspace.app.rest.repository.patch.operation.RegistrationEmailPatchOperation;
import org.dspace.app.rest.utils.Utils;
import org.dspace.app.util.AuthorizeUtil;
import org.dspace.authenticate.service.AuthenticationService;
import org.dspace.authorize.AuthorizeException;
import org.dspace.authorize.service.AuthorizeService;
import org.dspace.core.Context;
import org.dspace.eperson.EPerson;
import org.dspace.eperson.InvalidReCaptchaException;
import org.dspace.eperson.RegistrationData;
import org.dspace.eperson.RegistrationTypeEnum;
import org.dspace.eperson.service.AccountService;
import org.dspace.eperson.service.CaptchaService;
import org.dspace.eperson.service.EPersonService;
import org.dspace.eperson.service.GroupService;
import org.dspace.eperson.service.RegistrationDataService;
import org.dspace.services.ConfigurationService;
import org.dspace.services.RequestService;
import org.springframework.beans.factory.annotation.Autowired;
import org.springframework.data.domain.Page;
import org.springframework.data.domain.Pageable;
import org.springframework.data.rest.webmvc.ResourceNotFoundException;
import org.springframework.security.access.AccessDeniedException;
import org.springframework.security.access.prepost.PreAuthorize;
import org.springframework.stereotype.Component;

/**
 * This is the repository that is responsible for managing Registration Rest objects
 */
@Component(RegistrationRest.CATEGORY + "." + RegistrationRest.PLURAL_NAME)
public class RegistrationRestRepository extends DSpaceRestRepository<RegistrationRest, Integer> {

    private static Logger log = LogManager.getLogger(RegistrationRestRepository.class);

    public static final String TOKEN_QUERY_PARAM = "token";
    public static final String TYPE_QUERY_PARAM = "accountRequestType";
    public static final String TYPE_REGISTER = RegistrationTypeEnum.REGISTER.toString().toLowerCase();
    public static final String TYPE_FORGOT = RegistrationTypeEnum.FORGOT.toString().toLowerCase();

    @Autowired
    private EPersonService ePersonService;

    @Autowired
    private AccountService accountService;

    @Autowired
    private AuthenticationService authenticationService;

    @Autowired
    private RequestService requestService;

    @Autowired
    private CaptchaService captchaService;

    @Autowired
    private ConfigurationService configurationService;

    @Autowired
    private RegistrationDataService registrationDataService;

    @Autowired
<<<<<<< HEAD
    private AuthorizeService authorizeService;

    @Autowired
    private GroupService groupService;

    @Autowired
    private Utils utils;

    @Autowired
    private ResourcePatch<RegistrationData> resourcePatch;
=======
    private ObjectMapper mapper;
>>>>>>> 7ef694f0

    @Override
    @PreAuthorize("permitAll()")
    public RegistrationRest findOne(Context context, Integer integer) {
        throw new RepositoryMethodNotImplementedException("No implementation found; Method not allowed!", "");
    }

    @Override
    public Page<RegistrationRest> findAll(Context context, Pageable pageable) {
        throw new RepositoryMethodNotImplementedException("No implementation found; Method not allowed!", "");
    }

    @Override
    public RegistrationRest createAndReturn(Context context) {
        HttpServletRequest request = requestService.getCurrentRequest().getHttpServletRequest();
        RegistrationRest registrationRest;
        String accountType = request.getParameter(TYPE_QUERY_PARAM);
        if (StringUtils.isBlank(accountType) ||
            (!accountType.equalsIgnoreCase(TYPE_FORGOT) && !accountType.equalsIgnoreCase(TYPE_REGISTER))) {
            throw new IllegalArgumentException(String.format("Needs query param '%s' with value %s or %s indicating " +
                "what kind of registration request it is", TYPE_QUERY_PARAM, TYPE_FORGOT, TYPE_REGISTER));
        }
        String captchaToken = request.getHeader("X-Recaptcha-Token");
        boolean verificationEnabled = configurationService.getBooleanProperty("registration.verification.enabled");

        if (verificationEnabled && !accountType.equalsIgnoreCase(TYPE_FORGOT)) {
            try {
                captchaService.processResponse(captchaToken, REGISTER_ACTION);
            } catch (InvalidReCaptchaException e) {
                throw new InvalidReCaptchaException(e.getMessage(), e);
            }
        }

        try {
            ServletInputStream input = request.getInputStream();
            registrationRest = mapper.readValue(input, RegistrationRest.class);
        } catch (IOException e1) {
            throw new UnprocessableEntityException("Error parsing request body.", e1);
        }
        if (StringUtils.isBlank(registrationRest.getEmail())) {
            throw new UnprocessableEntityException("The email cannot be omitted from the Registration endpoint");
        }
        EPerson eperson = null;
        try {
            eperson = ePersonService.findByEmail(context, registrationRest.getEmail());
        } catch (SQLException e) {
            log.error("Something went wrong retrieving EPerson for email: " + registrationRest.getEmail(), e);
        }
        if (eperson != null && accountType.equalsIgnoreCase(TYPE_FORGOT)) {
            try {
                if (!AuthorizeUtil.authorizeForgotPassword()) {
                    throw new AccessDeniedException("Password reset is not allowed!");
                }
                if (!AuthorizeUtil.authorizeUpdatePassword(context, eperson.getEmail())) {
                    throw new DSpaceBadRequestException("Password cannot be updated for the given EPerson with email: "
                                                            + eperson.getEmail());
                }
                accountService.sendForgotPasswordInfo(context, registrationRest.getEmail());
            } catch (SQLException | IOException | MessagingException | AuthorizeException e) {
                log.error("Something went wrong with sending forgot password info email: "
                              + registrationRest.getEmail(), e);
            }
        } else if (accountType.equalsIgnoreCase(TYPE_REGISTER)) {
            try {
                String email = registrationRest.getEmail();
                if (!AuthorizeUtil.authorizeNewAccountRegistration(context, request)) {
                    throw new AccessDeniedException(
                        "Registration is disabled, you are not authorized to create a new Authorization");
                }

                if (!authenticationService.canSelfRegister(context, request, registrationRest.getEmail())) {
                    throw new UnprocessableEntityException(
                        String.format("Registration is not allowed with email address" +
                                          " %s", email));
                }

                accountService.sendRegistrationInfo(context, registrationRest.getEmail());
            } catch (SQLException | IOException | MessagingException | AuthorizeException e) {
                log.error("Something went wrong with sending registration info email: "
                              + registrationRest.getEmail(), e);
            }
        } else {
            // if an eperson with this email already exists then send "forgot password" email instead
            try {
                accountService.sendForgotPasswordInfo(context, registrationRest.getEmail());
            }  catch (SQLException | IOException | MessagingException | AuthorizeException e) {
                log.error("Something went wrong with sending forgot password info email: "
                              + registrationRest.getEmail(), e);
            }
        }
        return null;
    }

    /**
     * This method will find the RegistrationRest object that is associated with the token given
     *
     * @param token The token to be found and for which a RegistrationRest object will be found
     * @return A RegistrationRest object for the given token
     * @throws SQLException       If something goes wrong
     * @throws AuthorizeException If something goes wrong
     */
    @SearchRestMethod(name = "findByToken")
    public RegistrationRest findByToken(@Parameter(value = "token", required = true) String token)
        throws SQLException, AuthorizeException {
        Context context = obtainContext();
        RegistrationData registrationData = registrationDataService.findByToken(context, token);
        if (registrationData == null) {
            throw new ResourceNotFoundException("The token: " + token + " couldn't be found");
        }
        return converter.toRest(registrationData, utils.obtainProjection());
    }

    private void validateToken(Context context, String token) {
        try {
            RegistrationData registrationData =
                registrationDataService.findByToken(context, token);
            if (registrationData == null || !registrationDataService.isValid(registrationData)) {
                throw new AccessDeniedException("The token is invalid");
            }
        } catch (SQLException e) {
            throw new RuntimeException(e);
        }
    }

    /**
     * This method can be used to update a {@link RegistrationData} with a given {@code id} that has a valid
     * {@code token} with the actions described in the {@link Patch} object.
     * This method is used to patch the email value, and will generate a completely new {@code token} that will be
     * sent with an email {@link RegistrationEmailPatchOperation}.
     *
     */
    @Override
    public RegistrationRest patch(
        HttpServletRequest request, String apiCategory, String model, Integer id, Patch patch
    ) throws UnprocessableEntityException, DSpaceBadRequestException {
        if (id == null || id <= 0) {
            throw new BadRequestException("The id of the registration cannot be null or negative");
        }
        if (patch == null || patch.getOperations() == null || patch.getOperations().isEmpty()) {
            throw new BadRequestException("Patch request is incomplete: cannot find operations");
        }
        String token = request.getParameter("token");
        if (token == null || token.trim().isBlank()) {
            throw new AccessDeniedException("The token is required");
        }
        Context context = obtainContext();

        validateToken(context, token);

        try {
            resourcePatch.patch(context, registrationDataService.find(context, id), patch.getOperations());
            context.commit();
        } catch (SQLException e) {
            throw new RuntimeException(e.getMessage(), e);
        }
        return null;
    }

    public void setCaptchaService(CaptchaService captchaService) {
        this.captchaService = captchaService;
    }

    @Override
    public Class<RegistrationRest> getDomainClass() {
        return RegistrationRest.class;
    }

}<|MERGE_RESOLUTION|>--- conflicted
+++ resolved
@@ -33,7 +33,6 @@
 import org.dspace.app.util.AuthorizeUtil;
 import org.dspace.authenticate.service.AuthenticationService;
 import org.dspace.authorize.AuthorizeException;
-import org.dspace.authorize.service.AuthorizeService;
 import org.dspace.core.Context;
 import org.dspace.eperson.EPerson;
 import org.dspace.eperson.InvalidReCaptchaException;
@@ -42,7 +41,6 @@
 import org.dspace.eperson.service.AccountService;
 import org.dspace.eperson.service.CaptchaService;
 import org.dspace.eperson.service.EPersonService;
-import org.dspace.eperson.service.GroupService;
 import org.dspace.eperson.service.RegistrationDataService;
 import org.dspace.services.ConfigurationService;
 import org.dspace.services.RequestService;
@@ -89,20 +87,13 @@
     private RegistrationDataService registrationDataService;
 
     @Autowired
-<<<<<<< HEAD
-    private AuthorizeService authorizeService;
-
-    @Autowired
-    private GroupService groupService;
-
-    @Autowired
     private Utils utils;
 
     @Autowired
     private ResourcePatch<RegistrationData> resourcePatch;
-=======
+
+    @Autowired
     private ObjectMapper mapper;
->>>>>>> 7ef694f0
 
     @Override
     @PreAuthorize("permitAll()")
