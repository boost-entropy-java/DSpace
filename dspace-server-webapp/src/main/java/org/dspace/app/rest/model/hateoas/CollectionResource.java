/**
 * The contents of this file are subject to the license and copyright
 * detailed in the LICENSE and NOTICE files at the root of the source
 * tree and available online at
 *
 * http://www.dspace.org/license/
 */
package org.dspace.app.rest.model.hateoas;

import org.dspace.app.rest.model.CollectionRest;
import org.dspace.app.rest.model.hateoas.annotations.RelNameDSpaceResource;
import org.dspace.app.rest.utils.Utils;

/**
 * Item Rest HAL Resource. The HAL Resource wraps the REST Resource
 * adding support for the links and embedded resources
 *
 * @author Andrea Bollini (andrea.bollini at 4science.it)
 */
@RelNameDSpaceResource(CollectionRest.NAME)
public class CollectionResource extends DSpaceResource<CollectionRest> {
    public CollectionResource(CollectionRest collection, Utils utils) {
        super(collection, utils);
        add(utils.linkToSubResource(collection, CollectionRest.LICENSE));
        add(utils.linkToSubResource(collection, CollectionRest.HARVEST));
        add(utils.linkToSubResource(collection, "mappedItems"));
<<<<<<< HEAD
=======
        add(utils.linkToSubResource(collection, "itemtemplate"));
>>>>>>> c8bbe99e
    }
}<|MERGE_RESOLUTION|>--- conflicted
+++ resolved
@@ -24,9 +24,6 @@
         add(utils.linkToSubResource(collection, CollectionRest.LICENSE));
         add(utils.linkToSubResource(collection, CollectionRest.HARVEST));
         add(utils.linkToSubResource(collection, "mappedItems"));
-<<<<<<< HEAD
-=======
         add(utils.linkToSubResource(collection, "itemtemplate"));
->>>>>>> c8bbe99e
     }
 }