/**
 * The contents of this file are subject to the license and copyright
 * detailed in the LICENSE and NOTICE files at the root of the source
 * tree and available online at
 *
 * http://www.dspace.org/license/
 */
package org.dspace.app.rest.repository;

import java.util.ArrayList;
import java.util.List;

import org.apache.commons.lang3.StringUtils;
import org.apache.logging.log4j.Logger;
import org.dspace.app.rest.model.AccessConditionOptionRest;
import org.dspace.app.rest.model.SubmissionUploadRest;
import org.dspace.app.rest.projection.Projection;
import org.dspace.app.rest.utils.DateMathParser;
import org.dspace.app.util.SubmissionConfig;
import org.dspace.app.util.SubmissionConfigReader;
import org.dspace.app.util.SubmissionConfigReaderException;
import org.dspace.app.util.SubmissionStepConfig;
import org.dspace.core.Context;
import org.dspace.eperson.Group;
import org.dspace.eperson.service.GroupService;
import org.dspace.submit.model.AccessConditionOption;
import org.dspace.submit.model.UploadConfiguration;
import org.dspace.submit.model.UploadConfigurationService;
import org.springframework.beans.factory.annotation.Autowired;
import org.springframework.data.domain.Page;
import org.springframework.data.domain.PageImpl;
import org.springframework.data.domain.Pageable;
import org.springframework.security.access.prepost.PreAuthorize;
import org.springframework.stereotype.Component;

/**
 * This is the repository responsible to manage Configuration Upload section
 * during the submission
 *
 * @author Luigi Andrea Pascarelli (luigiandrea.pascarelli at 4science.it)
 */
@Component(SubmissionUploadRest.CATEGORY + "." + SubmissionUploadRest.NAME)
public class SubmissionUploadRestRepository extends DSpaceRestRepository<SubmissionUploadRest, String>
    implements LinkRestRepository {

    private static final Logger log = org.apache.logging.log4j.LogManager
            .getLogger(SubmissionUploadRestRepository.class);

    private SubmissionConfigReader submissionConfigReader;

    @Autowired
    private SubmissionFormRestRepository submissionFormRestRepository;

    @Autowired
    private UploadConfigurationService uploadConfigurationService;

    @Autowired
    GroupService groupService;

    DateMathParser dateMathParser = new DateMathParser();

    public SubmissionUploadRestRepository() throws SubmissionConfigReaderException {
        submissionConfigReader = new SubmissionConfigReader();
    }

    @PreAuthorize("hasAuthority('AUTHENTICATED')")
    @Override
    public SubmissionUploadRest findOne(Context context, String submitName) {
        UploadConfiguration config = uploadConfigurationService.getMap().get(submitName);
        try {
            return convert(context, config, utils.obtainProjection());
        } catch (Exception e) {
            log.error(e.getMessage(), e);
        }
        return null;
    }

    @PreAuthorize("hasAuthority('AUTHENTICATED')")
    @Override
    public Page<SubmissionUploadRest> findAll(Context context, Pageable pageable) {
        List<SubmissionConfig> subConfs = new ArrayList<SubmissionConfig>();
<<<<<<< HEAD
        subConfs = submissionConfigReader.getAllSubmissionConfigs(pageable.getPageSize(),
                Math.toIntExact(pageable.getOffset()));
=======
        subConfs = submissionConfigReader.getAllSubmissionConfigs(pageable.getPageSize(), pageable.getOffset());
        Projection projection = utils.obtainProjection(true);
>>>>>>> dd0ab630
        List<SubmissionUploadRest> results = new ArrayList<>();
        for (SubmissionConfig config : subConfs) {
            for (int i = 0; i < config.getNumberOfSteps(); i++) {
                SubmissionStepConfig step = config.getStep(i);
                if (SubmissionStepConfig.UPLOAD_STEP_NAME.equals(step.getType())) {
                    UploadConfiguration uploadConfig = uploadConfigurationService.getMap().get(step.getId());
                    if (uploadConfig != null) {
                        try {
                            results.add(convert(context, uploadConfig, projection));
                        } catch (Exception e) {
                            log.error(e.getMessage(), e);
                        }
                    }
                }
            }
        }
        return new PageImpl<SubmissionUploadRest>(results, pageable, results.size());
    }

    @Override
    public Class<SubmissionUploadRest> getDomainClass() {
        return SubmissionUploadRest.class;
    }

    private SubmissionUploadRest convert(Context context, UploadConfiguration config, Projection projection)
            throws Exception {
        SubmissionUploadRest result = new SubmissionUploadRest();
        result.setProjection(projection);
        for (AccessConditionOption option : config.getOptions()) {
            AccessConditionOptionRest optionRest = new AccessConditionOptionRest();
            if (option.getGroupName() != null) {
                Group group = groupService.findByName(context, option.getGroupName());
                if (group != null) {
                    optionRest.setGroupUUID(group.getID());
                }
            }
            if (option.getSelectGroupName() != null) {
                Group group = groupService.findByName(context, option.getSelectGroupName());
                if (group != null) {
                    optionRest.setSelectGroupUUID(group.getID());
                }
            }
            optionRest.setHasStartDate(option.getHasStartDate());
            optionRest.setHasEndDate(option.getHasEndDate());
            if (StringUtils.isNotBlank(option.getStartDateLimit())) {
                optionRest.setMaxStartDate(dateMathParser.parseMath(option.getStartDateLimit()));
            }
            if (StringUtils.isNotBlank(option.getEndDateLimit())) {
                optionRest.setMaxEndDate(dateMathParser.parseMath(option.getEndDateLimit()));
            }
            optionRest.setName(option.getName());
            result.getAccessConditionOptions().add(optionRest);
        }
        result.setMetadata(submissionFormRestRepository.findOne(context, config.getMetadata()));
        result.setMaxSize(config.getMaxSize());
        result.setRequired(config.isRequired());
        result.setName(config.getName());
        return result;
    }
}<|MERGE_RESOLUTION|>--- conflicted
+++ resolved
@@ -79,13 +79,9 @@
     @Override
     public Page<SubmissionUploadRest> findAll(Context context, Pageable pageable) {
         List<SubmissionConfig> subConfs = new ArrayList<SubmissionConfig>();
-<<<<<<< HEAD
         subConfs = submissionConfigReader.getAllSubmissionConfigs(pageable.getPageSize(),
                 Math.toIntExact(pageable.getOffset()));
-=======
-        subConfs = submissionConfigReader.getAllSubmissionConfigs(pageable.getPageSize(), pageable.getOffset());
         Projection projection = utils.obtainProjection(true);
->>>>>>> dd0ab630
         List<SubmissionUploadRest> results = new ArrayList<>();
         for (SubmissionConfig config : subConfs) {
             for (int i = 0; i < config.getNumberOfSteps(); i++) {
