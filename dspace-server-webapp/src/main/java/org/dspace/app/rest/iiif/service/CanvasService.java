--- conflicted
+++ resolved
@@ -27,11 +27,7 @@
 import org.dspace.core.I18nUtil;
 import org.dspace.services.ConfigurationService;
 import org.springframework.beans.factory.annotation.Autowired;
-<<<<<<< HEAD
-=======
 import org.springframework.context.ApplicationContext;
-import org.springframework.context.annotation.Scope;
->>>>>>> e42b9dff
 import org.springframework.stereotype.Component;
 import org.springframework.web.context.annotation.RequestScope;
 
@@ -68,20 +64,16 @@
     }
 
     /**
-     * Creates a single Canvas object. If canvas parameters are provided by the Info
-     * object they are used. If canvas parameters are unavailable, default values
-     * are used instead.
-     *
-     * Note that info.json is going to be replaced with metadata in the bitstream
-     * DSO.
+     * Creates a single {@code CanvasGenerator}.
      *
      * @param context DSpace Context
      * @param manifestId  manifest id
-     * @param bitstreamId uuid of the bitstream
-     * @param mimeType    the mimetype of the bitstream
-     * @param info        parameters for this canvas
-     * @param count       the canvas position in the sequence.
-     * @return canvas object
+     * @param bitstream DSpace bitstream
+     * @param bundle  DSpace bundle
+     * @param item  DSpace item
+     * @param count  the canvas position in the sequence.
+     * @param mimeType  bitstream mimetype
+     * @return a canvas generator
      */
     protected CanvasGenerator getCanvas(Context context, String manifestId, Bitstream bitstream, Bundle bundle,
             Item item, int count, String mimeType) {
@@ -99,19 +91,10 @@
         ImageContentGenerator thumb = imageContentService.getImageContent(bitstreamId, mimeType,
                 thumbUtil.getThumbnailProfile(), THUMBNAIL_PATH);
 
-<<<<<<< HEAD
-        return new CanvasGenerator(IIIF_ENDPOINT + manifestId + "/canvas/c" + count)
-                .addImage(image.generate())
-                .addThumbnail(thumb.generate())
-                .setHeight(canvasHeight)
-                .setWidth(canvasWidth)
-                .setLabel(label);
-=======
         return addMetadata(context, bitstream,
-                new CanvasGenerator().setIdentifier(IIIF_ENDPOINT + manifestId + "/canvas/c" + count)
-                    .addImage(image.getResource()).addThumbnail(thumb.getResource()).setHeight(canvasHeight)
+                new CanvasGenerator(IIIF_ENDPOINT + manifestId + "/canvas/c" + count)
+                    .addImage(image.generate()).addThumbnail(thumb.generate()).setHeight(canvasHeight)
                     .setWidth(canvasWidth).setLabel(label));
->>>>>>> e42b9dff
     }
 
     /**
@@ -126,10 +109,11 @@
     }
 
     /**
-     * Adds DSpace bitstream metadata to the canvas.
-     * 
-     * @param context the DSpace Context
-     * @param item the DSpace item
+     * Adds metadata to canvas.
+     * @param context DSpace context
+     * @param bitstream DSpace bitstream
+     * @param canvasGenerator canvas generator
+     * @return canvas generator
      */
     private CanvasGenerator addMetadata(Context context, Bitstream bitstream, CanvasGenerator canvasGenerator) {
         BitstreamService bService = ContentServiceFactory.getInstance().getBitstreamService();
