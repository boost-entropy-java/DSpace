/**
 * The contents of this file are subject to the license and copyright
 * detailed in the LICENSE and NOTICE files at the root of the source
 * tree and available online at
 *
 * http://www.dspace.org/license/
 */
package org.dspace.app.rest.iiif.service;

import java.sql.SQLException;
import java.util.List;
import java.util.UUID;

import org.dspace.app.rest.iiif.model.generator.AnnotationGenerator;
import org.dspace.app.rest.iiif.model.generator.AnnotationListGenerator;
import org.dspace.app.rest.iiif.model.generator.ExternalLinksGenerator;
import org.dspace.app.rest.iiif.service.util.IIIFUtils;
import org.dspace.content.Bitstream;
import org.dspace.content.BitstreamFormat;
import org.dspace.content.Item;
import org.dspace.content.service.BitstreamFormatService;
import org.dspace.content.service.BitstreamService;
import org.dspace.content.service.ItemService;
import org.dspace.core.Context;
import org.dspace.services.ConfigurationService;
import org.springframework.beans.factory.annotation.Autowired;
import org.springframework.stereotype.Component;
import org.springframework.web.context.annotation.RequestScope;

/**
 * This service provides methods for creating an {@code Annotation List}. There should be a single instance of
 * this service per request. The {@code @RequestScope} provides a single instance created and available during
 * complete lifecycle of the HTTP request.
 */
@RequestScope
@Component
public class AnnotationListService extends AbstractResourceService {


    @Autowired
    IIIFUtils utils;

    @Autowired
    ItemService itemService;

    @Autowired
    BitstreamService bitstreamService;

    @Autowired
    BitstreamFormatService bitstreamFormatService;

    @Autowired
    AnnotationListGenerator annotationList;


    public AnnotationListService(ConfigurationService configurationService) {
        setConfiguration(configurationService);
    }

    /**
     * Returns an AnnotationList for bitstreams in the OtherContent bundle.
     * These resources are not appended directly to the manifest but can be accessed
     * via the seeAlso link.
     *
     * The semantics of this linking property may be extended to full text files, but
     * machine readable formats like ALTO, METS, and schema.org descriptions are preferred.
     *
     * @param context DSpace context
     * @param id bitstream uuid
     * @return AnnotationList as JSON
     */
    public String getSeeAlsoAnnotations(Context context, UUID id)
            throws RuntimeException {

        // We need the DSpace item to proceed
        Item item;
        try {
            item = itemService.find(context, id);
        } catch (SQLException e) {
            throw new RuntimeException(e.getMessage(), e);
        }
        // AnnotationList requires an identifier.
        annotationList.setIdentifier(IIIF_ENDPOINT + id + "/manifest/seeAlso");

<<<<<<< HEAD
        // Get the "OtherContent" bundle for the item. Add
        // Annotations for each bitstream found in the bundle.
        List<Bundle> bundles = utils.getBundle(item, OTHER_CONTENT_BUNDLE);
        if (bundles.size() > 0) {
            for (Bundle bundle : bundles) {
                List<Bitstream> bitstreams = bundle.getBitstreams();
                for (Bitstream bitstream : bitstreams) {
                    BitstreamFormat format;
                    String mimetype;
                    try {
                        format = bitstream.getFormat(context);
                        mimetype = format.getMIMEType();
                    } catch (SQLException e) {
                        throw new RuntimeException(e.getMessage(), e);
                    }
                    AnnotationGenerator annotationGenerator =
                            new AnnotationGenerator(IIIF_ENDPOINT + bitstream.getID() + "/annot",
                                    AnnotationGenerator.LINKING)
                            .setResource(getLinksGenerator(mimetype, bitstream));
                    annotationList.addResource(annotationGenerator);
                }
=======
        // Get the "seeAlso" bitstreams for the item. Add
        // Annotations for each bitstream found.
        List<Bitstream> bitstreams = utils.getSeeAlsoBitstreams(item);
        for (Bitstream bitstream : bitstreams) {
            BitstreamFormat format;
            String mimetype;
            try {
                format = bitstream.getFormat(context);
                mimetype = format.getMIMEType();
            } catch (SQLException e) {
                throw new RuntimeException(e.getMessage(), e);
>>>>>>> e42b9dff
            }
            AnnotationGenerator annotation = applicationContext
                    .getBean(AnnotationGenerator.class, IIIF_ENDPOINT + bitstream.getID()
                            + "/annot", AnnotationGenerator.LINKING);
            annotation.setResource(getLinksGenerator(mimetype, bitstream));
            annotationList.addResource(annotation);
        }
        return utils.asJson(annotationList.generate());
    }

    private ExternalLinksGenerator getLinksGenerator(String mimetype, Bitstream bitstream) {
        String identifier = BITSTREAM_PATH_PREFIX
                + "/"
                + bitstream.getID()
                + "/content";

        return new ExternalLinksGenerator(identifier)
                .setFormat(mimetype)
                .setLabel(bitstream.getName());
    }
}<|MERGE_RESOLUTION|>--- conflicted
+++ resolved
@@ -82,29 +82,6 @@
         // AnnotationList requires an identifier.
         annotationList.setIdentifier(IIIF_ENDPOINT + id + "/manifest/seeAlso");
 
-<<<<<<< HEAD
-        // Get the "OtherContent" bundle for the item. Add
-        // Annotations for each bitstream found in the bundle.
-        List<Bundle> bundles = utils.getBundle(item, OTHER_CONTENT_BUNDLE);
-        if (bundles.size() > 0) {
-            for (Bundle bundle : bundles) {
-                List<Bitstream> bitstreams = bundle.getBitstreams();
-                for (Bitstream bitstream : bitstreams) {
-                    BitstreamFormat format;
-                    String mimetype;
-                    try {
-                        format = bitstream.getFormat(context);
-                        mimetype = format.getMIMEType();
-                    } catch (SQLException e) {
-                        throw new RuntimeException(e.getMessage(), e);
-                    }
-                    AnnotationGenerator annotationGenerator =
-                            new AnnotationGenerator(IIIF_ENDPOINT + bitstream.getID() + "/annot",
-                                    AnnotationGenerator.LINKING)
-                            .setResource(getLinksGenerator(mimetype, bitstream));
-                    annotationList.addResource(annotationGenerator);
-                }
-=======
         // Get the "seeAlso" bitstreams for the item. Add
         // Annotations for each bitstream found.
         List<Bitstream> bitstreams = utils.getSeeAlsoBitstreams(item);
@@ -116,12 +93,9 @@
                 mimetype = format.getMIMEType();
             } catch (SQLException e) {
                 throw new RuntimeException(e.getMessage(), e);
->>>>>>> e42b9dff
             }
-            AnnotationGenerator annotation = applicationContext
-                    .getBean(AnnotationGenerator.class, IIIF_ENDPOINT + bitstream.getID()
-                            + "/annot", AnnotationGenerator.LINKING);
-            annotation.setResource(getLinksGenerator(mimetype, bitstream));
+            AnnotationGenerator annotation = new AnnotationGenerator(IIIF_ENDPOINT + bitstream.getID())
+                .setResource(getLinksGenerator(mimetype, bitstream));
             annotationList.addResource(annotation);
         }
         return utils.asJson(annotationList.generate());
