--- conflicted
+++ resolved
@@ -229,13 +229,7 @@
         if (!modelObject.isPresent()) {
             throw new ResourceNotFoundException(apiCategory + "." + model + " with id: " + id + " not found");
         }
-<<<<<<< HEAD
-        DSpaceResource result = repository.wrapResource(modelObject.get());
-        linkService.addLinks(result);
-        return result;
-=======
         return converter.toResource(modelObject);
->>>>>>> dd0ab630
     }
 
     /**
@@ -503,14 +497,8 @@
         }
 
         if (modelObject != null) {
-<<<<<<< HEAD
-            DSpaceResource result = repository.wrapResource(modelObject);
-            linkService.addLinks(result);
+            DSpaceResource result = converter.toResource(modelObject);
             return ControllerUtils.toResponseEntity(HttpStatus.CREATED, new HttpHeaders(), result);
-=======
-            DSpaceResource result = converter.toResource(modelObject);
-            return ControllerUtils.toResponseEntity(HttpStatus.CREATED, null, result);
->>>>>>> dd0ab630
         } else {
             return ControllerUtils.toEmptyResponse(HttpStatus.NO_CONTENT);
         }
@@ -600,14 +588,8 @@
             log.error(e.getMessage(), e);
             return ControllerUtils.toEmptyResponse(HttpStatus.INTERNAL_SERVER_ERROR);
         }
-<<<<<<< HEAD
-        DSpaceResource result = repository.wrapResource(modelObject);
-        linkService.addLinks(result);
+        DSpaceResource result = converter.toResource(modelObject);
         return ControllerUtils.toResponseEntity(HttpStatus.CREATED, new HttpHeaders(), result);
-=======
-        DSpaceResource result = converter.toResource(modelObject);
-        return ControllerUtils.toResponseEntity(HttpStatus.CREATED, null, result);
->>>>>>> dd0ab630
     }
 
     /**
@@ -913,21 +895,9 @@
                                                                                       HttpServletResponse response) {
 
         DSpaceRestRepository<T, ?> repository = utils.getResourceRepository(apiCategory, model);
-<<<<<<< HEAD
-
-        RestResourceController restResourceController = methodOn(this.getClass(), apiCategory, model);
-
-        PagedResources<DSpaceResource<RestAddressableModel>> all = restResourceController
-                .findAll(apiCategory, model, page, assembler, projection, response);
-
-        ControllerLinkBuilder controllerLinkBuilder = linkTo(all);
-
-        Link link = controllerLinkBuilder.withSelfRel();
-=======
         Link link = linkTo(methodOn(this.getClass(), apiCategory, model).findAll(apiCategory, model,
                                                                                  page, assembler, response))
             .withSelfRel();
->>>>>>> dd0ab630
 
         Page<DSpaceResource<T>> resources;
         try {
