--- conflicted
+++ resolved
@@ -53,13 +53,10 @@
     @Override
     public Page<SubmissionFormRest> findAll(Context context, Pageable pageable) {
         try {
-<<<<<<< HEAD
-            subConfs = inputReader.getAllInputs(pageable.getPageSize(), Math.toIntExact(pageable.getOffset()));
-=======
             long total = inputReader.countInputs();
-            List<DCInputSet> subConfs = inputReader.getAllInputs(pageable.getPageSize(), pageable.getOffset());
+            List<DCInputSet> subConfs = inputReader.getAllInputs(pageable.getPageSize(),
+                    Math.toIntExact(pageable.getOffset()));
             return converter.toRestPage(subConfs, pageable, total, utils.obtainProjection(true));
->>>>>>> dd0ab630
         } catch (DCInputsReaderException e) {
             throw new IllegalStateException(e.getMessage(), e);
         }
