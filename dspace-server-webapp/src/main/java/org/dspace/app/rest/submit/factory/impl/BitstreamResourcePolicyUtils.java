--- conflicted
+++ resolved
@@ -37,16 +37,12 @@
      * This function applies the resource policies.
      *
      * @param context               The relevant DSpace Context.
-     * @param uploadConfig          The configured UploadConfiguration
+     * @param uploadConfiguration   The configured UploadConfiguration
      * @param obj                   The applicable DSpace object whose policies should be determined
      * @param newAccessConditions   The access condition containing the details for the desired policies
      * @throws SQLException         If a database error occurs
      * @throws AuthorizeException   If the user is not authorized
-<<<<<<< HEAD
-     * @throws ParseException       Passed through.
-=======
      * @throws ParseException       If parse error
->>>>>>> fb691719
      */
     public static void findApplyResourcePolicy(Context context, UploadConfiguration uploadConfiguration,
             DSpaceObject obj, List<AccessConditionDTO> newAccessConditions)
@@ -76,11 +72,7 @@
      * @param endDate               An optional end date for the policies
      * @throws SQLException         If a database error occurs
      * @throws AuthorizeException   If the user is not authorized
-<<<<<<< HEAD
-     * @throws ParseException       Passed through.
-=======
      * @throws ParseException       If parse error
->>>>>>> fb691719
      */
     public static void findApplyResourcePolicy(Context context, UploadConfiguration uploadConfiguration,
             DSpaceObject obj, String name, String description,
