--- conflicted
+++ resolved
@@ -12,10 +12,7 @@
 import java.util.Date;
 import java.util.List;
 
-<<<<<<< HEAD
-=======
 import org.dspace.app.rest.exception.UnprocessableEntityException;
->>>>>>> ec0853dd
 import org.dspace.app.rest.model.AccessConditionDTO;
 import org.dspace.authorize.AuthorizeException;
 import org.dspace.content.DSpaceObject;
@@ -40,64 +37,34 @@
      * This function applies the resource policies.
      *
      * @param context               The relevant DSpace Context.
-<<<<<<< HEAD
-     * @param uploadConfigs         The configured UploadConfigurations
-     * @param obj                   The applicable DSpace object whose policies should be determined
-     * @param newAccessCondition    The access condition containing the details for the desired policies
-=======
      * @param uploadConfiguration   The configured UploadConfiguration
      * @param obj                   The applicable DSpace object whose policies should be determined
      * @param newAccessConditions   The access condition containing the details for the desired policies
->>>>>>> ec0853dd
      * @throws SQLException         If a database error occurs
      * @throws AuthorizeException   If the user is not authorized
      * @throws ParseException       If parse error
      */
-<<<<<<< HEAD
-    public static void findApplyResourcePolicy(Context context, Iterator<UploadConfiguration> uploadConfigs,
-            DSpaceObject obj, List<AccessConditionDTO> newAccessConditions)
-            throws SQLException, AuthorizeException, ParseException {
-        while (uploadConfigs.hasNext()) {
-            UploadConfiguration uploadConfiguration = uploadConfigs.next();
-            for (AccessConditionDTO newAccessCondition : newAccessConditions) {
-                String name = newAccessCondition.getName();
-                String description = newAccessCondition.getDescription();
-=======
     public static void findApplyResourcePolicy(Context context, UploadConfiguration uploadConfiguration,
             DSpaceObject obj, List<AccessConditionDTO> newAccessConditions)
             throws SQLException, AuthorizeException, ParseException {
         for (AccessConditionDTO newAccessCondition : newAccessConditions) {
             String name = newAccessCondition.getName();
             String description = newAccessCondition.getDescription();
->>>>>>> ec0853dd
 
             Date startDate = newAccessCondition.getStartDate();
             Date endDate = newAccessCondition.getEndDate();
 
-<<<<<<< HEAD
-                findApplyResourcePolicy(context, uploadConfiguration, obj, name, description, startDate, endDate);
-            }
-=======
             findApplyResourcePolicy(context, uploadConfiguration, obj, name, description, startDate, endDate);
->>>>>>> ec0853dd
         }
 
     }
 
     /**
      * Based on the given name, find the resource policy to apply on the given DSpace object
-<<<<<<< HEAD
-     * This function applies the resource policies.
-     * The description, start date and end date are applied as well
-     *
-     * @param context               The relevant DSpace Context.
-     * @param uploadConfigs         The configured UploadConfigurations
-=======
      * This function applies the resource policies.The description, start date and end date are applied as well
      *
      * @param context               The relevant DSpace Context.
      * @param uploadConfiguration   The configured UploadConfiguration
->>>>>>> ec0853dd
      * @param obj                   The applicable DSpace object whose policies should be determined
      * @param name                  The name of the access condition matching the desired policies
      * @param description           An optional description for the policies
@@ -115,12 +82,8 @@
         for (AccessConditionOption aco : uploadConfiguration.getOptions()) {
             if (aco.getName().equalsIgnoreCase(name)) {
                 aco.createResourcePolicy(context, obj, name, description, startDate, endDate);
-<<<<<<< HEAD
-                return;
-=======
                 found = true;
                 break;
->>>>>>> ec0853dd
             }
         }
         // unexisting/unconfigured access conditions are no longer accepted
