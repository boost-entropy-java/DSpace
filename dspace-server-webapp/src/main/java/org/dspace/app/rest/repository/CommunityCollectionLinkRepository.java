--- conflicted
+++ resolved
@@ -59,12 +59,6 @@
             if (community == null) {
                 throw new ResourceNotFoundException("No such community: " + communityId);
             }
-<<<<<<< HEAD
-            List<Collection> collections = community.getCollections();
-            return converter.toRestPage(collections, optionalPageable, projection);
-        } catch (SQLException e) {
-            throw new RuntimeException(e);
-=======
             Pageable pageable = utils.getPageable(optionalPageable);
             List<Collection> collections = new LinkedList<Collection>();
             IndexObjectFactoryFactory indexObjectFactory = IndexObjectFactoryFactory.getInstance();
@@ -86,7 +80,6 @@
             return converter.toRestPage(collections, pageable, tot, utils.obtainProjection());
         } catch (SQLException | SearchServiceException e) {
             throw new RuntimeException(e.getMessage(), e);
->>>>>>> 2334a87e
         }
     }
 }