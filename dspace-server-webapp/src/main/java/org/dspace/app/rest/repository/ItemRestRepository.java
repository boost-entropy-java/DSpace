--- conflicted
+++ resolved
@@ -123,7 +123,7 @@
         try {
             long total = itemService.countTotal(context);
             Iterator<Item> it = itemService.findAll(context, pageable.getPageSize(),
-                    Math.toIntExact(pageable.getOffset()));
+                Math.toIntExact(pageable.getOffset()));
             List<Item> items = new ArrayList<>();
             while (it.hasNext()) {
                 items.add(it.next());
@@ -138,56 +138,10 @@
     @PreAuthorize("hasPermission(#id, 'ITEM', #patch)")
     protected void patch(Context context, HttpServletRequest request, String apiCategory, String model, UUID id,
                          Patch patch) throws AuthorizeException, SQLException {
-
-        Item item = itemService.find(obtainContext(), id);
-        if (item == null) {
-            throw new ResourceNotFoundException(apiCategory + "." + model + " with id: " + id + " not found");
-        }
-        if (item.getTemplateItemOf() != null) {
-            throw new DSpaceBadRequestException("The ID: " + id + " resolved to a template item");
-        }
-        ItemRest itemRest = dsoPatch.patch(findOne(context, id), patch.getOperations());
-        updateDSpaceObject(item, itemRest);
-    }
-
-    @Override
-<<<<<<< HEAD
-=======
-    protected void updateDSpaceObject(Item item, ItemRest itemRest)
-        throws AuthorizeException, SQLException {
-        super.updateDSpaceObject(item, itemRest);
-        if (item.getTemplateItemOf() != null) {
-            if (itemRest.getWithdrawn() != item.isWithdrawn()) {
-                throw new UnprocessableEntityException("Cannot apply a withdrawn patch to a templateItem");
-            }
-            if (itemRest.getDiscoverable() != item.isDiscoverable()) {
-                throw new UnprocessableEntityException("Cannot apply a discoverable patch to a templateItem");
-            }
-            return;
-        }
-        Context context = obtainContext();
-        if (itemRest.getWithdrawn() != item.isWithdrawn()) {
-            if (itemRest.getWithdrawn()) {
-                if (item.getTemplateItemOf() != null) {
-                    throw new UnprocessableEntityException("A template item cannot be withdrawn.");
-                }
-                itemService.withdraw(context, item);
-            } else {
-                itemService.reinstate(context, item);
-            }
-        }
-
-        if (itemRest.getDiscoverable() != item.isDiscoverable()) {
-            if (itemRest.getDiscoverable() && item.getTemplateItemOf() != null) {
-                throw new UnprocessableEntityException("A template item cannot be discoverable.");
-            }
-            item.setDiscoverable(itemRest.getDiscoverable());
-            itemService.update(context, item);
-        }
-    }
-
-    @Override
->>>>>>> 5e953f8b
+        patchDSpaceObject(apiCategory, model, id, patch);
+    }
+
+    @Override
     public Class<ItemRest> getDomainClass() {
         return ItemRest.class;
     }
@@ -204,15 +158,15 @@
             item = itemService.find(context, id);
             if (item == null) {
                 throw new ResourceNotFoundException(ItemRest.CATEGORY + "." + ItemRest.NAME +
-                                                            " with id: " + id + " not found");
+                    " with id: " + id + " not found");
             }
             if (itemService.isInProgressSubmission(context, item)) {
                 throw new UnprocessableEntityException("The item cannot be deleted. "
-                                                           + "It's part of a in-progress submission.");
+                    + "It's part of a in-progress submission.");
             }
             if (item.getTemplateItemOf() != null) {
                 throw new UnprocessableEntityException("The item cannot be deleted. "
-                                                           + "It's a template for a collection");
+                    + "It's a template for a collection");
             }
         } catch (SQLException e) {
             throw new RuntimeException(e.getMessage(), e);
@@ -229,9 +183,9 @@
      * Deletes relationships of an item which need virtual metadata to be copied to actual metadata
      * This ensures a delete call is used which can copy the metadata prior to deleting the item
      *
-     * @param context           The relevant DSpace context
-     * @param copyVirtual       The value(s) of the copyVirtualMetadata parameter
-     * @param item              The item to be deleted
+     * @param context     The relevant DSpace context
+     * @param copyVirtual The value(s) of the copyVirtualMetadata parameter
+     * @param item        The item to be deleted
      */
     private void deleteMultipleRelationshipsCopyVirtualMetadata(Context context, String[] copyVirtual, Item item)
         throws SQLException, AuthorizeException {
@@ -274,7 +228,7 @@
 
     private List<Integer> parseVirtualMetadataTypes(String[] copyVirtual) {
         List<Integer> types = new ArrayList<>();
-        for (String typeString: copyVirtual) {
+        for (String typeString : copyVirtual) {
             if (!StringUtils.isNumeric(typeString)) {
                 throw new DSpaceBadRequestException("parameter " + REQUESTPARAMETER_COPYVIRTUALMETADATA
                     + " should only contain a single value '" + COPYVIRTUAL_ALL[0] + "', '" + COPYVIRTUAL_CONFIGURED[0]
@@ -287,8 +241,9 @@
 
     /**
      * Deletes the relationship while copying the virtual metadata to the item which is **NOT** deleted
-     * @param itemToDelete              The item to be deleted
-     * @param relationshipToDelete      The relationship to be deleted
+     *
+     * @param itemToDelete         The item to be deleted
+     * @param relationshipToDelete The relationship to be deleted
      */
     private void deleteRelationshipCopyVirtualMetadata(Item itemToDelete, Relationship relationshipToDelete)
         throws SQLException, AuthorizeException {
@@ -326,7 +281,7 @@
         Collection collection = collectionService.find(context, owningCollectionUuid);
         if (collection == null) {
             throw new DSpaceBadRequestException("The given owningCollection parameter is invalid: "
-                                                    + owningCollectionUuid);
+                + owningCollectionUuid);
         }
         WorkspaceItem workspaceItem = workspaceItemService.create(context, collection, false);
         Item item = workspaceItem.getItem();
@@ -364,8 +319,8 @@
             metadataConverter.setMetadata(context, item, itemRest.getMetadata());
         } else {
             throw new IllegalArgumentException("The UUID in the Json and the UUID in the url do not match: "
-                                                       + uuid + ", "
-                                                       + itemRest.getId());
+                + uuid + ", "
+                + itemRest.getId());
         }
         return converter.toRest(item, Projection.DEFAULT);
     }
@@ -379,7 +334,7 @@
      * @return The added bundle
      */
     public Bundle addBundleToItem(Context context, Item item, BundleRest bundleRest)
-            throws SQLException, AuthorizeException {
+        throws SQLException, AuthorizeException {
         if (item.getBundles(bundleRest.getName()).size() > 0) {
             throw new DSpaceBadRequestException("The bundle name already exists in the item");
         }
@@ -394,47 +349,6 @@
         return bundle;
     }
 
-<<<<<<< HEAD
-    /**
-     * Modify a template Item which is a template Item
-     * @param item          The Item to be modified
-     * @param jsonNode      The patch to be applied
-     * @return              The Item as it is after applying the patch
-     * @throws SQLException
-     * @throws AuthorizeException
-     */
-    public ItemRest patchTemplateItem(Item item, JsonNode jsonNode)
-        throws SQLException, AuthorizeException {
-
-        ObjectMapper mapper = new ObjectMapper();
-        JsonPatchConverter patchConverter = new JsonPatchConverter(mapper);
-        Patch patch = patchConverter.convert(jsonNode);
-
-        patchDSpaceObject(ItemRest.CATEGORY, ItemRest.NAME, item.getID(), patch);
-
-        return converter.toRest(item, Projection.DEFAULT);
-    }
-
-    /**
-     * Remove an Item which is a template for a Collection.
-     *
-     * Note: The caller is responsible for checking that this item is in fact a template item.
-     *
-     * @param context
-     * @param item          The item to be removed
-     * @throws SQLException
-     * @throws IOException
-     * @throws AuthorizeException
-     */
-    public void removeTemplateItem(Context context, Item item) throws SQLException, IOException, AuthorizeException {
-
-        Collection collection = item.getTemplateItemOf();
-        collectionService.removeTemplateItem(context, collection);
-        collectionService.update(context, collection);
-    }
-
-=======
->>>>>>> 5e953f8b
     @Override
     protected ItemRest createAndReturn(Context context, List<String> stringList)
         throws AuthorizeException, SQLException, RepositoryMethodNotImplementedException {
