--- conflicted
+++ resolved
@@ -121,14 +121,9 @@
     @PreAuthorize("hasAuthority('ADMIN')")
     public Page<ItemRest> findAll(Context context, Pageable pageable) {
         try {
-<<<<<<< HEAD
-            total = is.countTotal(context);
-            it = is.findAll(context, pageable.getPageSize(), Math.toIntExact(pageable.getOffset()));
-=======
             long total = itemService.countTotal(context);
-            Iterator<Item> it = itemService.findAll(context, pageable.getPageSize(), pageable.getOffset());
+            Iterator<Item> it = itemService.findAll(context, pageable.getPageSize(), Math.toIntExact(pageable.getOffset()));
             List<Item> items = new ArrayList<>();
->>>>>>> dd0ab630
             while (it.hasNext()) {
                 items.add(it.next());
             }
