<project xmlns="http://maven.apache.org/POM/4.0.0" xmlns:xsi="http://www.w3.org/2001/XMLSchema-instance" xsi:schemaLocation="http://maven.apache.org/POM/4.0.0 http://maven.apache.org/maven-v4_0_0.xsd">
    <modelVersion>4.0.0</modelVersion>
    <groupId>org.dspace</groupId>
    <artifactId>dspace-api</artifactId>
    <name>DSpace Kernel :: API and Implementation</name>
    <description>DSpace core data model and service APIs.</description>

    <!--
       A Parent POM that Maven inherits DSpace Defaults
       POM attributes from.
    -->
    <parent>
        <groupId>org.dspace</groupId>
        <artifactId>dspace-parent</artifactId>
        <version>9.0-SNAPSHOT</version>
        <relativePath>..</relativePath>
    </parent>

    <properties>
        <!-- This is the path to the root [dspace-src] directory. -->
        <root.basedir>${basedir}/..</root.basedir>
    </properties>

    <!--
       Runtime and Compile Time dependencies for DSpace.
    -->
    <build>
        <resources>
            <resource>
                <directory>src/main/resources</directory>
                <includes>
                    <include>maven.properties</include>
                    <include>scm.properties</include>
                </includes>
                <filtering>true</filtering>
            </resource>
            <resource>
                <directory>src/main/resources</directory>
                <excludes>
                    <exclude>maven.properties</exclude>
                    <exclude>scm.properties</exclude>
                </excludes>
                <filtering>false</filtering>
            </resource>
        </resources>
        <plugins>
            <plugin>
                <groupId>org.apache.maven.plugins</groupId>
                <artifactId>maven-compiler-plugin</artifactId>
                <configuration>
                    <debug>true</debug>
                    <showDeprecation>true</showDeprecation>
                    <annotationProcessorPaths>
                        <!-- Enable Hibernate's Metamodel Generator to generate metadata model classes
                             (ending in _ suffix) for more type-safe Criteria queries -->
                        <path>
                            <groupId>org.hibernate.orm</groupId>
                            <artifactId>hibernate-jpamodelgen</artifactId>
                            <version>${hibernate.version}</version>
                        </path>
                        <!-- Enable JAXB -->
                        <path>
                            <groupId>jakarta.xml.bind</groupId>
                            <artifactId>jakarta.xml.bind-api</artifactId>
                            <version>${jaxb-api.version}</version>
                        </path>
                        <!-- Enable Commons Annotations -->
                        <path>
                            <groupId>jakarta.annotation</groupId>
                            <artifactId>jakarta.annotation-api</artifactId>
                            <version>${jakarta-annotation.version}</version>
                        </path>
                        <!-- Enable http://errorprone.info -->
                        <path>
                            <groupId>com.google.errorprone</groupId>
                            <artifactId>error_prone_core</artifactId>
                            <version>${errorprone.version}</version>
                        </path>
                    </annotationProcessorPaths>
                </configuration>
            </plugin>
            <plugin>
                <groupId>org.apache.maven.plugins</groupId>
                <artifactId>maven-jar-plugin</artifactId>
                <configuration>
                    <archive>
                        <manifest>
                            <addDefaultImplementationEntries>true</addDefaultImplementationEntries>
                            <addDefaultSpecificationEntries>true</addDefaultSpecificationEntries>
                        </manifest>
                    </archive>
                </configuration>
                <executions>
                    <execution>
                        <goals>
                            <goal>test-jar</goal>
                        </goals>
                    </execution>
                </executions>
            </plugin>

            <plugin>
                <groupId>org.codehaus.mojo</groupId>
                <artifactId>build-helper-maven-plugin</artifactId>
                <version>3.6.0</version>
                <executions>
                    <execution>
                        <phase>validate</phase>
                        <goals>
                            <goal>maven-version</goal>
                        </goals>
                    </execution>
                </executions>
            </plugin>

            <plugin>
                <groupId>org.codehaus.mojo</groupId>
                <artifactId>buildnumber-maven-plugin</artifactId>
                <version>3.2.1</version>
                <configuration>
                    <revisionOnScmFailure>UNKNOWN_REVISION</revisionOnScmFailure>
                </configuration>
                <executions>
                    <execution>
                        <phase>validate</phase>
                        <goals>
                            <goal>create</goal>
                        </goals>
                    </execution>
                </executions>
            </plugin>

            <!-- This plugin allows us to run a Groovy script in our Maven POM
                 (see: https://groovy.github.io/gmaven/groovy-maven-plugin/execute.html )
                 We are generating a OS-agnostic version (agnostic.build.dir) of
                 the ${project.build.directory} property (full path of target dir).
                 This is needed by the Surefire & Failsafe plugins (see below)
                 to initialize the Unit Test environment's dspace.cfg file.
                 Otherwise, the Unit Test Framework will not work on Windows OS.
                 This Groovy code was mostly borrowed from:
                 http://stackoverflow.com/questions/3872355/how-to-convert-file-separator-in-maven
            -->
            <plugin>
                <groupId>org.codehaus.gmaven</groupId>
                <artifactId>groovy-maven-plugin</artifactId>
                <executions>
                    <execution>
                        <id>setproperty</id>
                        <phase>initialize</phase>
                        <goals>
                            <goal>execute</goal>
                        </goals>
                        <configuration>
                            <source>
                                project.properties['agnostic.build.dir'] = project.build.directory.replace(File.separator, '/');
                                log.info("Initializing Maven property 'agnostic.build.dir' to: {}", project.properties['agnostic.build.dir']);
                            </source>
                        </configuration>
                    </execution>
                </executions>
            </plugin>

            <plugin>
                <groupId>com.mycila</groupId>
                <artifactId>license-maven-plugin</artifactId>
                <configuration>
                    <excludes>
                        <exclude>src/test/resources/**</exclude>
                        <exclude>src/test/data/**</exclude>
                        <!-- Ignore license header requirements on Flyway upgrade scripts -->
                        <exclude>src/main/resources/org/dspace/storage/rdbms/flywayupgrade/**</exclude>
                    </excludes>
                </configuration>
            </plugin>

            <!-- Used to create/generate 'org.dspace.workflow' classes from our workflow-curation.xsd via JAXB -->
            <plugin>
                <groupId>org.codehaus.mojo</groupId>
                <artifactId>jaxb2-maven-plugin</artifactId>
                <version>3.2.0</version>
                <executions>
                    <execution>
                        <id>workflow-curation</id>
                        <goals>
                            <goal>xjc</goal>
                        </goals>
                        <configuration>
                            <sources>
                                <source>src/main/resources/org/dspace/workflow</source>
                            </sources>
                            <packageName>org.dspace.workflow</packageName>
                            <addGeneratedAnnotation>true</addGeneratedAnnotation>
                            <noPackageLevelAnnotations>true</noPackageLevelAnnotations>
                        </configuration>
                    </execution>
                </executions>
            </plugin>

        </plugins>
    </build>


    <profiles>
        <profile>
            <id>spotbugs</id>
            <activation>
                <activeByDefault>false</activeByDefault>
            </activation>
            <build>
                <plugins>
                    <plugin>
                        <groupId>com.github.spotbugs</groupId>
                        <artifactId>spotbugs-maven-plugin</artifactId>
                    </plugin>
                </plugins>
            </build>
        </profile>

        <!-- Setup the Unit Test Environment (when -DskipUnitTests=false) -->
        <profile>
            <id>unit-test-environment</id>
            <activation>
                <activeByDefault>false</activeByDefault>
                <property>
                    <name>skipUnitTests</name>
                    <value>false</value>
                </property>
            </activation>
            <build>
                <plugins>
                    <!-- Unit Testing setup: This plugin unzips the
                         'testEnvironment.zip' file (created by dspace-parent POM), into
                         the 'target/testing/' folder, to essentially create a test
                         install of DSpace, against which Tests can be run. -->
                    <plugin>
                        <artifactId>maven-dependency-plugin</artifactId>
                        <configuration>
                            <outputDirectory>${project.build.directory}/testing</outputDirectory>
                            <artifactItems>
                                <artifactItem>
                                    <groupId>org.dspace</groupId>
                                    <artifactId>dspace-parent</artifactId>
                                    <version>${project.version}</version>
                                    <type>zip</type>
                                    <classifier>testEnvironment</classifier>
                                </artifactItem>
                            </artifactItems>
                        </configuration>
                        <executions>
                            <execution>
                                <id>setupUnitTestEnvironment</id>
                                <phase>generate-test-resources</phase>
                                <goals>
                                    <goal>unpack</goal>
                                </goals>
                            </execution>
                        </executions>
                    </plugin>

                    <!-- Run Unit Testing! This plugin just kicks off the tests. -->
                    <plugin>
                        <artifactId>maven-surefire-plugin</artifactId>
                        <configuration>
                            <systemPropertyVariables>
                                <!-- Specify the dspace.dir to use for test environment -->
                                <!-- ${agnostic.build.dir} is set dynamically by groovy-maven-plugin above -->
                                <!-- This system property is loaded by AbstractDSpaceTest to initialize the test environment -->
                                <dspace.dir>${agnostic.build.dir}/testing/dspace</dspace.dir>
                                <!-- Turn off any DSpace logging -->
                                <dspace.log.init.disable>true</dspace.log.init.disable>
                                <solr.install.dir>${agnostic.build.dir}/testing/dspace/solr/</solr.install.dir>
                            </systemPropertyVariables>
                        </configuration>
                    </plugin>
                </plugins>
            </build>
        </profile>

        <!-- Setup the Integration Test Environment (when -DskipIntegrationTests=false) -->
        <profile>
            <id>integration-test-environment</id>
            <activation>
                <activeByDefault>false</activeByDefault>
                <property>
                    <name>skipIntegrationTests</name>
                    <value>false</value>
                </property>
            </activation>
            <build>
                <plugins>
                    <!-- Integration Testing setup: This plugin unzips the
                         'testEnvironment.zip' file (created by dspace-parent POM), into
                         the 'target/testing/' folder, to essentially create a test
                         install of DSpace, against which Tests can be run. -->
                    <plugin>
                        <artifactId>maven-dependency-plugin</artifactId>
                        <configuration>
                            <outputDirectory>${project.build.directory}/testing</outputDirectory>
                            <artifactItems>
                                <artifactItem>
                                    <groupId>org.dspace</groupId>
                                    <artifactId>dspace-parent</artifactId>
                                    <version>${project.version}</version>
                                    <type>zip</type>
                                    <classifier>testEnvironment</classifier>
                                </artifactItem>
                            </artifactItems>
                        </configuration>
                        <executions>
                            <execution>
                                <id>setupIntegrationTestEnvironment</id>
                                <phase>pre-integration-test</phase>
                                <goals>
                                    <goal>unpack</goal>
                                </goals>
                            </execution>
                        </executions>
                    </plugin>

                    <!-- Run Integration Testing! This plugin just kicks off the tests. -->
                    <plugin>
                        <artifactId>maven-failsafe-plugin</artifactId>
                        <configuration>
                            <systemPropertyVariables>
                                <!-- Specify the dspace.dir to use for test environment -->
                                <!-- ${agnostic.build.dir} is set dynamically by groovy-maven-plugin above -->
                                <dspace.dir>${agnostic.build.dir}/testing/dspace</dspace.dir>
                                <!-- Turn off any DSpace logging -->
                                <dspace.log.init.disable>true</dspace.log.init.disable>
                                <solr.install.dir>${agnostic.build.dir}/testing/dspace/solr/</solr.install.dir>
                            </systemPropertyVariables>
                        </configuration>
                    </plugin>
                </plugins>
            </build>
        </profile>
    </profiles>

    <dependencies>
        <dependency>
            <groupId>org.apache.logging.log4j</groupId>
            <artifactId>log4j-api</artifactId>
        </dependency>
        <dependency>
            <groupId>org.apache.logging.log4j</groupId>
            <artifactId>log4j-core</artifactId>
        </dependency>
        <dependency>
            <groupId>org.apache.logging.log4j</groupId>
            <artifactId>log4j-slf4j2-impl</artifactId>
        </dependency>
        <dependency>
            <groupId>org.hibernate.orm</groupId>
            <artifactId>hibernate-core</artifactId>
        </dependency>
        <dependency>
            <groupId>org.hibernate.orm</groupId>
            <artifactId>hibernate-jpamodelgen</artifactId>
        </dependency>
        <dependency>
            <groupId>org.hibernate.orm</groupId>
            <artifactId>hibernate-jcache</artifactId>
        </dependency>
        <dependency>
            <groupId>org.ehcache</groupId>
            <artifactId>ehcache</artifactId>
            <version>${ehcache.version}</version>
        </dependency>
        <!-- https://mvnrepository.com/artifact/org.springframework.boot/spring-boot-starter-cache
             Caching dependencies for sherpa service. -->
        <dependency>
            <groupId>org.springframework.boot</groupId>
            <artifactId>spring-boot-starter-cache</artifactId>
            <version>${spring-boot.version}</version>
            <exclusions>
                <exclusion>
                    <groupId>org.springframework.boot</groupId>
                    <artifactId>spring-boot-starter-logging</artifactId>
                </exclusion>
            </exclusions>
        </dependency>
        <dependency>
            <groupId>com.fasterxml.jackson.datatype</groupId>
            <artifactId>jackson-datatype-jsr310</artifactId>
        </dependency>
        <dependency>
            <groupId>javax.cache</groupId>
            <artifactId>cache-api</artifactId>
        </dependency>
        <dependency>
            <groupId>org.hibernate.validator</groupId>
            <artifactId>hibernate-validator-cdi</artifactId>
            <version>${hibernate-validator.version}</version>
        </dependency>

        <dependency>
            <groupId>org.springframework</groupId>
            <artifactId>spring-orm</artifactId>
            <exclusions>
                <!-- Spring JCL is unnecessary and conflicts with commons-logging when both are on classpath -->
                <exclusion>
                    <groupId>org.springframework</groupId>
                    <artifactId>spring-jcl</artifactId>
                </exclusion>
            </exclusions>
        </dependency>

        <dependency>
            <groupId>net.handle</groupId>
            <artifactId>handle</artifactId>
        </dependency>
        <!-- Only necessary to run Handle Server from commandline. This is why it is a runtime dependency. -->
        <dependency>
            <groupId>net.cnri</groupId>
            <artifactId>cnri-servlet-container</artifactId>
            <scope>runtime</scope>
            <exclusions>
                <!-- Excluded because this library is incompatible with Jakarta EE. It causes errors in DSpace during
                     startup & integration testing. Excluding doesn't seem to effect Handle Server startup. -->
                <exclusion>
                    <groupId>org.mortbay.jasper</groupId>
                    <artifactId>apache-jsp</artifactId>
                </exclusion>
                <!-- Excluded BouncyCastle dependencies because we use a later version of BouncyCastle.
                     Having two versions of BouncyCastle in the classpath can cause Handle Server to throw errors. -->
                <exclusion>
                    <groupId>org.bouncycastle</groupId>
                    <artifactId>bcpkix-jdk15on</artifactId>
                </exclusion>
                <exclusion>
                    <groupId>org.bouncycastle</groupId>
                    <artifactId>bcprov-jdk15on</artifactId>
                </exclusion>
            </exclusions>
        </dependency>

        <!-- Jetty is needed to run Handle Server ONLY. This is why it is a runtime dependency. -->
        <dependency>
            <groupId>org.eclipse.jetty</groupId>
            <artifactId>jetty-server</artifactId>
            <scope>runtime</scope>
        </dependency>
        <dependency>
            <groupId>org.dspace</groupId>
            <artifactId>mets</artifactId>
        </dependency>
        <dependency>
            <groupId>org.apache.jena</groupId>
            <artifactId>apache-jena-libs</artifactId>
            <type>pom</type>
        </dependency>
        <dependency>
            <groupId>commons-cli</groupId>
            <artifactId>commons-cli</artifactId>
        </dependency>
        <dependency>
            <groupId>commons-codec</groupId>
            <artifactId>commons-codec</artifactId>
        </dependency>
        <dependency>
            <groupId>org.apache.commons</groupId>
            <artifactId>commons-collections4</artifactId>
        </dependency>
        <dependency>
            <groupId>org.apache.commons</groupId>
            <artifactId>commons-dbcp2</artifactId>
        </dependency>

        <dependency>
            <groupId>commons-io</groupId>
            <artifactId>commons-io</artifactId>
        </dependency>
        <dependency>
            <groupId>org.apache.commons</groupId>
            <artifactId>commons-lang3</artifactId>
        </dependency>
        <dependency>
            <groupId>org.apache.commons</groupId>
            <artifactId>commons-pool2</artifactId>
        </dependency>
        <dependency>
            <groupId>commons-validator</groupId>
            <artifactId>commons-validator</artifactId>
        </dependency>
        <dependency>
            <groupId>jakarta.mail</groupId>
            <artifactId>jakarta.mail-api</artifactId>
            <scope>provided</scope>
        </dependency>
        <dependency>
            <groupId>org.eclipse.angus</groupId>
            <artifactId>jakarta.mail</artifactId>
        </dependency>
        <dependency>
            <groupId>jakarta.servlet</groupId>
            <artifactId>jakarta.servlet-api</artifactId>
            <scope>provided</scope>
        </dependency>
        <dependency>
            <groupId>jakarta.annotation</groupId>
            <artifactId>jakarta.annotation-api</artifactId>
        </dependency>
        <dependency>
            <groupId>jakarta.el</groupId>
            <artifactId>jakarta.el-api</artifactId>
        </dependency>
        <dependency>
            <groupId>jaxen</groupId>
            <artifactId>jaxen</artifactId>
        </dependency>
        <dependency>
            <groupId>org.jdom</groupId>
            <artifactId>jdom2</artifactId>
        </dependency>
        <dependency>
            <groupId>org.apache.pdfbox</groupId>
            <artifactId>pdfbox</artifactId>
        </dependency>
        <dependency>
            <groupId>com.ibm.icu</groupId>
            <artifactId>icu4j</artifactId>
        </dependency>
        <!-- Codebase at https://github.com/DSpace/oclc-harvester2 -->
        <dependency>
            <groupId>org.dspace</groupId>
            <artifactId>oclc-harvester2</artifactId>
        </dependency>
        <dependency>
            <groupId>org.dspace</groupId>
            <artifactId>dspace-services</artifactId>
        </dependency>
        <dependency>
            <groupId>junit</groupId>
            <artifactId>junit</artifactId>
            <scope>test</scope>
        </dependency>
        <dependency>
            <groupId>org.hamcrest</groupId>
            <artifactId>hamcrest</artifactId>
            <scope>test</scope>
        </dependency>
        <dependency>
            <groupId>com.h2database</groupId>
            <artifactId>h2</artifactId>
            <scope>test</scope>
        </dependency>
        <dependency>
            <groupId>org.mockito</groupId>
            <artifactId>mockito-inline</artifactId>
            <scope>test</scope>
        </dependency>
        <dependency>
            <groupId>org.springframework</groupId>
            <artifactId>spring-test</artifactId>
            <scope>test</scope>
        </dependency>
        <!-- Used for RSS / ATOM syndication feeds -->
        <dependency>
            <groupId>com.rometools</groupId>
            <artifactId>rome</artifactId>
        </dependency>
        <dependency>
            <groupId>com.rometools</groupId>
            <artifactId>rome-modules</artifactId>
        </dependency>
        <dependency>
            <groupId>org.jbibtex</groupId>
            <artifactId>jbibtex</artifactId>
            <version>1.0.20</version>
        </dependency>
        <dependency>
            <groupId>org.apache.httpcomponents</groupId>
            <artifactId>httpclient</artifactId>
        </dependency>
        <dependency>
            <groupId>org.apache.httpcomponents</groupId>
            <artifactId>httpcore</artifactId>
        </dependency>
        <dependency>
            <groupId>org.apache.httpcomponents</groupId>
            <artifactId>httpmime</artifactId>
        </dependency>

        <!-- SolrJ is used to communicate with Solr throughout the dspace-api -->
        <dependency>
            <groupId>org.apache.solr</groupId>
            <artifactId>solr-solrj</artifactId>
            <version>${solr.client.version}</version>
        </dependency>
        <!-- Solr Core is only needed for Integration Tests (to run a MockSolrServer) -->
        <!-- The following Solr / Lucene dependencies also support integration tests -->
        <dependency>
            <groupId>org.apache.solr</groupId>
            <artifactId>solr-core</artifactId>
            <scope>test</scope>
            <version>${solr.client.version}</version>
            <exclusions>
                <!-- Later version provided by Hibernate -->
                <exclusion>
                    <groupId>org.antlr</groupId>
                    <artifactId>antlr4-runtime</artifactId>
                </exclusion>
            </exclusions>
        </dependency>
        <dependency>
            <groupId>org.apache.lucene</groupId>
            <artifactId>lucene-core</artifactId>
        </dependency>
        <dependency>
            <groupId>org.apache.lucene</groupId>
            <artifactId>lucene-analyzers-icu</artifactId>
            <scope>test</scope>
        </dependency>
        <dependency>
            <groupId>org.apache.lucene</groupId>
            <artifactId>lucene-analyzers-smartcn</artifactId>
            <scope>test</scope>
        </dependency>
        <dependency>
            <groupId>org.apache.lucene</groupId>
            <artifactId>lucene-analyzers-stempel</artifactId>
            <scope>test</scope>
        </dependency>

        <!-- Tika is used to extract full text from documents in order to index in Solr -->
        <dependency>
            <groupId>org.apache.tika</groupId>
            <artifactId>tika-core</artifactId>
        </dependency>
        <dependency>
            <groupId>org.apache.tika</groupId>
            <artifactId>tika-parsers-standard-package</artifactId>
        </dependency>

        <dependency>
            <groupId>com.maxmind.geoip2</groupId>
            <artifactId>geoip2</artifactId>
            <version>2.17.0</version>
        </dependency>
        <dependency>
            <groupId>org.apache.ant</groupId>
            <artifactId>ant</artifactId>
        </dependency>
        <dependency>
            <groupId>dnsjava</groupId>
            <artifactId>dnsjava</artifactId>
            <version>3.6.3</version>
        </dependency>

        <dependency>
            <groupId>com.coverity.security</groupId>
            <artifactId>coverity-escapers</artifactId>
            <version>1.1.1</version>
        </dependency>

        <!-- guava is needed by OAuth, Guice, Mockserver, ORCID, s3mock, Solr, JClouds -->
        <dependency>
            <groupId>com.google.guava</groupId>
            <artifactId>guava</artifactId>
        </dependency>

        <dependency>
            <groupId>com.google.guava</groupId>
            <artifactId>failureaccess</artifactId>
            <version>1.0.1</version>
        </dependency>

        <!-- Gson is needed by JENA, borker-client, OAuth, Handle and JClouds -->
        <dependency>
            <groupId>com.google.code.gson</groupId>
            <artifactId>gson</artifactId>
        </dependency>

        <dependency>
            <groupId>org.postgresql</groupId>
            <artifactId>postgresql</artifactId>
        </dependency>

        <dependency>
            <groupId>jdbm</groupId>
            <artifactId>jdbm</artifactId>
            <version>1.0</version>
        </dependency>

        <!-- For ImageMagick MediaFilters -->
        <dependency>
            <groupId>org.im4java</groupId>
            <artifactId>im4java</artifactId>
            <version>1.4.0</version>
        </dependency>

        <!-- Flyway DB API (flywaydb.org) is used to manage DB upgrades automatically. -->
        <dependency>
            <groupId>org.flywaydb</groupId>
            <artifactId>flyway-core</artifactId>
            <version>${flyway.version}</version>
        </dependency>
        <dependency>
            <groupId>org.flywaydb</groupId>
            <artifactId>flyway-database-postgresql</artifactId>
            <version>${flyway.version}</version>
        </dependency>

        <!-- FindBugs -->
        <dependency>
            <groupId>com.google.code.findbugs</groupId>
            <artifactId>jsr305</artifactId>
        </dependency>
        <dependency>
            <groupId>com.google.code.findbugs</groupId>
            <artifactId>annotations</artifactId>
        </dependency>

        <dependency>
            <groupId>jakarta.inject</groupId>
            <artifactId>jakarta.inject-api</artifactId>
        </dependency>

        <!-- JAXB API and implementation (no longer bundled as of Java 11) -->
        <dependency>
            <groupId>jakarta.xml.bind</groupId>
            <artifactId>jakarta.xml.bind-api</artifactId>
        </dependency>
        <dependency>
            <groupId>org.glassfish.jaxb</groupId>
            <artifactId>jaxb-runtime</artifactId>
        </dependency>

        <!-- Jersey / JAX-RS client (jakarta.ws.rs.*) dependencies needed to integrate with external sources/services -->
        <dependency>
            <groupId>org.glassfish.jersey.core</groupId>
            <artifactId>jersey-client</artifactId>
            <version>${jersey.version}</version>
        </dependency>
        <!-- Required because Jersey no longer includes a dependency injection provider by default.
             Needed to support PubMed API call in "PubmedImportMetadataSourceServiceImpl.GetRecord" -->
        <dependency>
            <groupId>org.glassfish.jersey.inject</groupId>
            <artifactId>jersey-hk2</artifactId>
            <version>${jersey.version}</version>
        </dependency>

        <!-- S3 -->
        <dependency>
            <groupId>com.amazonaws</groupId>
            <artifactId>aws-java-sdk-s3</artifactId>
            <version>1.12.781</version>
        </dependency>

        <!-- TODO: This may need to be replaced with the "orcid-model" artifact once this ticket is resolved:
             https://github.com/ORCID/orcid-model/issues/50 -->
        <!-- Maintained at https://github.com/DSpace/orcid-model -->
        <dependency>
            <groupId>org.dspace</groupId>
            <artifactId>orcid-model-jakarta</artifactId>
            <version>3.3.0</version>
            <exclusions>
                <exclusion>
                    <groupId>org.javassist</groupId>
                    <artifactId>javassist</artifactId>
                </exclusion>
                <!-- Exclude snakeyaml as a newer version is brought in by Spring Boot -->
                <exclusion>
                    <groupId>org.yaml</groupId>
                    <artifactId>snakeyaml</artifactId>
                </exclusion>
            </exclusions>
        </dependency>

        <dependency>
            <groupId>org.json</groupId>
            <artifactId>json</artifactId>
            <version>20231013</version>
        </dependency>

        <!-- Useful for testing command-line tools -->
        <dependency>
            <groupId>com.github.stefanbirkner</groupId>
            <artifactId>system-rules</artifactId>
            <version>1.19.0</version>
            <scope>test</scope>
        </dependency>
        <!-- Used for Solr core export/import -->
        <dependency>
            <groupId>com.opencsv</groupId>
            <artifactId>opencsv</artifactId>
            <version>5.10</version>
        </dependency>

        <!-- Email templating -->
        <dependency>
            <groupId>org.apache.velocity</groupId>
            <artifactId>velocity-engine-core</artifactId>
            <version>2.4.1</version>
        </dependency>

        <dependency>
            <groupId>org.xmlunit</groupId>
            <artifactId>xmlunit-core</artifactId>
            <version>2.10.0</version>
            <scope>test</scope>
        </dependency>

        <dependency>
            <groupId>org.apache.bcel</groupId>
            <artifactId>bcel</artifactId>
            <version>6.10.0</version>
            <scope>test</scope>
        </dependency>

        <!-- required for openaire api integration -->
        <dependency>
            <groupId>eu.openaire</groupId>
            <artifactId>funders-model</artifactId>
            <version>2.0.0</version>
            <exclusions>
                <!-- Newer version pulled in via Jersey below -->
                <exclusion>
                    <groupId>org.javassist</groupId>
                    <artifactId>javassist</artifactId>
                </exclusion>
            </exclusions>
        </dependency>
        
        <dependency>
          <groupId>eu.openaire</groupId>
          <artifactId>broker-client</artifactId>
          <version>1.1.2</version>
        </dependency>

        <dependency>
            <groupId>org.mock-server</groupId>
            <artifactId>mockserver-junit-rule</artifactId>
            <version>5.15.0</version>
            <scope>test</scope>
            <exclusions>
                <!-- Exclude snakeyaml to avoid conflicts with: spring-boot-starter-cache -->
            	<exclusion>
            		<groupId>org.yaml</groupId>
            		<artifactId>snakeyaml</artifactId>
            	</exclusion>
                <exclusion>
                    <groupId>com.fasterxml.jackson.datatype</groupId>
                    <artifactId>jackson-datatype-jsr310</artifactId>
                </exclusion>
                <!-- Resolve dependency conflicts with Hibernate -->
                <exclusion>
                    <groupId>javax.xml.bind</groupId>
                    <artifactId>jaxb-api</artifactId>
                </exclusion>
                <!-- Resolve dependency conflicts with Solr -->
                <exclusion>
                    <groupId>javax.servlet</groupId>
                    <artifactId>javax.servlet-api</artifactId>
                </exclusion>
            </exclusions>
        </dependency>
        
        <dependency>
            <groupId>io.findify</groupId>
            <artifactId>s3mock_2.13</artifactId>
            <version>0.2.6</version>
            <scope>test</scope>
            <exclusions>
                <exclusion>
                    <groupId>com.amazonawsl</groupId>
                    <artifactId>aws-java-sdk-s3</artifactId>
                </exclusion>
                <exclusion>
                    <groupId>com.amazonaws</groupId>
                    <artifactId>aws-java-sdk-s3</artifactId>
                </exclusion>
            </exclusions>
        </dependency>

<<<<<<< HEAD
        <!-- JClouds Assetstorage Support -->
        <dependency>
            <groupId>org.apache.jclouds</groupId>
            <artifactId>jclouds-core</artifactId>
            <version>2.6.0</version>
            <exclusions>
               <exclusion>
                    <groupId>com.google.code.gson</groupId>
                    <artifactId>gson</artifactId>
                </exclusion>
                <exclusion>
                    <groupId>com.sun.xml.bind</groupId>
                    <artifactId>jaxb-impl</artifactId>
                </exclusion>
                <exclusion>
                    <groupId>javax.annotation</groupId>
                    <artifactId>javax.annotation-api</artifactId>
                </exclusion>
                <exclusion>
                    <groupId>jakarta.ws.rs</groupId>
                    <artifactId>jakarta.ws.rs-api</artifactId>
=======
        <!-- required frontpage generation -->
        <dependency>
            <groupId>org.thymeleaf</groupId>
            <artifactId>thymeleaf</artifactId>
            <version>3.1.3.RELEASE</version>
            <exclusions>
                <exclusion>
                    <groupId>org.javassist</groupId>
                    <artifactId>javassist</artifactId>
>>>>>>> aa82d29d
                </exclusion>
            </exclusions>
        </dependency>

        <dependency>
<<<<<<< HEAD
            <groupId>org.apache.jclouds</groupId>
            <artifactId>jclouds-blobstore</artifactId>
            <version>2.6.0</version>
        </dependency>

        <dependency>
            <groupId>org.apache.jclouds.api</groupId>
            <artifactId>filesystem</artifactId>
            <version>2.6.0</version>
        </dependency>

        <dependency>
            <groupId>org.apache.jclouds.provider</groupId>
            <artifactId>aws-s3</artifactId>
            <version>2.6.0</version>
        </dependency>

=======
            <groupId>org.xhtmlrenderer</groupId>
            <artifactId>flying-saucer-pdf</artifactId>
            <version>9.11.4</version>
        </dependency>
>>>>>>> aa82d29d
    </dependencies>
</project><|MERGE_RESOLUTION|>--- conflicted
+++ resolved
@@ -873,7 +873,6 @@
             </exclusions>
         </dependency>
 
-<<<<<<< HEAD
         <!-- JClouds Assetstorage Support -->
         <dependency>
             <groupId>org.apache.jclouds</groupId>
@@ -895,7 +894,28 @@
                 <exclusion>
                     <groupId>jakarta.ws.rs</groupId>
                     <artifactId>jakarta.ws.rs-api</artifactId>
-=======
+                </exclusion>
+            </exclusions>
+        </dependency>
+
+        <dependency>
+            <groupId>org.apache.jclouds</groupId>
+            <artifactId>jclouds-blobstore</artifactId>
+            <version>2.6.0</version>
+        </dependency>
+
+        <dependency>
+            <groupId>org.apache.jclouds.api</groupId>
+            <artifactId>filesystem</artifactId>
+            <version>2.6.0</version>
+        </dependency>
+
+        <dependency>
+            <groupId>org.apache.jclouds.provider</groupId>
+            <artifactId>aws-s3</artifactId>
+            <version>2.6.0</version>
+        </dependency>
+
         <!-- required frontpage generation -->
         <dependency>
             <groupId>org.thymeleaf</groupId>
@@ -905,35 +925,15 @@
                 <exclusion>
                     <groupId>org.javassist</groupId>
                     <artifactId>javassist</artifactId>
->>>>>>> aa82d29d
                 </exclusion>
             </exclusions>
         </dependency>
 
         <dependency>
-<<<<<<< HEAD
-            <groupId>org.apache.jclouds</groupId>
-            <artifactId>jclouds-blobstore</artifactId>
-            <version>2.6.0</version>
-        </dependency>
-
-        <dependency>
-            <groupId>org.apache.jclouds.api</groupId>
-            <artifactId>filesystem</artifactId>
-            <version>2.6.0</version>
-        </dependency>
-
-        <dependency>
-            <groupId>org.apache.jclouds.provider</groupId>
-            <artifactId>aws-s3</artifactId>
-            <version>2.6.0</version>
-        </dependency>
-
-=======
             <groupId>org.xhtmlrenderer</groupId>
             <artifactId>flying-saucer-pdf</artifactId>
             <version>9.11.4</version>
         </dependency>
->>>>>>> aa82d29d
+
     </dependencies>
 </project>