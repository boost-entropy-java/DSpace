<project xmlns="http://maven.apache.org/POM/4.0.0" xmlns:xsi="http://www.w3.org/2001/XMLSchema-instance" xsi:schemaLocation="http://maven.apache.org/POM/4.0.0 http://maven.apache.org/maven-v4_0_0.xsd">
    <modelVersion>4.0.0</modelVersion>
    <groupId>org.dspace</groupId>
    <artifactId>dspace-api</artifactId>
    <name>DSpace Kernel :: API and Implementation</name>
    <description>DSpace core data model and service APIs.</description>

    <!--
       A Parent POM that Maven inherits DSpace Defaults
       POM attributes from.
    -->
    <parent>
        <groupId>org.dspace</groupId>
        <artifactId>dspace-parent</artifactId>
        <version>7.0-SNAPSHOT</version>
        <relativePath>..</relativePath>
    </parent>

    <properties>
        <!-- This is the path to the root [dspace-src] directory. -->
        <root.basedir>${basedir}/..</root.basedir>
    </properties>

    <!--
       Runtime and Compile Time dependencies for DSpace.
    -->
    <build>
        <resources>
            <resource>
                <directory>src/main/resources</directory>
                <includes>
                    <include>maven.properties</include>
                    <include>scm.properties</include>
                </includes>
                <filtering>true</filtering>
            </resource>
            <resource>
                <directory>src/main/resources</directory>
                <excludes>
                    <exclude>maven.properties</exclude>
                    <exclude>scm.properties</exclude>
                </excludes>
                <filtering>false</filtering>
            </resource>
        </resources>
        <plugins>
            <plugin>
                <groupId>org.apache.maven.plugins</groupId>
                <artifactId>maven-compiler-plugin</artifactId>
                <configuration>
                    <debug>true</debug>
                    <showDeprecation>true</showDeprecation>
                    <compilerArguments>
                        <processor>org.hibernate.jpamodelgen.JPAMetaModelEntityProcessor</processor>
                    </compilerArguments>

                </configuration>
            </plugin>
            <plugin>
                <groupId>org.apache.maven.plugins</groupId>
                <artifactId>maven-jar-plugin</artifactId>
                <configuration>
                    <archive>
                        <manifest>
                            <addDefaultImplementationEntries>true</addDefaultImplementationEntries>
                            <addDefaultSpecificationEntries>true</addDefaultSpecificationEntries>
                        </manifest>
                    </archive>
                </configuration>
                <executions>
                    <execution>
                        <goals>
                            <goal>test-jar</goal>
                        </goals>
                    </execution>
                </executions>
            </plugin>
            <!-- Verify OS license headers for all source code files -->
            <plugin>
                <groupId>com.mycila</groupId>
                <artifactId>license-maven-plugin</artifactId>
                <configuration>
                    <excludes>
                        <exclude>**/src/test/resources/**</exclude>
                        <exclude>**/src/test/data/**</exclude>
                        <exclude>**/.gitignore</exclude>
                        <exclude>**/src/main/resources/rebel.xml</exclude>
                        <exclude>src/test/data/dspaceFolder/config/spiders/**</exclude>
                        <exclude>src/main/java/org/apache/solr/handler/extraction/ExtractingParams.java</exclude>
                    </excludes>
                </configuration>
            </plugin>

            <plugin>
                <groupId>org.codehaus.mojo</groupId>
                <artifactId>build-helper-maven-plugin</artifactId>
                <version>1.9.1</version>
                <executions>
                    <execution>
                        <phase>validate</phase>
                        <goals>
                            <goal>maven-version</goal>
                        </goals>
                    </execution>
                </executions>
            </plugin>

            <plugin>
                <groupId>org.codehaus.mojo</groupId>
                <artifactId>buildnumber-maven-plugin</artifactId>
                <version>1.4</version>
                <executions>
                    <execution>
                        <phase>validate</phase>
                        <goals>
                            <goal>create</goal>
                        </goals>
                    </execution>
                </executions>
            </plugin>

        </plugins>
    </build>


    <profiles>
        <profile>
            <id>findbugs</id>
            <activation>
                <activeByDefault>false</activeByDefault>
                <!-- property>
                    <name>maven.test.skip</name>
                    <value>false</value>
                </property -->
            </activation>
            <build>
                <plugins>
                    <plugin>
                        <groupId>org.codehaus.mojo</groupId>
                        <artifactId>findbugs-maven-plugin</artifactId>
                    </plugin>
                </plugins>
            </build>
        </profile>

        <!-- If Unit Testing is enabled, then setup the Unit Test Environment.
             See also the 'skiptests' profile in Parent POM. -->
        <profile>
            <id>test-environment</id>
            <activation>
                <activeByDefault>false</activeByDefault>
                <property>
                    <name>maven.test.skip</name>
                    <value>false</value>
                </property>
            </activation>
            <build>
                <plugins>
                    <!-- Unit/Integration Testing setup: This plugin unzips the
                         'testEnvironment.zip' file (created by dspace-parent POM), into
                         the 'target/testing/' folder, to essentially create a test
                         install of DSpace, against which Tests can be run. -->
                    <plugin>
                        <artifactId>maven-dependency-plugin</artifactId>
                        <version>2.8</version>
                        <configuration>
                            <outputDirectory>${project.build.directory}/testing</outputDirectory>
                            <artifactItems>
                                <artifactItem>
                                    <groupId>org.dspace</groupId>
                                    <artifactId>dspace-parent</artifactId>
                                    <version>${project.version}</version>
                                    <type>zip</type>
                                    <classifier>testEnvironment</classifier>
                                </artifactItem>
                            </artifactItems>
                        </configuration>
                        <executions>
                            <execution>
                                <id>setupTestEnvironment</id>
                                <phase>generate-test-resources</phase>
                                <goals>
                                    <goal>unpack</goal>
                                </goals>
                            </execution>
                            <execution>
                                <id>setupIntegrationTestEnvironment</id>
                                <phase>pre-integration-test</phase>
                                <goals>
                                    <goal>unpack</goal>
                                </goals>
                            </execution>
                        </executions>
                    </plugin>

                    <!-- This plugin allows us to run a Groovy script in our Maven POM
                         (see: http://gmaven.codehaus.org/Executing+Groovy+Code )
                         We are generating a OS-agnostic version (agnostic.build.dir) of
                         the ${project.build.directory} property (full path of target dir).
                         This is needed by the FileWeaver & Surefire plugins (see below)
                         to initialize the Unit Test environment's dspace.cfg file.
                         Otherwise, the Unit Test Framework will not work on Windows OS.
                         This Groovy code was mostly borrowed from:
                         http://stackoverflow.com/questions/3872355/how-to-convert-file-separator-in-maven
                    -->
                    <plugin>
                        <groupId>org.codehaus.gmaven</groupId>
                        <artifactId>groovy-maven-plugin</artifactId>
                        <version>2.0</version>
                        <executions>
                            <execution>
                                <id>setproperty</id>
                                <phase>generate-test-resources
                                </phase> <!-- XXX I think this should be 'initialize' - MHW -->
                                <goals>
                                    <goal>execute</goal>
                                </goals>
                                <configuration>
                                    <source>
                                        project.properties['agnostic.build.dir'] = project.build.directory.replace(File.separator, '/');
                                        println("Initializing Maven property 'agnostic.build.dir' to: " + project.properties['agnostic.build.dir']);
                                    </source>
                                </configuration>
                            </execution>
                        </executions>
                    </plugin>

                    <!-- Run Unit Testing! This plugin just kicks off the tests (when enabled). -->
                    <plugin>
                        <artifactId>maven-surefire-plugin</artifactId>
                        <configuration>
                            <systemPropertyVariables>
                                <!-- Specify the dspace.dir to use for test environment -->
                                <!-- This system property is loaded by AbstractDSpaceTest to initialize the test environment -->
                                <dspace.dir>${agnostic.build.dir}/testing/dspace/</dspace.dir>
                                <!-- Turn off any DSpace logging -->
                                <dspace.log.init.disable>true</dspace.log.init.disable>
                            </systemPropertyVariables>
                        </configuration>
                    </plugin>


                    <plugin>
                        <groupId>org.codehaus.mojo</groupId>
                        <artifactId>xml-maven-plugin</artifactId>
                        <version>1.0.1</version>
                        <executions>
                            <execution>
                                <id>validate-ALL-xml-and-xsl</id>
                                <phase>process-test-resources</phase>
                                <goals>
                                    <goal>validate</goal>
                                </goals>
                            </execution>
                        </executions>
                        <configuration>
                            <validationSets>
                                <!-- validate ALL XML and XSL config files in the testing folder -->
                                <validationSet>
                                    <dir>${agnostic.build.dir}/testing</dir>
                                    <includes>
                                        <include>**/*.xml</include>
                                        <include>**/*.xsl</include>
                                        <include>**/*.xconf</include>
                                    </includes>
                                </validationSet>
                                <!-- validate ALL XML and XSL files throughout the project -->
                                <validationSet>
                                    <dir>${root.basedir}</dir>
                                    <includes>
                                        <include>**/*.xml</include>
                                        <include>**/*.xsl</include>
                                        <include>**/*.xmap</include>
                                    </includes>
                                </validationSet>
                            </validationSets>
                        </configuration>
                    </plugin>


                    <!-- Run Integration Testing! This plugin just kicks off the tests (when enabled). -->
                    <plugin>
                        <artifactId>maven-failsafe-plugin</artifactId>
                        <configuration>
                            <systemPropertyVariables>
                                <!-- Specify the dspace.dir to use for test environment -->
                                <dspace.dir>${agnostic.build.dir}/testing/dspace/</dspace.dir>
                                <!-- Turn off any DSpace logging -->
                                <dspace.log.init.disable>true</dspace.log.init.disable>
                            </systemPropertyVariables>
                        </configuration>
                    </plugin>
                </plugins>
            </build>

        </profile>
    </profiles>

    <dependencies>
        <dependency>
            <groupId>org.hibernate</groupId>
            <artifactId>hibernate-core</artifactId>
            <exclusions>
                <exclusion>
                    <groupId>org.jboss.logging</groupId>
                    <artifactId>jboss-logging</artifactId>
                </exclusion>
            </exclusions>
        </dependency>
        <dependency>
            <groupId>org.hibernate</groupId>
            <artifactId>hibernate-ehcache</artifactId>
        </dependency>
        <dependency>
            <groupId>org.hibernate</groupId>
            <artifactId>hibernate-jpamodelgen</artifactId>
        </dependency>
        <dependency>
           <groupId>org.hibernate</groupId>
           <artifactId>hibernate-validator-cdi</artifactId>
           <version>${hibernate-validator.version}</version>
        </dependency>
        <dependency>
            <groupId>org.springframework</groupId>
            <artifactId>spring-orm</artifactId>
        </dependency>
        <dependency>
            <groupId>org.glassfish</groupId>
            <artifactId>javax.el</artifactId>
            <version>3.0.1-b10</version>
        </dependency>

        <dependency>
            <groupId>org.dspace</groupId>
            <artifactId>handle</artifactId>
        </dependency>
        <dependency>
            <groupId>org.eclipse.jetty.aggregate</groupId>
            <artifactId>jetty-all</artifactId>
            <exclusions>
                <exclusion>
                    <artifactId>javax.servlet</artifactId>
                    <groupId>org.eclipse.jetty.orbit</groupId>
                </exclusion>
            </exclusions>
        </dependency>
        <dependency>
            <groupId>org.dspace</groupId>
            <artifactId>jargon</artifactId>
        </dependency>
        <dependency>
            <groupId>org.dspace</groupId>
            <artifactId>mets</artifactId>
        </dependency>
        <dependency>
            <groupId>org.apache.jena</groupId>
            <artifactId>apache-jena-libs</artifactId>
            <type>pom</type>
            <exclusions>
                <exclusion>
                    <groupId>com.fasterxml.jackson.core</groupId>
                    <artifactId>jackson-core</artifactId>
                </exclusion>
                <exclusion>
                    <groupId>com.fasterxml.jackson.core</groupId>
                    <artifactId>jackson-databind</artifactId>
	        </exclusion>
		<exclusion>
                    <groupId>org.slf4j</groupId>
                    <artifactId>slf4j-log4j12</artifactId>
                </exclusion>
                <exclusion>
                    <groupId>log4j</groupId>
                    <artifactId>log4j</artifactId>
                </exclusion>
            </exclusions>
        </dependency>
        <dependency>
            <groupId>commons-cli</groupId>
            <artifactId>commons-cli</artifactId>
        </dependency>
        <dependency>
            <groupId>commons-codec</groupId>
            <artifactId>commons-codec</artifactId>
        </dependency>
        <dependency>
            <groupId>org.apache.commons</groupId>
            <artifactId>commons-collections4</artifactId>
        </dependency>
        <dependency>
            <groupId>org.apache.commons</groupId>
            <artifactId>commons-dbcp2</artifactId>
        </dependency>
        <dependency>
            <groupId>commons-fileupload</groupId>
            <artifactId>commons-fileupload</artifactId>
        </dependency>

        <dependency>
            <groupId>commons-io</groupId>
            <artifactId>commons-io</artifactId>
        </dependency>
        <dependency>
            <groupId>org.apache.commons</groupId>
            <artifactId>commons-lang3</artifactId>
        </dependency>
        <dependency>
            <groupId>org.apache.commons</groupId>
            <artifactId>commons-pool2</artifactId>
        </dependency>
        <dependency>
            <groupId>commons-validator</groupId>
            <artifactId>commons-validator</artifactId>
        </dependency>
        <dependency>
            <groupId>javax.mail</groupId>
            <artifactId>mail</artifactId>
        </dependency>
        <dependency>
            <groupId>javax.servlet</groupId>
            <artifactId>javax.servlet-api</artifactId>
            <scope>provided</scope>
        </dependency>
        <dependency>
            <groupId>jaxen</groupId>
            <artifactId>jaxen</artifactId>
            <exclusions>
                <exclusion>
                    <artifactId>xom</artifactId>
                    <groupId>xom</groupId>
                </exclusion>
            </exclusions>
        </dependency>
        <dependency>
            <groupId>org.jdom</groupId>
            <artifactId>jdom</artifactId>
        </dependency>
        <dependency>
            <groupId>org.apache.logging.log4j</groupId>
            <artifactId>log4j-api</artifactId>
        </dependency>
        <dependency>
            <groupId>org.apache.logging.log4j</groupId>
            <artifactId>log4j-1.2-api</artifactId>
        </dependency>
        <dependency>
            <groupId>org.apache.logging.log4j</groupId>
            <artifactId>log4j-core</artifactId>
        </dependency>
        <dependency>
            <groupId>oro</groupId>
            <artifactId>oro</artifactId>
        </dependency>
        <dependency>
            <groupId>org.apache.pdfbox</groupId>
            <artifactId>pdfbox</artifactId>
        </dependency>
        <dependency>
            <groupId>org.apache.pdfbox</groupId>
            <artifactId>fontbox</artifactId>
        </dependency>
        <dependency>
            <groupId>org.apache.poi</groupId>
            <artifactId>poi</artifactId>
        </dependency>
        <dependency>
            <groupId>org.apache.poi</groupId>
            <artifactId>poi-scratchpad</artifactId>
        </dependency>
        <dependency>
            <groupId>rome</groupId>
            <artifactId>rome</artifactId>
        </dependency>
        <dependency>
            <groupId>rome</groupId>
            <artifactId>opensearch</artifactId>
        </dependency>
        <dependency>
            <groupId>xalan</groupId>
            <artifactId>xalan</artifactId>
        </dependency>
        <dependency>
            <groupId>xerces</groupId>
            <artifactId>xercesImpl</artifactId>
            <exclusions>
                <exclusion>
                    <groupId>xml-apis</groupId>
                    <artifactId>xml-apis</artifactId>
                </exclusion>
            </exclusions>
        </dependency>
        <dependency>
            <groupId>xml-apis</groupId>
            <artifactId>xml-apis</artifactId>
        </dependency>
        <dependency>
            <groupId>javax.activation</groupId>
            <artifactId>activation</artifactId>
        </dependency>
        <dependency>
            <groupId>com.ibm.icu</groupId>
            <artifactId>icu4j</artifactId>
        </dependency>
        <dependency>
            <groupId>org.dspace</groupId>
            <artifactId>oclc-harvester2</artifactId>
        </dependency>
        <dependency>
            <groupId>org.dspace</groupId>
            <artifactId>dspace-services</artifactId>
        </dependency>
        <dependency> <!-- Keep jmockit before junit -->
            <groupId>org.jmockit</groupId>
            <artifactId>jmockit</artifactId>
            <scope>test</scope>
        </dependency>
        <dependency>
            <groupId>junit</groupId>
            <artifactId>junit</artifactId>
            <scope>test</scope>
        </dependency>
        <dependency>
            <groupId>org.hamcrest</groupId>
            <artifactId>hamcrest-core</artifactId>
            <scope>test</scope>
        </dependency>
        <dependency>
            <groupId>com.h2database</groupId>
            <artifactId>h2</artifactId>
            <scope>test</scope>
        </dependency>
        <dependency>
            <groupId>org.mockito</groupId>
            <artifactId>mockito-core</artifactId>
            <scope>test</scope>
        </dependency>

        <dependency>
            <groupId>org.rometools</groupId>
            <artifactId>rome-modules</artifactId>
            <version>1.0</version>
        </dependency>
        <dependency>
            <groupId>gr.ekt.bte</groupId>
            <artifactId>bte-core</artifactId>
            <version>0.9.3.5</version>
            <exclusions>
                <!-- A more recent version is retrieved from another dependency -->
                <exclusion>
                    <groupId>org.mockito</groupId>
                    <artifactId>mockito-core</artifactId>
	        </exclusion>
                <exclusion>
                    <groupId>log4j</groupId>
                    <artifactId>log4j</artifactId>
                </exclusion>
            </exclusions>
        </dependency>
        <dependency>
            <groupId>gr.ekt.bte</groupId>
            <artifactId>bte-io</artifactId>
            <version>0.9.3.5</version>
            <exclusions>
                <!-- A more recent version is retrieved from another dependency -->
                <exclusion>
                    <groupId>org.apache.commons</groupId>
                    <artifactId>commons-lang3</artifactId>
                </exclusion>
                <!-- A more recent version is retrieved from another dependency -->
                <exclusion>
                    <groupId>org.mockito</groupId>
                    <artifactId>mockito-core</artifactId>
	        </exclusion>
		<exclusion>
                    <groupId>log4j</groupId>
                    <artifactId>log4j</artifactId>
                </exclusion>
            </exclusions>
        </dependency>
        <dependency>
            <groupId>org.apache.httpcomponents</groupId>
            <artifactId>httpcore</artifactId>
        </dependency>
        <dependency>
            <groupId>org.apache.httpcomponents</groupId>
            <artifactId>httpclient</artifactId>
        </dependency>
        <dependency>
            <groupId>org.apache.solr</groupId>
            <artifactId>solr-solrj</artifactId>
            <version>${solr.client.version}</version>
            <exclusions>
                <exclusion>
                    <groupId>org.slf4j</groupId>
                    <artifactId>jcl-over-slf4j</artifactId>
                </exclusion>
                <exclusion>
                    <groupId>org.slf4j</groupId>
                    <artifactId>slf4j-api</artifactId>
                </exclusion>
            </exclusions>
        </dependency>

        <dependency>
            <groupId>org.apache.commons</groupId>
            <artifactId>commons-configuration2</artifactId>
        </dependency>
        <dependency>
            <groupId>com.maxmind.geoip2</groupId>
            <artifactId>geoip2</artifactId>
            <version>2.11.0</version>
        </dependency>
        <dependency>
            <groupId>org.apache.ant</groupId>
            <artifactId>ant</artifactId>
        </dependency>
        <dependency>
            <groupId>dnsjava</groupId>
            <artifactId>dnsjava</artifactId>
            <version>2.1.7</version>
        </dependency>

        <dependency>
            <groupId>org.apache.lucene</groupId>
            <artifactId>lucene-core</artifactId>
            <version>${solr.client.version}</version>
        </dependency>

        <dependency>
            <groupId>com.coverity.security</groupId>
            <artifactId>coverity-escapers</artifactId>
            <version>1.1.1</version>
        </dependency>

        <!--  Gson: Java to Json conversion -->
        <dependency>
            <groupId>com.google.code.gson</groupId>
            <artifactId>gson</artifactId>
            <scope>compile</scope>
        </dependency>

        <dependency>
            <groupId>com.google.guava</groupId>
            <artifactId>guava</artifactId>
        </dependency>


        <dependency>
            <groupId>org.postgresql</groupId>
            <artifactId>postgresql</artifactId>
        </dependency>

        <dependency>
            <groupId>org.slf4j</groupId>
            <artifactId>slf4j-api</artifactId>
        </dependency>

        <dependency>
            <groupId>jdbm</groupId>
            <artifactId>jdbm</artifactId>
            <version>1.0</version>
        </dependency>

        <!-- For ImageMagick MediaFilters -->
        <dependency>
            <groupId>org.im4java</groupId>
            <artifactId>im4java</artifactId>
            <version>1.4.0</version>
        </dependency>

        <!-- Flyway DB API (flywaydb.org) is used to manage DB upgrades automatically. -->
        <dependency>
            <groupId>org.flywaydb</groupId>
            <artifactId>flyway-core</artifactId>
            <version>4.0.3</version>
        </dependency>

        <!-- Google Analytics -->
        <dependency>
            <groupId>com.google.apis</groupId>
            <artifactId>google-api-services-analytics</artifactId>
        </dependency>
        <dependency>
            <groupId>com.google.api-client</groupId>
            <artifactId>google-api-client</artifactId>
        </dependency>
        <dependency>
            <groupId>com.google.http-client</groupId>
            <artifactId>google-http-client</artifactId>
        </dependency>
        <dependency>
            <groupId>com.google.http-client</groupId>
            <artifactId>google-http-client-jackson2</artifactId>
        </dependency>
        <dependency>
            <groupId>com.google.oauth-client</groupId>
            <artifactId>google-oauth-client</artifactId>
        </dependency>
        <!-- FindBugs -->
        <dependency>
            <groupId>com.google.code.findbugs</groupId>
            <artifactId>jsr305</artifactId>
        </dependency>
        <dependency>
            <groupId>com.google.code.findbugs</groupId>
            <artifactId>annotations</artifactId>
        </dependency>
        <dependency>
            <groupId>joda-time</groupId>
            <artifactId>joda-time</artifactId>
        </dependency>
        <dependency>
            <groupId>javax.inject</groupId>
            <artifactId>javax.inject</artifactId>
            <version>1</version>
            <type>jar</type>
        </dependency>

        <dependency>
            <groupId>org.apache.ws.commons.axiom</groupId>
            <artifactId>axiom-impl</artifactId>
            <!-- NOTE: SWORDv2 needs 1.2.14, required by Abdera: https://abdera.apache.org/ -->
            <version>1.2.14</version>
        </dependency>

        <dependency>
            <groupId>org.apache.ws.commons.axiom</groupId>
            <artifactId>axiom-api</artifactId>
            <!-- NOTE: SWORDv2 needs 1.2.14, required by Abdera: https://abdera.apache.org/ -->
            <version>1.2.14</version>
        </dependency>
        <dependency>
            <groupId>org.glassfish.jersey.core</groupId>
            <artifactId>jersey-client</artifactId>
            <version>${jersey.version}</version>
        </dependency>
        <!-- S3 -->
        <dependency>
            <groupId>com.amazonaws</groupId>
            <artifactId>aws-java-sdk-s3</artifactId>
            <version>1.10.50</version>
            <exclusions>
                <exclusion>
                    <groupId>joda-time</groupId>
                    <artifactId>joda-time</artifactId>
                </exclusion>
            </exclusions>
        </dependency>

        <!-- For ORCID v2 integration -->
        <dependency>
            <groupId>org.dspace</groupId>
            <artifactId>orcid-jaxb-api</artifactId>
            <version>2.1.0</version>
        </dependency>
        <dependency>
            <groupId>org.json</groupId>
            <artifactId>json</artifactId>
            <version>20180130</version>
        </dependency>

<<<<<<< HEAD
        <!-- Used for Solr core export/import -->
        <dependency>
            <groupId>com.opencsv</groupId>
            <artifactId>opencsv</artifactId>
            <version>4.5</version>
        </dependency>

=======
        <dependency>
            <groupId>org.apache.velocity</groupId>
            <artifactId>velocity-engine-core</artifactId>
            <version>2.0</version>
            <type>jar</type>
        </dependency>

        <dependency>
            <groupId>org.xmlunit</groupId>
            <artifactId>xmlunit-matchers</artifactId>
            <version>2.6.2</version>
            <scope>test</scope>
        </dependency>
>>>>>>> 30b2ea01
    </dependencies>

</project><|MERGE_RESOLUTION|>--- conflicted
+++ resolved
@@ -759,7 +759,6 @@
             <version>20180130</version>
         </dependency>
 
-<<<<<<< HEAD
         <!-- Used for Solr core export/import -->
         <dependency>
             <groupId>com.opencsv</groupId>
@@ -767,7 +766,6 @@
             <version>4.5</version>
         </dependency>
 
-=======
         <dependency>
             <groupId>org.apache.velocity</groupId>
             <artifactId>velocity-engine-core</artifactId>
@@ -781,7 +779,6 @@
             <version>2.6.2</version>
             <scope>test</scope>
         </dependency>
->>>>>>> 30b2ea01
     </dependencies>
 
 </project>