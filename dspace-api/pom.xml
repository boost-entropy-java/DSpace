<project xmlns="http://maven.apache.org/POM/4.0.0" xmlns:xsi="http://www.w3.org/2001/XMLSchema-instance" xsi:schemaLocation="http://maven.apache.org/POM/4.0.0 http://maven.apache.org/maven-v4_0_0.xsd">
    <modelVersion>4.0.0</modelVersion>
    <groupId>org.dspace</groupId>
    <artifactId>dspace-api</artifactId>
    <name>DSpace Kernel :: API and Implementation</name>
    <description>DSpace core data model and service APIs.</description>

    <!--
       A Parent POM that Maven inherits DSpace Defaults
       POM attributes from.
    -->
    <parent>
        <groupId>org.dspace</groupId>
        <artifactId>dspace-parent</artifactId>
        <version>9.0-SNAPSHOT</version>
        <relativePath>..</relativePath>
    </parent>

    <properties>
        <!-- This is the path to the root [dspace-src] directory. -->
        <root.basedir>${basedir}/..</root.basedir>
    </properties>

    <!--
       Runtime and Compile Time dependencies for DSpace.
    -->
    <build>
        <resources>
            <resource>
                <directory>src/main/resources</directory>
                <includes>
                    <include>maven.properties</include>
                    <include>scm.properties</include>
                </includes>
                <filtering>true</filtering>
            </resource>
            <resource>
                <directory>src/main/resources</directory>
                <excludes>
                    <exclude>maven.properties</exclude>
                    <exclude>scm.properties</exclude>
                </excludes>
                <filtering>false</filtering>
            </resource>
        </resources>
        <plugins>
            <plugin>
                <groupId>org.apache.maven.plugins</groupId>
                <artifactId>maven-compiler-plugin</artifactId>
                <configuration>
                    <debug>true</debug>
                    <showDeprecation>true</showDeprecation>
                    <annotationProcessorPaths>
                        <!-- Enable Hibernate's Metamodel Generator to generate metadata model classes
                             (ending in _ suffix) for more type-safe Criteria queries -->
                        <path>
                            <groupId>org.hibernate.orm</groupId>
                            <artifactId>hibernate-jpamodelgen</artifactId>
                            <version>${hibernate.version}</version>
                        </path>
                        <!-- Enable JAXB -->
                        <path>
                            <groupId>jakarta.xml.bind</groupId>
                            <artifactId>jakarta.xml.bind-api</artifactId>
                            <version>${jaxb-api.version}</version>
                        </path>
                        <!-- Enable Commons Annotations -->
                        <path>
                            <groupId>jakarta.annotation</groupId>
                            <artifactId>jakarta.annotation-api</artifactId>
                            <version>${jakarta-annotation.version}</version>
                        </path>
                        <!-- Enable http://errorprone.info -->
                        <path>
                            <groupId>com.google.errorprone</groupId>
                            <artifactId>error_prone_core</artifactId>
                            <version>${errorprone.version}</version>
                        </path>
                    </annotationProcessorPaths>
                </configuration>
            </plugin>
            <plugin>
                <groupId>org.apache.maven.plugins</groupId>
                <artifactId>maven-jar-plugin</artifactId>
                <configuration>
                    <archive>
                        <manifest>
                            <addDefaultImplementationEntries>true</addDefaultImplementationEntries>
                            <addDefaultSpecificationEntries>true</addDefaultSpecificationEntries>
                        </manifest>
                    </archive>
                </configuration>
                <executions>
                    <execution>
                        <goals>
                            <goal>test-jar</goal>
                        </goals>
                    </execution>
                </executions>
            </plugin>

            <plugin>
                <groupId>org.codehaus.mojo</groupId>
                <artifactId>build-helper-maven-plugin</artifactId>
                <version>3.6.0</version>
                <executions>
                    <execution>
                        <phase>validate</phase>
                        <goals>
                            <goal>maven-version</goal>
                        </goals>
                    </execution>
                </executions>
            </plugin>

            <plugin>
                <groupId>org.codehaus.mojo</groupId>
                <artifactId>buildnumber-maven-plugin</artifactId>
                <version>3.2.1</version>
                <configuration>
                    <revisionOnScmFailure>UNKNOWN_REVISION</revisionOnScmFailure>
                </configuration>
                <executions>
                    <execution>
                        <phase>validate</phase>
                        <goals>
                            <goal>create</goal>
                        </goals>
                    </execution>
                </executions>
            </plugin>

            <!-- This plugin allows us to run a Groovy script in our Maven POM
                 (see: https://groovy.github.io/gmaven/groovy-maven-plugin/execute.html )
                 We are generating a OS-agnostic version (agnostic.build.dir) of
                 the ${project.build.directory} property (full path of target dir).
                 This is needed by the Surefire & Failsafe plugins (see below)
                 to initialize the Unit Test environment's dspace.cfg file.
                 Otherwise, the Unit Test Framework will not work on Windows OS.
                 This Groovy code was mostly borrowed from:
                 http://stackoverflow.com/questions/3872355/how-to-convert-file-separator-in-maven
            -->
            <plugin>
                <groupId>org.codehaus.gmaven</groupId>
                <artifactId>groovy-maven-plugin</artifactId>
                <executions>
                    <execution>
                        <id>setproperty</id>
                        <phase>initialize</phase>
                        <goals>
                            <goal>execute</goal>
                        </goals>
                        <configuration>
                            <source>
                                project.properties['agnostic.build.dir'] = project.build.directory.replace(File.separator, '/');
                                log.info("Initializing Maven property 'agnostic.build.dir' to: {}", project.properties['agnostic.build.dir']);
                            </source>
                        </configuration>
                    </execution>
                </executions>
            </plugin>

            <plugin>
                <groupId>com.mycila</groupId>
                <artifactId>license-maven-plugin</artifactId>
                <configuration>
                    <excludes>
                        <exclude>src/test/resources/**</exclude>
                        <exclude>src/test/data/**</exclude>
                        <!-- Ignore license header requirements on Flyway upgrade scripts -->
                        <exclude>src/main/resources/org/dspace/storage/rdbms/flywayupgrade/**</exclude>
                    </excludes>
                </configuration>
            </plugin>

            <!-- Used to create/generate 'org.dspace.workflow' classes from our workflow-curation.xsd via JAXB -->
            <plugin>
                <groupId>org.codehaus.mojo</groupId>
                <artifactId>jaxb2-maven-plugin</artifactId>
                <version>3.3.0</version>
                <executions>
                    <execution>
                        <id>workflow-curation</id>
                        <goals>
                            <goal>xjc</goal>
                        </goals>
                        <configuration>
                            <sources>
                                <source>src/main/resources/org/dspace/workflow</source>
                            </sources>
                            <packageName>org.dspace.workflow</packageName>
                            <addGeneratedAnnotation>true</addGeneratedAnnotation>
                            <noPackageLevelAnnotations>true</noPackageLevelAnnotations>
                        </configuration>
                    </execution>
                </executions>
            </plugin>

        </plugins>
    </build>


    <profiles>
        <profile>
            <id>spotbugs</id>
            <activation>
                <activeByDefault>false</activeByDefault>
            </activation>
            <build>
                <plugins>
                    <plugin>
                        <groupId>com.github.spotbugs</groupId>
                        <artifactId>spotbugs-maven-plugin</artifactId>
                    </plugin>
                </plugins>
            </build>
        </profile>

        <!-- Setup the Unit Test Environment (when -DskipUnitTests=false) -->
        <profile>
            <id>unit-test-environment</id>
            <activation>
                <activeByDefault>false</activeByDefault>
                <property>
                    <name>skipUnitTests</name>
                    <value>false</value>
                </property>
            </activation>
            <build>
                <plugins>
                    <!-- Unit Testing setup: This plugin unzips the
                         'testEnvironment.zip' file (created by dspace-parent POM), into
                         the 'target/testing/' folder, to essentially create a test
                         install of DSpace, against which Tests can be run. -->
                    <plugin>
                        <artifactId>maven-dependency-plugin</artifactId>
                        <configuration>
                            <outputDirectory>${project.build.directory}/testing</outputDirectory>
                            <artifactItems>
                                <artifactItem>
                                    <groupId>org.dspace</groupId>
                                    <artifactId>dspace-parent</artifactId>
                                    <version>${project.version}</version>
                                    <type>zip</type>
                                    <classifier>testEnvironment</classifier>
                                </artifactItem>
                            </artifactItems>
                        </configuration>
                        <executions>
                            <execution>
                                <id>setupUnitTestEnvironment</id>
                                <phase>generate-test-resources</phase>
                                <goals>
                                    <goal>unpack</goal>
                                </goals>
                            </execution>
                        </executions>
                    </plugin>

                    <!-- Run Unit Testing! This plugin just kicks off the tests. -->
                    <plugin>
                        <artifactId>maven-surefire-plugin</artifactId>
                        <configuration>
                            <systemPropertyVariables>
                                <!-- Specify the dspace.dir to use for test environment -->
                                <!-- ${agnostic.build.dir} is set dynamically by groovy-maven-plugin above -->
                                <!-- This system property is loaded by AbstractDSpaceTest to initialize the test environment -->
                                <dspace.dir>${agnostic.build.dir}/testing/dspace</dspace.dir>
                                <!-- Turn off any DSpace logging -->
                                <dspace.log.init.disable>true</dspace.log.init.disable>
                                <solr.install.dir>${agnostic.build.dir}/testing/dspace/solr/</solr.install.dir>
                            </systemPropertyVariables>
                        </configuration>
                    </plugin>
                </plugins>
            </build>
        </profile>

        <!-- Setup the Integration Test Environment (when -DskipIntegrationTests=false) -->
        <profile>
            <id>integration-test-environment</id>
            <activation>
                <activeByDefault>false</activeByDefault>
                <property>
                    <name>skipIntegrationTests</name>
                    <value>false</value>
                </property>
            </activation>
            <build>
                <plugins>
                    <!-- Integration Testing setup: This plugin unzips the
                         'testEnvironment.zip' file (created by dspace-parent POM), into
                         the 'target/testing/' folder, to essentially create a test
                         install of DSpace, against which Tests can be run. -->
                    <plugin>
                        <artifactId>maven-dependency-plugin</artifactId>
                        <configuration>
                            <outputDirectory>${project.build.directory}/testing</outputDirectory>
                            <artifactItems>
                                <artifactItem>
                                    <groupId>org.dspace</groupId>
                                    <artifactId>dspace-parent</artifactId>
                                    <version>${project.version}</version>
                                    <type>zip</type>
                                    <classifier>testEnvironment</classifier>
                                </artifactItem>
                            </artifactItems>
                        </configuration>
                        <executions>
                            <execution>
                                <id>setupIntegrationTestEnvironment</id>
                                <phase>pre-integration-test</phase>
                                <goals>
                                    <goal>unpack</goal>
                                </goals>
                            </execution>
                        </executions>
                    </plugin>

                    <!-- Run Integration Testing! This plugin just kicks off the tests. -->
                    <plugin>
                        <artifactId>maven-failsafe-plugin</artifactId>
                        <configuration>
                            <systemPropertyVariables>
                                <!-- Specify the dspace.dir to use for test environment -->
                                <!-- ${agnostic.build.dir} is set dynamically by groovy-maven-plugin above -->
                                <dspace.dir>${agnostic.build.dir}/testing/dspace</dspace.dir>
                                <!-- Turn off any DSpace logging -->
                                <dspace.log.init.disable>true</dspace.log.init.disable>
                                <solr.install.dir>${agnostic.build.dir}/testing/dspace/solr/</solr.install.dir>
                            </systemPropertyVariables>
                        </configuration>
                    </plugin>
                </plugins>
            </build>
        </profile>
    </profiles>

    <dependencies>
        <dependency>
            <groupId>org.apache.logging.log4j</groupId>
            <artifactId>log4j-api</artifactId>
        </dependency>
        <dependency>
            <groupId>org.apache.logging.log4j</groupId>
            <artifactId>log4j-core</artifactId>
        </dependency>
        <dependency>
            <groupId>org.apache.logging.log4j</groupId>
            <artifactId>log4j-slf4j2-impl</artifactId>
        </dependency>
        <dependency>
            <groupId>org.hibernate.orm</groupId>
            <artifactId>hibernate-core</artifactId>
        </dependency>
        <dependency>
            <groupId>org.hibernate.orm</groupId>
            <artifactId>hibernate-jpamodelgen</artifactId>
        </dependency>
        <dependency>
            <groupId>org.hibernate.orm</groupId>
            <artifactId>hibernate-jcache</artifactId>
        </dependency>
        <dependency>
            <groupId>org.ehcache</groupId>
            <artifactId>ehcache</artifactId>
            <version>${ehcache.version}</version>
        </dependency>
        <!-- https://mvnrepository.com/artifact/org.springframework.boot/spring-boot-starter-cache
             Caching dependencies for sherpa service. -->
        <dependency>
            <groupId>org.springframework.boot</groupId>
            <artifactId>spring-boot-starter-cache</artifactId>
            <version>${spring-boot.version}</version>
            <exclusions>
                <exclusion>
                    <groupId>org.springframework.boot</groupId>
                    <artifactId>spring-boot-starter-logging</artifactId>
                </exclusion>
            </exclusions>
        </dependency>
        <dependency>
            <groupId>com.fasterxml.jackson.datatype</groupId>
            <artifactId>jackson-datatype-jsr310</artifactId>
        </dependency>
        <dependency>
            <groupId>javax.cache</groupId>
            <artifactId>cache-api</artifactId>
        </dependency>
        <dependency>
            <groupId>org.hibernate.validator</groupId>
            <artifactId>hibernate-validator-cdi</artifactId>
            <version>${hibernate-validator.version}</version>
        </dependency>

        <dependency>
            <groupId>org.springframework</groupId>
            <artifactId>spring-orm</artifactId>
            <exclusions>
                <!-- Spring JCL is unnecessary and conflicts with commons-logging when both are on classpath -->
                <exclusion>
                    <groupId>org.springframework</groupId>
                    <artifactId>spring-jcl</artifactId>
                </exclusion>
            </exclusions>
        </dependency>

        <dependency>
            <groupId>net.handle</groupId>
            <artifactId>handle</artifactId>
        </dependency>
        <!-- Only necessary to run Handle Server from commandline. This is why it is a runtime dependency. -->
        <dependency>
            <groupId>net.cnri</groupId>
            <artifactId>cnri-servlet-container</artifactId>
            <scope>runtime</scope>
            <exclusions>
                <!-- Excluded because this library is incompatible with Jakarta EE. It causes errors in DSpace during
                     startup & integration testing. Excluding doesn't seem to effect Handle Server startup. -->
                <exclusion>
                    <groupId>org.mortbay.jasper</groupId>
                    <artifactId>apache-jsp</artifactId>
                </exclusion>
                <!-- Excluded BouncyCastle dependencies because we use a later version of BouncyCastle.
                     Having two versions of BouncyCastle in the classpath can cause Handle Server to throw errors. -->
                <exclusion>
                    <groupId>org.bouncycastle</groupId>
                    <artifactId>bcpkix-jdk15on</artifactId>
                </exclusion>
                <exclusion>
                    <groupId>org.bouncycastle</groupId>
                    <artifactId>bcprov-jdk15on</artifactId>
                </exclusion>
            </exclusions>
        </dependency>

        <!-- Jetty is needed to run Handle Server ONLY. This is why it is a runtime dependency. -->
        <dependency>
            <groupId>org.eclipse.jetty</groupId>
            <artifactId>jetty-server</artifactId>
            <scope>runtime</scope>
        </dependency>
        <dependency>
            <groupId>org.dspace</groupId>
            <artifactId>mets</artifactId>
        </dependency>
        <dependency>
            <groupId>org.apache.jena</groupId>
            <artifactId>apache-jena-libs</artifactId>
            <type>pom</type>
        </dependency>
        <dependency>
            <groupId>commons-cli</groupId>
            <artifactId>commons-cli</artifactId>
        </dependency>
        <dependency>
            <groupId>commons-codec</groupId>
            <artifactId>commons-codec</artifactId>
        </dependency>
        <dependency>
            <groupId>org.apache.commons</groupId>
            <artifactId>commons-collections4</artifactId>
        </dependency>
        <dependency>
            <groupId>org.apache.commons</groupId>
            <artifactId>commons-dbcp2</artifactId>
        </dependency>

        <dependency>
            <groupId>commons-io</groupId>
            <artifactId>commons-io</artifactId>
        </dependency>
        <dependency>
            <groupId>org.apache.commons</groupId>
            <artifactId>commons-lang3</artifactId>
        </dependency>
        <dependency>
            <groupId>org.apache.commons</groupId>
            <artifactId>commons-pool2</artifactId>
        </dependency>
        <dependency>
            <groupId>commons-validator</groupId>
            <artifactId>commons-validator</artifactId>
        </dependency>
        <dependency>
            <groupId>jakarta.mail</groupId>
            <artifactId>jakarta.mail-api</artifactId>
            <scope>provided</scope>
        </dependency>
        <dependency>
            <groupId>org.eclipse.angus</groupId>
            <artifactId>jakarta.mail</artifactId>
        </dependency>
        <dependency>
            <groupId>jakarta.servlet</groupId>
            <artifactId>jakarta.servlet-api</artifactId>
            <scope>provided</scope>
        </dependency>
        <dependency>
            <groupId>jakarta.annotation</groupId>
            <artifactId>jakarta.annotation-api</artifactId>
        </dependency>
        <dependency>
            <groupId>jakarta.el</groupId>
            <artifactId>jakarta.el-api</artifactId>
        </dependency>
        <dependency>
            <groupId>jaxen</groupId>
            <artifactId>jaxen</artifactId>
        </dependency>
        <dependency>
            <groupId>org.jdom</groupId>
            <artifactId>jdom2</artifactId>
        </dependency>
        <dependency>
            <groupId>org.apache.pdfbox</groupId>
            <artifactId>pdfbox</artifactId>
        </dependency>
        <dependency>
            <groupId>com.ibm.icu</groupId>
            <artifactId>icu4j</artifactId>
        </dependency>
        <!-- Codebase at https://github.com/DSpace/oclc-harvester2 -->
        <dependency>
            <groupId>org.dspace</groupId>
            <artifactId>oclc-harvester2</artifactId>
        </dependency>
        <dependency>
            <groupId>org.dspace</groupId>
            <artifactId>dspace-services</artifactId>
        </dependency>
        <dependency>
            <groupId>junit</groupId>
            <artifactId>junit</artifactId>
            <scope>test</scope>
        </dependency>
        <dependency>
            <groupId>org.hamcrest</groupId>
            <artifactId>hamcrest</artifactId>
            <scope>test</scope>
        </dependency>
        <dependency>
            <groupId>com.h2database</groupId>
            <artifactId>h2</artifactId>
            <scope>test</scope>
        </dependency>
        <dependency>
            <groupId>org.mockito</groupId>
            <artifactId>mockito-inline</artifactId>
            <scope>test</scope>
        </dependency>
        <dependency>
            <groupId>org.springframework</groupId>
            <artifactId>spring-test</artifactId>
            <scope>test</scope>
        </dependency>
        <!-- Used for RSS / ATOM syndication feeds -->
        <dependency>
            <groupId>com.rometools</groupId>
            <artifactId>rome</artifactId>
        </dependency>
        <dependency>
            <groupId>com.rometools</groupId>
            <artifactId>rome-modules</artifactId>
        </dependency>
        <dependency>
            <groupId>org.jbibtex</groupId>
            <artifactId>jbibtex</artifactId>
            <version>1.0.20</version>
        </dependency>
        <dependency>
            <groupId>org.apache.httpcomponents</groupId>
            <artifactId>httpclient</artifactId>
        </dependency>
        <dependency>
            <groupId>org.apache.httpcomponents</groupId>
            <artifactId>httpcore</artifactId>
        </dependency>
        <dependency>
            <groupId>org.apache.httpcomponents</groupId>
            <artifactId>httpmime</artifactId>
        </dependency>

        <!-- SolrJ is used to communicate with Solr throughout the dspace-api -->
        <dependency>
            <groupId>org.apache.solr</groupId>
            <artifactId>solr-solrj</artifactId>
            <version>${solr.client.version}</version>
        </dependency>
        <!-- Solr Core is only needed for Integration Tests (to run a MockSolrServer) -->
        <!-- The following Solr / Lucene dependencies also support integration tests -->
        <dependency>
            <groupId>org.apache.solr</groupId>
            <artifactId>solr-core</artifactId>
            <scope>test</scope>
            <version>${solr.client.version}</version>
            <exclusions>
                <!-- Later version provided by Hibernate -->
                <exclusion>
                    <groupId>org.antlr</groupId>
                    <artifactId>antlr4-runtime</artifactId>
                </exclusion>
            </exclusions>
        </dependency>
        <dependency>
            <groupId>org.apache.lucene</groupId>
            <artifactId>lucene-core</artifactId>
        </dependency>
        <dependency>
            <groupId>org.apache.lucene</groupId>
            <artifactId>lucene-analyzers-icu</artifactId>
            <scope>test</scope>
        </dependency>
        <dependency>
            <groupId>org.apache.lucene</groupId>
            <artifactId>lucene-analyzers-smartcn</artifactId>
            <scope>test</scope>
        </dependency>
        <dependency>
            <groupId>org.apache.lucene</groupId>
            <artifactId>lucene-analyzers-stempel</artifactId>
            <scope>test</scope>
        </dependency>

        <!-- Tika is used to extract full text from documents in order to index in Solr -->
        <dependency>
            <groupId>org.apache.tika</groupId>
            <artifactId>tika-core</artifactId>
        </dependency>
        <dependency>
            <groupId>org.apache.tika</groupId>
            <artifactId>tika-parsers-standard-package</artifactId>
        </dependency>

        <dependency>
            <groupId>com.maxmind.geoip2</groupId>
            <artifactId>geoip2</artifactId>
            <version>2.17.0</version>
        </dependency>
        <dependency>
            <groupId>org.apache.ant</groupId>
            <artifactId>ant</artifactId>
        </dependency>
        <dependency>
            <groupId>dnsjava</groupId>
            <artifactId>dnsjava</artifactId>
            <version>3.6.3</version>
        </dependency>

        <dependency>
            <groupId>com.coverity.security</groupId>
            <artifactId>coverity-escapers</artifactId>
            <version>1.1.1</version>
        </dependency>

        <!-- guava is needed by OAuth, Guice, Mockserver, ORCID, s3mock, Solr, JClouds -->
        <dependency>
            <groupId>com.google.guava</groupId>
            <artifactId>guava</artifactId>
        </dependency>

        <!-- Gson is needed by JENA, borker-client, OAuth, Handle and JClouds -->
        <dependency>
            <groupId>com.google.code.gson</groupId>
            <artifactId>gson</artifactId>
        </dependency>

        <dependency>
            <groupId>org.postgresql</groupId>
            <artifactId>postgresql</artifactId>
        </dependency>

        <dependency>
            <groupId>jdbm</groupId>
            <artifactId>jdbm</artifactId>
            <version>1.0</version>
        </dependency>

        <!-- For ImageMagick MediaFilters -->
        <dependency>
            <groupId>org.im4java</groupId>
            <artifactId>im4java</artifactId>
            <version>1.4.0</version>
        </dependency>

        <!-- Flyway DB API (flywaydb.org) is used to manage DB upgrades automatically. -->
        <dependency>
            <groupId>org.flywaydb</groupId>
            <artifactId>flyway-core</artifactId>
            <version>${flyway.version}</version>
        </dependency>
        <dependency>
            <groupId>org.flywaydb</groupId>
            <artifactId>flyway-database-postgresql</artifactId>
            <version>${flyway.version}</version>
        </dependency>

        <!-- FindBugs -->
        <dependency>
            <groupId>com.google.code.findbugs</groupId>
            <artifactId>jsr305</artifactId>
        </dependency>
        <dependency>
            <groupId>com.google.code.findbugs</groupId>
            <artifactId>annotations</artifactId>
        </dependency>

        <dependency>
            <groupId>jakarta.inject</groupId>
            <artifactId>jakarta.inject-api</artifactId>
        </dependency>

        <!-- JAXB API and implementation (no longer bundled as of Java 11) -->
        <dependency>
            <groupId>jakarta.xml.bind</groupId>
            <artifactId>jakarta.xml.bind-api</artifactId>
        </dependency>
        <dependency>
            <groupId>org.glassfish.jaxb</groupId>
            <artifactId>jaxb-runtime</artifactId>
        </dependency>

        <!-- Jersey / JAX-RS client (jakarta.ws.rs.*) dependencies needed to integrate with external sources/services -->
        <dependency>
            <groupId>org.glassfish.jersey.core</groupId>
            <artifactId>jersey-client</artifactId>
            <version>${jersey.version}</version>
        </dependency>
        <!-- Required because Jersey no longer includes a dependency injection provider by default.
             Needed to support PubMed API call in "PubmedImportMetadataSourceServiceImpl.GetRecord" -->
        <dependency>
            <groupId>org.glassfish.jersey.inject</groupId>
            <artifactId>jersey-hk2</artifactId>
            <version>${jersey.version}</version>
        </dependency>

        <!-- S3 -->
        <dependency>
            <groupId>com.amazonaws</groupId>
            <artifactId>aws-java-sdk-s3</artifactId>
            <version>1.12.782</version>
        </dependency>

        <!-- TODO: This may need to be replaced with the "orcid-model" artifact once this ticket is resolved:
             https://github.com/ORCID/orcid-model/issues/50 -->
        <!-- Maintained at https://github.com/DSpace/orcid-model -->
        <dependency>
            <groupId>org.dspace</groupId>
            <artifactId>orcid-model-jakarta</artifactId>
            <version>3.3.0</version>
            <exclusions>
                <exclusion>
                    <groupId>org.javassist</groupId>
                    <artifactId>javassist</artifactId>
                </exclusion>
                <!-- Exclude snakeyaml as a newer version is brought in by Spring Boot -->
                <exclusion>
                    <groupId>org.yaml</groupId>
                    <artifactId>snakeyaml</artifactId>
                </exclusion>
            </exclusions>
        </dependency>

        <dependency>
            <groupId>org.json</groupId>
            <artifactId>json</artifactId>
            <version>20231013</version>
        </dependency>

        <!-- Useful for testing command-line tools -->
        <dependency>
            <groupId>com.github.stefanbirkner</groupId>
            <artifactId>system-rules</artifactId>
            <version>1.19.0</version>
            <scope>test</scope>
        </dependency>
        <!-- Used for Solr core export/import -->
        <dependency>
            <groupId>com.opencsv</groupId>
            <artifactId>opencsv</artifactId>
            <version>5.10</version>
        </dependency>

        <!-- Email templating -->
        <dependency>
            <groupId>org.apache.velocity</groupId>
            <artifactId>velocity-engine-core</artifactId>
            <version>2.4.1</version>
        </dependency>

        <dependency>
            <groupId>org.xmlunit</groupId>
            <artifactId>xmlunit-core</artifactId>
            <version>2.10.0</version>
            <scope>test</scope>
        </dependency>

        <dependency>
            <groupId>org.apache.bcel</groupId>
            <artifactId>bcel</artifactId>
            <version>6.10.0</version>
            <scope>test</scope>
        </dependency>

        <!-- required for openaire api integration -->
        <dependency>
            <groupId>eu.openaire</groupId>
            <artifactId>funders-model</artifactId>
            <version>2.0.0</version>
            <exclusions>
                <!-- Newer version pulled in via Jersey below -->
                <exclusion>
                    <groupId>org.javassist</groupId>
                    <artifactId>javassist</artifactId>
                </exclusion>
            </exclusions>
        </dependency>
        
        <dependency>
          <groupId>eu.openaire</groupId>
          <artifactId>broker-client</artifactId>
          <version>1.1.2</version>
        </dependency>

        <dependency>
            <groupId>org.mock-server</groupId>
            <artifactId>mockserver-junit-rule</artifactId>
            <version>5.15.0</version>
            <scope>test</scope>
            <exclusions>
                <!-- Exclude snakeyaml to avoid conflicts with: spring-boot-starter-cache -->
            	<exclusion>
            		<groupId>org.yaml</groupId>
            		<artifactId>snakeyaml</artifactId>
            	</exclusion>
                <exclusion>
                    <groupId>com.fasterxml.jackson.datatype</groupId>
                    <artifactId>jackson-datatype-jsr310</artifactId>
                </exclusion>
                <!-- Resolve dependency conflicts with Hibernate -->
                <exclusion>
                    <groupId>javax.xml.bind</groupId>
                    <artifactId>jaxb-api</artifactId>
                </exclusion>
                <!-- Resolve dependency conflicts with Solr -->
                <exclusion>
                    <groupId>javax.servlet</groupId>
                    <artifactId>javax.servlet-api</artifactId>
                </exclusion>
            </exclusions>
        </dependency>
        
        <dependency>
            <groupId>io.findify</groupId>
            <artifactId>s3mock_2.13</artifactId>
            <version>0.2.6</version>
            <scope>test</scope>
            <exclusions>
                <exclusion>
                    <groupId>com.amazonawsl</groupId>
                    <artifactId>aws-java-sdk-s3</artifactId>
                </exclusion>
                <exclusion>
                    <groupId>com.amazonaws</groupId>
                    <artifactId>aws-java-sdk-s3</artifactId>
                </exclusion>
            </exclusions>
        </dependency>

<<<<<<< HEAD
        <dependency>
            <groupId>com.squareup.okhttp3</groupId>
            <artifactId>mockwebserver</artifactId>
            <scope>test</scope>
        </dependency>
=======
        <!-- JClouds Assetstorage Support -->
        <dependency>
            <groupId>org.apache.jclouds</groupId>
            <artifactId>jclouds-core</artifactId>
            <version>${jclouds.version}</version>
            <exclusions>
               <exclusion>
                    <groupId>com.google.code.gson</groupId>
                    <artifactId>gson</artifactId>
                </exclusion>
                <exclusion>
                    <groupId>com.sun.xml.bind</groupId>
                    <artifactId>jaxb-impl</artifactId>
                </exclusion>
                <exclusion>
                    <groupId>javax.annotation</groupId>
                    <artifactId>javax.annotation-api</artifactId>
                </exclusion>
                <exclusion>
                    <groupId>jakarta.ws.rs</groupId>
                    <artifactId>jakarta.ws.rs-api</artifactId>
                </exclusion>
            </exclusions>
        </dependency>

        <dependency>
            <groupId>org.apache.jclouds</groupId>
            <artifactId>jclouds-blobstore</artifactId>
            <version>${jclouds.version}</version>
            <exclusions>
                <exclusion>
                    <groupId>jakarta.ws.rs</groupId>
                    <artifactId>jakarta.ws.rs-api</artifactId>
                </exclusion>
            </exclusions>
        </dependency>

        <dependency>
            <groupId>org.apache.jclouds.api</groupId>
            <artifactId>filesystem</artifactId>
            <version>${jclouds.version}</version>
        </dependency>

        <dependency>
            <groupId>org.apache.jclouds.provider</groupId>
            <artifactId>aws-s3</artifactId>
            <version>${jclouds.version}</version>
        </dependency>

        <!-- required frontpage generation -->
        <dependency>
            <groupId>org.thymeleaf</groupId>
            <artifactId>thymeleaf</artifactId>
            <version>3.1.3.RELEASE</version>
            <exclusions>
                <exclusion>
                    <groupId>org.javassist</groupId>
                    <artifactId>javassist</artifactId>
                </exclusion>
            </exclusions>
        </dependency>

        <dependency>
            <groupId>org.xhtmlrenderer</groupId>
            <artifactId>flying-saucer-pdf</artifactId>
            <version>9.12.0</version>
            <exclusions>
                <!-- Conflicts with Hibernate. Use version that is brought in via Hibernate -->
                <exclusion>
                    <groupId>net.bytebuddy</groupId>
                    <artifactId>byte-buddy</artifactId>
                </exclusion>
            </exclusions>
        </dependency>

>>>>>>> 027aee53
    </dependencies>
</project><|MERGE_RESOLUTION|>--- conflicted
+++ resolved
@@ -177,7 +177,7 @@
             <plugin>
                 <groupId>org.codehaus.mojo</groupId>
                 <artifactId>jaxb2-maven-plugin</artifactId>
-                <version>3.3.0</version>
+                <version>3.2.0</version>
                 <executions>
                     <execution>
                         <id>workflow-curation</id>
@@ -517,6 +517,10 @@
             <artifactId>pdfbox</artifactId>
         </dependency>
         <dependency>
+            <groupId>org.apache.pdfbox</groupId>
+            <artifactId>fontbox</artifactId>
+        </dependency>
+        <dependency>
             <groupId>com.ibm.icu</groupId>
             <artifactId>icu4j</artifactId>
         </dependency>
@@ -653,16 +657,9 @@
             <version>1.1.1</version>
         </dependency>
 
-        <!-- guava is needed by OAuth, Guice, Mockserver, ORCID, s3mock, Solr, JClouds -->
         <dependency>
             <groupId>com.google.guava</groupId>
             <artifactId>guava</artifactId>
-        </dependency>
-
-        <!-- Gson is needed by JENA, borker-client, OAuth, Handle and JClouds -->
-        <dependency>
-            <groupId>com.google.code.gson</groupId>
-            <artifactId>gson</artifactId>
         </dependency>
 
         <dependency>
@@ -738,7 +735,7 @@
         <dependency>
             <groupId>com.amazonaws</groupId>
             <artifactId>aws-java-sdk-s3</artifactId>
-            <version>1.12.782</version>
+            <version>1.12.781</version>
         </dependency>
 
         <!-- TODO: This may need to be replaced with the "orcid-model" artifact once this ticket is resolved:
@@ -774,6 +771,7 @@
             <version>1.19.0</version>
             <scope>test</scope>
         </dependency>
+
         <!-- Used for Solr core export/import -->
         <dependency>
             <groupId>com.opencsv</groupId>
@@ -867,20 +865,13 @@
             </exclusions>
         </dependency>
 
-<<<<<<< HEAD
-        <dependency>
-            <groupId>com.squareup.okhttp3</groupId>
-            <artifactId>mockwebserver</artifactId>
-            <scope>test</scope>
-        </dependency>
-=======
         <!-- JClouds Assetstorage Support -->
         <dependency>
             <groupId>org.apache.jclouds</groupId>
             <artifactId>jclouds-core</artifactId>
             <version>${jclouds.version}</version>
             <exclusions>
-               <exclusion>
+                <exclusion>
                     <groupId>com.google.code.gson</groupId>
                     <artifactId>gson</artifactId>
                 </exclusion>
@@ -949,6 +940,10 @@
             </exclusions>
         </dependency>
 
->>>>>>> 027aee53
+        <dependency>
+            <groupId>com.squareup.okhttp3</groupId>
+            <artifactId>mockwebserver</artifactId>
+            <scope>test</scope>
+        </dependency>
     </dependencies>
 </project>