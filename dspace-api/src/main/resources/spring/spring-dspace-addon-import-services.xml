<?xml version="1.0" encoding="UTF-8"?>
<!--

    The contents of this file are subject to the license and copyright
    detailed in the LICENSE and NOTICE files at the root of the source
    tree and available online at

    http://www.dspace.org/license/

-->
<beans xmlns="http://www.springframework.org/schema/beans"
       xmlns:xsi="http://www.w3.org/2001/XMLSchema-instance"
       xmlns:context="http://www.springframework.org/schema/context"
       xsi:schemaLocation="http://www.springframework.org/schema/beans
           http://www.springframework.org/schema/beans/spring-beans.xsd
           http://www.springframework.org/schema/context
           http://www.springframework.org/schema/context/spring-context.xsd"
       default-autowire-candidates="*Service,*DAO,javax.sql.DataSource">

    <context:annotation-config/> <!-- allows us to use spring annotations in beans -->

    <bean id="org.dspace.importer.external.service.ImportService"
        class="org.dspace.importer.external.service.ImportService"
        lazy-init="false" autowire="byType" destroy-method="destroy">
        <property name="importSources">
            <list>
                <ref bean="pubmedImportService" />
                <ref bean="bibtexImportService" />
                <ref bean="risImportService" />
                <ref bean="csvImportService" />
                <ref bean="tsvImportService" />
                <ref bean="endnoteImportService" />
            </list>
         </property>
    </bean>

    <bean id="ArXivImportService"
          class="org.dspace.importer.external.arxiv.service.ArXivImportMetadataSourceServiceImpl" scope="singleton">
        <property name="metadataFieldMapping" ref="ArXivMetadataFieldMapping"/>
        <property name="baseAddress" value="http://export.arxiv.org/api/query"/>
    </bean>
    <bean id="ArXivMetadataFieldMapping"
          class="org.dspace.importer.external.arxiv.metadatamapping.ArXivFieldMapping">
    </bean>


    <bean id="pubmedImportService"
          class="org.dspace.importer.external.pubmed.service.PubmedImportMetadataSourceServiceImpl">
        <property name="metadataFieldMapping" ref="pubmedMetadataFieldMapping"/>
        <property name="baseAddress" value="https://eutils.ncbi.nlm.nih.gov/entrez/eutils/"/>
        <property name="generateQueryForItem" ref="pubmedService"></property>
        <property name="supportedExtensions">
            <list>
                 <value>xml</value>
            </list>
        </property>
    </bean>


    <bean id="pubmedMetadataFieldMapping"
          class="org.dspace.importer.external.pubmed.metadatamapping.PubmedFieldMapping">
    </bean>

    <bean id="risImportService"
          class="org.dspace.importer.external.ris.service.RisImportMetadataSourceServiceImpl">
          <property name="supportedExtensions">
               <list>
                     <value>ris</value>
               </list>
          </property>
    </bean>

    <bean id="bibtexImportService"
          class="org.dspace.importer.external.bibtex.service.BibtexImportMetadataSourceServiceImpl">
          <property name="supportedExtensions">
               <list>
                     <value>bib</value>
                     <value>bibtex</value>
               </list>
          </property>
    </bean>

    <bean id="csvImportService"
          class="org.dspace.importer.external.csv.service.CharacterSeparatedImportMetadataSourceServiceImpl">
          <property name="metadataFieldMap" ref="csvMetadataFieldMap"></property>
          <property name="skipLines" value="1" />
          <property name="supportedExtensions">
               <list>
                     <value>csv</value>
               </list>
          </property>
    </bean>

    <bean id="tsvImportService"
          class="org.dspace.importer.external.csv.service.CharacterSeparatedImportMetadataSourceServiceImpl">
          <property name="importSource" value="TsvMetadataSource" />
          <property name="separator" value="\u0009" />
          <property name="skipLines" value="1" />
          <property name="metadataFieldMap" ref="tsvMetadataFieldMap" />
          <property name="supportedExtensions">
               <list>
                     <value>tsv</value>
               </list>
          </property>
    </bean>

    <bean id="endnoteImportService"
          class="org.dspace.importer.external.endnote.service.EndnoteImportMetadataSourceServiceImpl">
          <property name="metadataFieldMap" ref="endnoteMetadataFieldMap"></property>
          <property name="supportedExtensions">
               <list>
                     <value>enl</value>
                     <value>enw</value>
               </list>
          </property>
    </bean>

<<<<<<< HEAD
    <bean id="openaireImportServiceByAuthor"
          class="org.dspace.importer.external.openaire.service.OpenAireImportMetadataSourceServiceImpl" scope="singleton">
        <property name="metadataFieldMapping" ref="openairePublicationMetadataFieldMapping"/>
        <property name="queryParam" value="author"/>
    </bean>
    <bean id="openaireImportServiceByTitle"
          class="org.dspace.importer.external.openaire.service.OpenAireImportMetadataSourceServiceImpl" scope="singleton">
        <property name="metadataFieldMapping" ref="openairePublicationMetadataFieldMapping"/>
        <property name="queryParam" value="title"/>
    </bean>
    <bean id="openairePublicationMetadataFieldMapping"
          class="org.dspace.importer.external.openaire.metadatamapping.OpenAIREPublicationFieldMapping">
=======
    <bean id="CrossRefImportService" class="org.dspace.importer.external.crossref.CrossRefImportMetadataSourceServiceImpl" scope="singleton">
        <property name="metadataFieldMapping" ref="CrossRefMetadataFieldMapping"/>
        <property name="url" value="${crossref.url}"/>
    </bean>
    <bean id="CrossRefMetadataFieldMapping" class="org.dspace.importer.external.crossref.CrossRefFieldMapping"/>

    <bean id="vufindImportService" class="org.dspace.importer.external.vufind.VuFindImportMetadataSourceServiceImpl" scope="singleton">
          <!-- Set to empty to use the default set of fields  -->
          <constructor-arg type="java.lang.String" value=""/>
          <property name="metadataFieldMapping" ref="vufindMetadataFieldMapping"/>
          <property name="url" value="${vufind.url}"/>
          <property name="urlSearch" value="${vufind.url.search}"/>
    </bean>
    <bean id="vufindMetadataFieldMapping" class="org.dspace.importer.external.vufind.metadatamapping.VuFindFieldMapping"/>

    <bean id="ScieloImportService" class="org.dspace.importer.external.scielo.service.ScieloImportMetadataSourceServiceImpl" scope="singleton">
        <property name="metadataFieldMapping" ref="scieloMetadataFieldMapping"/>
        <property name="url" value="${scielo.url}"/>
    </bean>
    <bean id="scieloMetadataFieldMapping" class="org.dspace.importer.external.scielo.service.ScieloFieldMapping"/>

    <!-- Metadatafield used to check against if it's already imported or not during the JSONLookupSearcher-->
    <bean id="lookupID" class="org.dspace.importer.external.metadatamapping.MetadataFieldConfig">
        <constructor-arg value="dc.identifier.other"/>
>>>>>>> e5f316c9
    </bean>

</beans><|MERGE_RESOLUTION|>--- conflicted
+++ resolved
@@ -115,7 +115,6 @@
           </property>
     </bean>
 
-<<<<<<< HEAD
     <bean id="openaireImportServiceByAuthor"
           class="org.dspace.importer.external.openaire.service.OpenAireImportMetadataSourceServiceImpl" scope="singleton">
         <property name="metadataFieldMapping" ref="openairePublicationMetadataFieldMapping"/>
@@ -128,7 +127,8 @@
     </bean>
     <bean id="openairePublicationMetadataFieldMapping"
           class="org.dspace.importer.external.openaire.metadatamapping.OpenAIREPublicationFieldMapping">
-=======
+    </bean>
+    
     <bean id="CrossRefImportService" class="org.dspace.importer.external.crossref.CrossRefImportMetadataSourceServiceImpl" scope="singleton">
         <property name="metadataFieldMapping" ref="CrossRefMetadataFieldMapping"/>
         <property name="url" value="${crossref.url}"/>
@@ -153,7 +153,6 @@
     <!-- Metadatafield used to check against if it's already imported or not during the JSONLookupSearcher-->
     <bean id="lookupID" class="org.dspace.importer.external.metadatamapping.MetadataFieldConfig">
         <constructor-arg value="dc.identifier.other"/>
->>>>>>> e5f316c9
     </bean>
 
 </beans>