--- conflicted
+++ resolved
@@ -78,15 +78,8 @@
                           "add or update an Item, Collection or Community based on its handle or uuid");
         options.addOption("c", "clean", false,
                           "clean existing index removing any documents that no longer exist in the db");
-<<<<<<< HEAD
-        options.getOption("c").setType(boolean.class);
         options.addOption("d", "delete", false,
                 "delete all records from existing index");
-        options.getOption("d").setType(boolean.class);
-=======
-        options.addOption("d", "delete", false,
-                "delete all records from existing index");
->>>>>>> ec0853dd
         options.addOption("b", "build", false, "(re)build index, wiping out current one if it exists");
         options.addOption("s", "spellchecker", false, "Rebuild the spellchecker, can be combined with -b and -f.");
         options.addOption("f", "force", false,
