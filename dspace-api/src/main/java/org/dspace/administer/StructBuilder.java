--- conflicted
+++ resolved
@@ -659,12 +659,7 @@
                     MD_SHORT_DESCRIPTION, null, " ");
 
             // now update the metadata
-<<<<<<< HEAD
-            for (Map.Entry<String, String> entry : communityMap.entrySet()) {
-=======
-            Node tn = communities.item(i);
             for (Map.Entry<String, MetadataFieldName> entry : communityMap.entrySet()) {
->>>>>>> 2b4f22be
                 NodeList nl = XPathAPI.selectNodeList(tn, entry.getKey());
                 if (nl.getLength() == 1) {
                     communityService.setMetadataSingleValue(context, community,
@@ -785,12 +780,7 @@
                     MD_SHORT_DESCRIPTION, Item.ANY, " ");
 
             // import the rest of the metadata
-<<<<<<< HEAD
-            for (Map.Entry<String, String> entry : collectionMap.entrySet()) {
-=======
-            Node tn = collections.item(i);
             for (Map.Entry<String, MetadataFieldName> entry : collectionMap.entrySet()) {
->>>>>>> 2b4f22be
                 NodeList nl = XPathAPI.selectNodeList(tn, entry.getKey());
                 if (nl.getLength() == 1) {
                     collectionService.setMetadataSingleValue(context, collection,
