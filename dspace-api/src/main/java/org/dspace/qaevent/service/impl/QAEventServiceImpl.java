--- conflicted
+++ resolved
@@ -506,13 +506,8 @@
     }
 
     private String[] getSupportedSources() {
-<<<<<<< HEAD
-        return configurationService.getArrayProperty("qaevent.sources",
-            new String[] { QAEvent.OPENAIRE_SOURCE, QAEvent.COAR_NOTIFY });
-=======
         return configurationService.getArrayProperty("qaevent.sources", new String[]
             { QAEvent.OPENAIRE_SOURCE, QAEvent.COAR_NOTIFY });
->>>>>>> 219e0e6e
     }
 
 }