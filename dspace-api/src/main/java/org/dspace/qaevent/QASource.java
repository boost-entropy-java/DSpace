--- conflicted
+++ resolved
@@ -25,17 +25,6 @@
      */
     private UUID focus;
     private String name;
-<<<<<<< HEAD
-
-    /**
-     * if the QASource stats (see next attributes) are related to a specific target
-     */
-    private UUID focus;
-
-    private long totalEvents;
-
-=======
->>>>>>> ff302597
     private Date lastEvent;
     private long totalEvents;
 
@@ -45,14 +34,6 @@
 
     public void setName(String name) {
         this.name = name;
-    }
-
-    public UUID getFocus() {
-        return focus;
-    }
-
-    public void setFocus(UUID focus) {
-        this.focus = focus;
     }
 
     public long getTotalEvents() {
@@ -71,17 +52,16 @@
         this.lastEvent = lastEvent;
     }
 
-<<<<<<< HEAD
-    @Override
-    public String toString() {
-        return name + focus + totalEvents;
-=======
     public UUID getFocus() {
         return focus;
     }
 
     public void setFocus(UUID focus) {
         this.focus = focus;
->>>>>>> ff302597
+    }
+
+    @Override
+    public String toString() {
+        return name + focus + totalEvents;
     }
 }