--- conflicted
+++ resolved
@@ -18,11 +18,7 @@
 import org.dspace.core.Context;
 import org.dspace.eperson.EPerson;
 import org.dspace.eperson.service.EPersonService;
-<<<<<<< HEAD
-=======
-import org.dspace.workflow.WorkflowException;
 import org.dspace.xmlworkflow.Role;
->>>>>>> 5ba7a16e
 import org.dspace.xmlworkflow.state.Step;
 import org.dspace.xmlworkflow.state.actions.ActionResult;
 import org.dspace.xmlworkflow.storedcomponents.WorkflowItemRole;
@@ -46,15 +42,11 @@
 
     public static final int RESULTS_PER_PAGE = 5;
 
-<<<<<<< HEAD
     private static final String SUBMIT_CANCEL = "submit_cancel";
     private static final String SUBMIT_SEARCH = "submit_search";
     private static final String SUBMIT_SELECT_REVIEWER = "submit_select_reviewer_";
 
-    private String roleId;
-=======
     private Role role;
->>>>>>> 5ba7a16e
 
     @Autowired(required = true)
     private EPersonService ePersonService;
@@ -111,7 +103,6 @@
         return new ActionResult(ActionResult.TYPE.TYPE_ERROR);
     }
 
-<<<<<<< HEAD
     @Override
     public List<String> getOptions() {
         List<String> options = new ArrayList<>();
@@ -120,12 +111,8 @@
         return options;
     }
 
-    public String getRoleId() {
-        return roleId;
-=======
     public Role getRole() {
         return role;
->>>>>>> 5ba7a16e
     }
 
     @Required
