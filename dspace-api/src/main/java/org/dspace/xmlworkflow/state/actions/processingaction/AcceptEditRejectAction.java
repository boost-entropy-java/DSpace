/**
 * The contents of this file are subject to the license and copyright
 * detailed in the LICENSE and NOTICE files at the root of the source
 * tree and available online at
 *
 * http://www.dspace.org/license/
 */
package org.dspace.xmlworkflow.state.actions.processingaction;

import java.io.IOException;
import java.sql.SQLException;
import java.util.ArrayList;
import java.util.List;
import javax.servlet.http.HttpServletRequest;

import org.dspace.app.util.Util;
import org.dspace.authorize.AuthorizeException;
import org.dspace.content.DCDate;
import org.dspace.content.MetadataSchemaEnum;
import org.dspace.core.Context;
import org.dspace.xmlworkflow.factory.XmlWorkflowServiceFactory;
import org.dspace.xmlworkflow.state.Step;
import org.dspace.xmlworkflow.state.actions.ActionResult;
import org.dspace.xmlworkflow.storedcomponents.XmlWorkflowItem;

/**
 * Processing class of an action that allows users to
 * edit/accept/reject a workflow item
 *
 * @author Bram De Schouwer (bram.deschouwer at dot com)
 * @author Kevin Van de Velde (kevin at atmire dot com)
 * @author Ben Bosman (ben at atmire dot com)
 * @author Mark Diggory (markd at atmire dot com)
 */
public class AcceptEditRejectAction extends ProcessingAction {

<<<<<<< HEAD
    public static final int MAIN_PAGE = 0;
    public static final int REJECT_PAGE = 1;
    public static final int SUBMITTER_IS_DELETED_PAGE = 2;
=======
    private static final String SUBMIT_APPROVE = "submit_approve";
    private static final String SUBMIT_REJECT = "submit_reject";
>>>>>>> d1ee942b

    //TODO: rename to AcceptAndEditMetadataAction

    @Override
    public void activate(Context c, XmlWorkflowItem wf) {

    }

    @Override
    public ActionResult execute(Context c, XmlWorkflowItem wfi, Step step, HttpServletRequest request)
<<<<<<< HEAD
        throws SQLException, AuthorizeException, IOException {
        int page = Util.getIntParameter(request, "page");

        switch (page) {
            case MAIN_PAGE:
                return processMainPage(c, wfi, step, request);
            case REJECT_PAGE:
                return processRejectPage(c, wfi, step, request);
            case SUBMITTER_IS_DELETED_PAGE:
                return processSubmitterIsDeletedPage(c, wfi, request);
            default:
                return new ActionResult(ActionResult.TYPE.TYPE_CANCEL);
=======
            throws SQLException, AuthorizeException, IOException {
        if (super.isOptionInParam(request)) {
            switch (Util.getSubmitButton(request, SUBMIT_CANCEL)) {
                case SUBMIT_APPROVE:
                    return processAccept(c, wfi);
                case SUBMIT_REJECT:
                    return processRejectPage(c, wfi, request);
                default:
                    return new ActionResult(ActionResult.TYPE.TYPE_CANCEL);
            }
>>>>>>> d1ee942b
        }
        return new ActionResult(ActionResult.TYPE.TYPE_CANCEL);
    }

<<<<<<< HEAD
    public ActionResult processMainPage(Context c, XmlWorkflowItem wfi, Step step, HttpServletRequest request)
        throws SQLException, AuthorizeException {
        if (request.getParameter("submit_approve") != null) {
            //Delete the tasks
            addApprovedProvenance(c, wfi);

            return new ActionResult(ActionResult.TYPE.TYPE_OUTCOME, ActionResult.OUTCOME_COMPLETE);
        } else if (request.getParameter("submit_reject") != null) {
            // Make sure we indicate which page we want to process
            if (wfi.getSubmitter() == null) {
                request.setAttribute("page", SUBMITTER_IS_DELETED_PAGE);
            } else {
                request.setAttribute("page", REJECT_PAGE);
            }
            // We have pressed reject item, so take the user to a page where he can reject
            return new ActionResult(ActionResult.TYPE.TYPE_PAGE);
        } else {
            //We pressed the leave button so return to our submissions page
            return new ActionResult(ActionResult.TYPE.TYPE_SUBMISSION_PAGE);
        }
=======
    @Override
    public List<String> getOptions() {
        List<String> options = new ArrayList<>();
        options.add(SUBMIT_APPROVE);
        options.add(SUBMIT_REJECT);
        options.add(ProcessingAction.SUBMIT_EDIT_METADATA);
        return options;
>>>>>>> d1ee942b
    }

    public ActionResult processAccept(Context c, XmlWorkflowItem wfi)
            throws SQLException, AuthorizeException {
        //Delete the tasks
        addApprovedProvenance(c, wfi);

        return new ActionResult(ActionResult.TYPE.TYPE_OUTCOME, ActionResult.OUTCOME_COMPLETE);
    }

    public ActionResult processRejectPage(Context c, XmlWorkflowItem wfi, HttpServletRequest request)
            throws SQLException, AuthorizeException, IOException {
        String reason = request.getParameter("reason");
        if (reason == null || 0 == reason.trim().length()) {
            addErrorField(request, "reason");
            return new ActionResult(ActionResult.TYPE.TYPE_ERROR);
        }

        // We have pressed reject, so remove the task the user has & put it back
        // to a workspace item
        XmlWorkflowServiceFactory.getInstance().getXmlWorkflowService().sendWorkflowItemBackSubmission(c, wfi,
                c.getCurrentUser(), this.getProvenanceStartId(), reason);

        return new ActionResult(ActionResult.TYPE.TYPE_SUBMISSION_PAGE);
    }

    public ActionResult processSubmitterIsDeletedPage(Context c, XmlWorkflowItem wfi, HttpServletRequest request)
        throws SQLException, AuthorizeException, IOException {
        if (request.getParameter("submit_delete") != null) {
            XmlWorkflowServiceFactory.getInstance().getXmlWorkflowService()
                    .deleteWorkflowByWorkflowItem(c, wfi, c.getCurrentUser());
            // Delete and send user back to myDspace page
            return new ActionResult(ActionResult.TYPE.TYPE_SUBMISSION_PAGE);
        } else if (request.getParameter("submit_keep_it") != null) {
            // Do nothing, just send it back to myDspace page
            return new ActionResult(ActionResult.TYPE.TYPE_SUBMISSION_PAGE);
        } else {
            //Cancel, go back to the main task page
            request.setAttribute("page", MAIN_PAGE);
            return new ActionResult(ActionResult.TYPE.TYPE_PAGE);
        }
    }

    private void addApprovedProvenance(Context c, XmlWorkflowItem wfi) throws SQLException, AuthorizeException {
        //Add the provenance for the accept
        String now = DCDate.getCurrent().toString();

        // Get user's name + email address
        String usersName = XmlWorkflowServiceFactory.getInstance().getXmlWorkflowService()
                .getEPersonName(c.getCurrentUser());

        String provDescription = getProvenanceStartId() + " Approved for entry into archive by "
                + usersName + " on " + now + " (GMT) ";

        // Add to item as a DC field
        itemService.addMetadata(c, wfi.getItem(), MetadataSchemaEnum.DC.getName(), "description", "provenance", "en",
                provDescription);
        itemService.update(c, wfi.getItem());
    }
}<|MERGE_RESOLUTION|>--- conflicted
+++ resolved
@@ -34,14 +34,9 @@
  */
 public class AcceptEditRejectAction extends ProcessingAction {
 
-<<<<<<< HEAD
-    public static final int MAIN_PAGE = 0;
-    public static final int REJECT_PAGE = 1;
-    public static final int SUBMITTER_IS_DELETED_PAGE = 2;
-=======
     private static final String SUBMIT_APPROVE = "submit_approve";
     private static final String SUBMIT_REJECT = "submit_reject";
->>>>>>> d1ee942b
+    private static final String SUBMITTER_IS_DELETED_PAGE = "submitter_deleted";
 
     //TODO: rename to AcceptAndEditMetadataAction
 
@@ -52,20 +47,6 @@
 
     @Override
     public ActionResult execute(Context c, XmlWorkflowItem wfi, Step step, HttpServletRequest request)
-<<<<<<< HEAD
-        throws SQLException, AuthorizeException, IOException {
-        int page = Util.getIntParameter(request, "page");
-
-        switch (page) {
-            case MAIN_PAGE:
-                return processMainPage(c, wfi, step, request);
-            case REJECT_PAGE:
-                return processRejectPage(c, wfi, step, request);
-            case SUBMITTER_IS_DELETED_PAGE:
-                return processSubmitterIsDeletedPage(c, wfi, request);
-            default:
-                return new ActionResult(ActionResult.TYPE.TYPE_CANCEL);
-=======
             throws SQLException, AuthorizeException, IOException {
         if (super.isOptionInParam(request)) {
             switch (Util.getSubmitButton(request, SUBMIT_CANCEL)) {
@@ -73,36 +54,15 @@
                     return processAccept(c, wfi);
                 case SUBMIT_REJECT:
                     return processRejectPage(c, wfi, request);
+                case SUBMITTER_IS_DELETED_PAGE:
+                    return processSubmitterIsDeletedPage(c, wfi, request);
                 default:
                     return new ActionResult(ActionResult.TYPE.TYPE_CANCEL);
             }
->>>>>>> d1ee942b
         }
         return new ActionResult(ActionResult.TYPE.TYPE_CANCEL);
     }
 
-<<<<<<< HEAD
-    public ActionResult processMainPage(Context c, XmlWorkflowItem wfi, Step step, HttpServletRequest request)
-        throws SQLException, AuthorizeException {
-        if (request.getParameter("submit_approve") != null) {
-            //Delete the tasks
-            addApprovedProvenance(c, wfi);
-
-            return new ActionResult(ActionResult.TYPE.TYPE_OUTCOME, ActionResult.OUTCOME_COMPLETE);
-        } else if (request.getParameter("submit_reject") != null) {
-            // Make sure we indicate which page we want to process
-            if (wfi.getSubmitter() == null) {
-                request.setAttribute("page", SUBMITTER_IS_DELETED_PAGE);
-            } else {
-                request.setAttribute("page", REJECT_PAGE);
-            }
-            // We have pressed reject item, so take the user to a page where he can reject
-            return new ActionResult(ActionResult.TYPE.TYPE_PAGE);
-        } else {
-            //We pressed the leave button so return to our submissions page
-            return new ActionResult(ActionResult.TYPE.TYPE_SUBMISSION_PAGE);
-        }
-=======
     @Override
     public List<String> getOptions() {
         List<String> options = new ArrayList<>();
@@ -110,7 +70,6 @@
         options.add(SUBMIT_REJECT);
         options.add(ProcessingAction.SUBMIT_EDIT_METADATA);
         return options;
->>>>>>> d1ee942b
     }
 
     public ActionResult processAccept(Context c, XmlWorkflowItem wfi)
@@ -138,10 +97,10 @@
     }
 
     public ActionResult processSubmitterIsDeletedPage(Context c, XmlWorkflowItem wfi, HttpServletRequest request)
-        throws SQLException, AuthorizeException, IOException {
+            throws SQLException, AuthorizeException, IOException {
         if (request.getParameter("submit_delete") != null) {
             XmlWorkflowServiceFactory.getInstance().getXmlWorkflowService()
-                    .deleteWorkflowByWorkflowItem(c, wfi, c.getCurrentUser());
+                                     .deleteWorkflowByWorkflowItem(c, wfi, c.getCurrentUser());
             // Delete and send user back to myDspace page
             return new ActionResult(ActionResult.TYPE.TYPE_SUBMISSION_PAGE);
         } else if (request.getParameter("submit_keep_it") != null) {
@@ -149,7 +108,6 @@
             return new ActionResult(ActionResult.TYPE.TYPE_SUBMISSION_PAGE);
         } else {
             //Cancel, go back to the main task page
-            request.setAttribute("page", MAIN_PAGE);
             return new ActionResult(ActionResult.TYPE.TYPE_PAGE);
         }
     }
