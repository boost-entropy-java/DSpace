--- conflicted
+++ resolved
@@ -1620,10 +1620,6 @@
     }
 
     @Override
-<<<<<<< HEAD
-    public String getEntityType(Item item) {
-        return getMetadataFirstValue(item, new MetadataFieldName("dspace.entity.type"), Item.ANY);
-=======
     public String getEntityTypeLabel(Item item) {
         List<MetadataValue> mdvs = getMetadata(item, "dspace", "entity", "type", Item.ANY, false);
         if (mdvs.isEmpty()) {
@@ -1717,7 +1713,6 @@
         for (OrcidQueue orcidQueueRecord : orcidQueueRecords) {
             orcidQueueService.delete(context, orcidQueueRecord);
         }
->>>>>>> de391f09
     }
 
 }