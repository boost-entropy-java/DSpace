/**
 * The contents of this file are subject to the license and copyright
 * detailed in the LICENSE and NOTICE files at the root of the source
 * tree and available online at
 *
 * http://www.dspace.org/license/
 */
package org.dspace.content;

import java.io.IOException;
import java.io.InputStream;
import java.sql.SQLException;
import java.util.ArrayList;
import java.util.Arrays;
import java.util.Comparator;
import java.util.Date;
import java.util.Iterator;
import java.util.LinkedList;
import java.util.List;
import java.util.Objects;
import java.util.UUID;
import java.util.function.Supplier;
import java.util.stream.Collectors;
import java.util.stream.Stream;

import org.apache.commons.collections4.CollectionUtils;
import org.apache.commons.lang3.StringUtils;
import org.apache.logging.log4j.Logger;
import org.dspace.app.util.AuthorizeUtil;
import org.dspace.authorize.AuthorizeConfiguration;
import org.dspace.authorize.AuthorizeException;
import org.dspace.authorize.ResourcePolicy;
import org.dspace.authorize.service.AuthorizeService;
import org.dspace.authorize.service.ResourcePolicyService;
import org.dspace.content.authority.Choices;
import org.dspace.content.dao.ItemDAO;
import org.dspace.content.factory.ContentServiceFactory;
import org.dspace.content.service.BitstreamFormatService;
import org.dspace.content.service.BitstreamService;
import org.dspace.content.service.BundleService;
import org.dspace.content.service.CollectionService;
import org.dspace.content.service.CommunityService;
import org.dspace.content.service.EntityTypeService;
import org.dspace.content.service.InstallItemService;
import org.dspace.content.service.ItemService;
import org.dspace.content.service.MetadataSchemaService;
import org.dspace.content.service.RelationshipService;
import org.dspace.content.service.WorkspaceItemService;
import org.dspace.content.virtual.VirtualMetadataPopulator;
import org.dspace.core.Constants;
import org.dspace.core.Context;
import org.dspace.core.LogHelper;
import org.dspace.eperson.EPerson;
import org.dspace.eperson.Group;
import org.dspace.event.Event;
import org.dspace.harvest.HarvestedItem;
import org.dspace.harvest.service.HarvestedItemService;
import org.dspace.identifier.IdentifierException;
import org.dspace.identifier.service.IdentifierService;
import org.dspace.services.ConfigurationService;
import org.dspace.versioning.service.VersioningService;
import org.dspace.workflow.WorkflowItemService;
import org.dspace.workflow.factory.WorkflowServiceFactory;
import org.springframework.beans.factory.annotation.Autowired;

/**
 * Service implementation for the Item object.
 * This class is responsible for all business logic calls for the Item object and is autowired by spring.
 * This class should never be accessed directly.
 *
 * @author kevinvandevelde at atmire.com
 */
public class ItemServiceImpl extends DSpaceObjectServiceImpl<Item> implements ItemService {

    /**
     * log4j category
     */
    private static final Logger log = org.apache.logging.log4j.LogManager.getLogger(Item.class);

    @Autowired(required = true)
    protected ItemDAO itemDAO;

    @Autowired(required = true)
    protected CommunityService communityService;
    @Autowired(required = true)
    protected AuthorizeService authorizeService;
    @Autowired(required = true)
    protected BundleService bundleService;
    @Autowired(required = true)
    protected BitstreamFormatService bitstreamFormatService;
    @Autowired(required = true)
    protected MetadataSchemaService metadataSchemaService;
    @Autowired(required = true)
    protected BitstreamService bitstreamService;
    @Autowired(required = true)
    protected InstallItemService installItemService;
    @Autowired(required = true)
    protected ResourcePolicyService resourcePolicyService;
    @Autowired(required = true)
    protected CollectionService collectionService;
    @Autowired(required = true)
    protected IdentifierService identifierService;
    @Autowired(required = true)
    protected VersioningService versioningService;
    @Autowired(required = true)
    protected HarvestedItemService harvestedItemService;
    @Autowired(required = true)
    protected ConfigurationService configurationService;

    @Autowired(required = true)
    protected WorkspaceItemService workspaceItemService;
    @Autowired(required = true)
    protected WorkflowItemService workflowItemService;

    @Autowired(required = true)
    protected RelationshipService relationshipService;

    @Autowired(required = true)
    protected VirtualMetadataPopulator virtualMetadataPopulator;

    @Autowired(required = true)
    private RelationshipMetadataService relationshipMetadataService;

    @Autowired(required = true)
    private EntityTypeService entityTypeService;

    protected ItemServiceImpl() {
        super();
    }

    @Override
    public Thumbnail getThumbnail(Context context, Item item, boolean requireOriginal) throws SQLException {
        Bitstream thumbBitstream;
        List<Bundle> originalBundles = getBundles(item, "ORIGINAL");
        Bitstream primaryBitstream = null;
        if (CollectionUtils.isNotEmpty(originalBundles)) {
            primaryBitstream = originalBundles.get(0).getPrimaryBitstream();
        }
        if (primaryBitstream != null) {
            if (primaryBitstream.getFormat(context).getMIMEType().equals("text/html")) {
                return null;
            }

            thumbBitstream = bitstreamService
                .getBitstreamByName(item, "THUMBNAIL", primaryBitstream.getName() + ".jpg");

        } else {
            if (requireOriginal) {
                primaryBitstream = bitstreamService.getFirstBitstream(item, "ORIGINAL");
            }

            thumbBitstream = bitstreamService.getFirstBitstream(item, "THUMBNAIL");
        }

        if (thumbBitstream != null) {
            return new Thumbnail(thumbBitstream, primaryBitstream);
        }

        return null;
    }

    @Override
    public Item find(Context context, UUID id) throws SQLException {
        Item item = itemDAO.findByID(context, Item.class, id);
        if (item == null) {
            if (log.isDebugEnabled()) {
                log.debug(LogHelper.getHeader(context, "find_item",
                                               "not_found,item_id=" + id));
            }
            return null;
        }

        // not null, return item
        if (log.isDebugEnabled()) {
            log.debug(LogHelper.getHeader(context, "find_item", "item_id="
                + id));
        }

        return item;
    }

    @Override
    public Item create(Context context, WorkspaceItem workspaceItem) throws SQLException, AuthorizeException {
        return create(context, workspaceItem, null);
    }

    @Override
    public Item create(Context context, WorkspaceItem workspaceItem,
                       UUID uuid) throws SQLException, AuthorizeException {
        Collection collection = workspaceItem.getCollection();
        authorizeService.authorizeAction(context, collection, Constants.ADD);
        if (workspaceItem.getItem() != null) {
            throw new IllegalArgumentException(
                    "Attempting to create an item for a workspace item that already contains an item");
        }
        Item item = null;
        if (uuid != null) {
            item = createItem(context, uuid);
        } else {
            item = createItem(context);
        }
        workspaceItem.setItem(item);


        log.info(LogHelper.getHeader(context, "create_item", "item_id="
                + item.getID()));

        return item;
    }

    @Override
    public Item createTemplateItem(Context context, Collection collection) throws SQLException, AuthorizeException {
        if (collection == null || collection.getTemplateItem() != null) {
            throw new IllegalArgumentException("Collection is null or already contains template item.");
        }
        AuthorizeUtil.authorizeManageTemplateItem(context, collection);

        if (collection.getTemplateItem() == null) {
            Item template = createItem(context);
            collection.setTemplateItem(template);
            template.setTemplateItemOf(collection);

            log.info(LogHelper.getHeader(context, "create_template_item",
                                          "collection_id=" + collection.getID() + ",template_item_id="
                                              + template.getID()));

            return template;
        } else {
            return collection.getTemplateItem();
        }
    }

    @Override
    public Iterator<Item> findAll(Context context) throws SQLException {
        return itemDAO.findAll(context, true);
    }

    @Override
    public Iterator<Item> findAll(Context context, Integer limit, Integer offset) throws SQLException {
        return itemDAO.findAll(context, true, limit, offset);
    }

    @Override
    public Iterator<Item> findAllUnfiltered(Context context) throws SQLException {
        return itemDAO.findAll(context, true, true);
    }

    public Iterator<Item> findAllRegularItems(Context context) throws SQLException {
        return itemDAO.findAllRegularItems(context);
    };

    @Override
    public Iterator<Item> findBySubmitter(Context context, EPerson eperson) throws SQLException {
        return itemDAO.findBySubmitter(context, eperson);
    }

    @Override
    public Iterator<Item> findBySubmitter(Context context, EPerson eperson, boolean retrieveAllItems)
        throws SQLException {
        return itemDAO.findBySubmitter(context, eperson, retrieveAllItems);
    }

    @Override
    public Iterator<Item> findBySubmitterDateSorted(Context context, EPerson eperson, Integer limit)
        throws SQLException {

        MetadataField metadataField = metadataFieldService
            .findByElement(context, MetadataSchemaEnum.DC.getName(), "date", "accessioned");
        if (metadataField == null) {
            throw new IllegalArgumentException(
                "Required metadata field '" + MetadataSchemaEnum.DC.getName() + ".date.accessioned' doesn't exist!");
        }

        return itemDAO.findBySubmitter(context, eperson, metadataField, limit);
    }

    @Override
    public Iterator<Item> findByCollection(Context context, Collection collection) throws SQLException {
        return findByCollection(context, collection, null, null);
    }

    @Override
    public Iterator<Item> findByCollection(Context context, Collection collection, Integer limit, Integer offset)
        throws SQLException {
        return itemDAO.findArchivedByCollection(context, collection, limit, offset);
    }

    @Override
    public Iterator<Item> findByCollectionMapping(Context context, Collection collection, Integer limit, Integer offset)
        throws SQLException {
        return itemDAO.findArchivedByCollectionExcludingOwning(context, collection, limit, offset);
    }

    @Override
    public int countByCollectionMapping(Context context, Collection collection) throws SQLException {
        return itemDAO.countArchivedByCollectionExcludingOwning(context, collection);
    }

    @Override
    public Iterator<Item> findAllByCollection(Context context, Collection collection) throws SQLException {
        return itemDAO.findAllByCollection(context, collection);
    }

    @Override
    public Iterator<Item> findAllByCollection(Context context, Collection collection, Integer limit, Integer offset)
        throws SQLException {
        return itemDAO.findAllByCollection(context, collection, limit, offset);
    }

    @Override
    public Iterator<Item> findInArchiveOrWithdrawnDiscoverableModifiedSince(Context context, Date since)
        throws SQLException {
        return itemDAO.findAll(context, true, true, true, since);
    }

    @Override
    public Iterator<Item> findInArchiveOrWithdrawnNonDiscoverableModifiedSince(Context context, Date since)
        throws SQLException {
        return itemDAO.findAll(context, true, true, false, since);
    }

    @Override
    public void updateLastModified(Context context, Item item) throws SQLException, AuthorizeException {
        item.setLastModified(new Date());
        update(context, item);
        //Also fire a modified event since the item HAS been modified
        context.addEvent(new Event(Event.MODIFY, Constants.ITEM, item.getID(), null, getIdentifiers(context, item)));
    }

    @Override
    public boolean isIn(Item item, Collection collection) throws SQLException {
        List<Collection> collections = item.getCollections();
        return collections != null && collections.contains(collection);
    }

    @Override
    public List<Community> getCommunities(Context context, Item item) throws SQLException {
        List<Community> result = new ArrayList<>();
        List<Collection> collections = item.getCollections();
        for (Collection collection : collections) {
            result.addAll(communityService.getAllParents(context, collection));
        }

        return result;
    }

    @Override
    public List<Bundle> getBundles(Item item, String name) throws SQLException {
        List<Bundle> matchingBundles = new ArrayList<>();
        // now only keep bundles with matching names
        List<Bundle> bunds = item.getBundles();
        for (Bundle bund : bunds) {
            if (name.equals(bund.getName())) {
                matchingBundles.add(bund);
            }
        }
        return matchingBundles;
    }

    @Override
    public void addBundle(Context context, Item item, Bundle bundle) throws SQLException, AuthorizeException {
        // Check authorisation
        authorizeService.authorizeAction(context, item, Constants.ADD);

        log.info(LogHelper.getHeader(context, "add_bundle", "item_id="
            + item.getID() + ",bundle_id=" + bundle.getID()));

        // Check it's not already there
        if (item.getBundles().contains(bundle)) {
            // Bundle is already there; no change
            return;
        }

        // now add authorization policies from owning item
        // hmm, not very "multiple-inclusion" friendly
        authorizeService.inheritPolicies(context, item, bundle);

        // Add the bundle to in-memory list
        item.addBundle(bundle);
        bundle.addItem(item);

        context.addEvent(new Event(Event.ADD, Constants.ITEM, item.getID(),
                                   Constants.BUNDLE, bundle.getID(), bundle.getName(),
                                   getIdentifiers(context, item)));
    }

    @Override
    public void removeBundle(Context context, Item item, Bundle bundle)
        throws SQLException, AuthorizeException, IOException {
        // Check authorisation
        authorizeService.authorizeAction(context, item, Constants.REMOVE);

        log.info(LogHelper.getHeader(context, "remove_bundle", "item_id="
            + item.getID() + ",bundle_id=" + bundle.getID()));

        context.addEvent(new Event(Event.REMOVE, Constants.ITEM, item.getID(),
                                   Constants.BUNDLE, bundle.getID(), bundle.getName(), getIdentifiers(context, item)));

        bundleService.delete(context, bundle);
    }

    @Override
    public Bitstream createSingleBitstream(Context context, InputStream is, Item item, String name)
        throws AuthorizeException, IOException, SQLException {
        // Authorisation is checked by methods below
        // Create a bundle
        Bundle bnd = bundleService.create(context, item, name);
        Bitstream bitstream = bitstreamService.create(context, bnd, is);
        addBundle(context, item, bnd);

        // FIXME: Create permissions for new bundle + bitstream
        return bitstream;
    }

    @Override
    public Bitstream createSingleBitstream(Context context, InputStream is, Item item)
        throws AuthorizeException, IOException, SQLException {
        return createSingleBitstream(context, is, item, "ORIGINAL");
    }

    @Override
    public List<Bitstream> getNonInternalBitstreams(Context context, Item item) throws SQLException {
        List<Bitstream> bitstreamList = new ArrayList<>();

        // Go through the bundles and bitstreams picking out ones which aren't
        // of internal formats
        List<Bundle> bunds = item.getBundles();

        for (Bundle bund : bunds) {
            List<Bitstream> bitstreams = bund.getBitstreams();

            for (Bitstream bitstream : bitstreams) {
                if (!bitstream.getFormat(context).isInternal()) {
                    // Bitstream is not of an internal format
                    bitstreamList.add(bitstream);
                }
            }
        }

        return bitstreamList;
    }

    protected Item createItem(Context context, UUID uuid) throws SQLException, AuthorizeException {
        Item item;
        if (uuid != null) {
            item = itemDAO.create(context, new Item(uuid));
        } else {
            item = itemDAO.create(context, new Item());
        }
        // set discoverable to true (default)
        item.setDiscoverable(true);

        // Call update to give the item a last modified date. OK this isn't
        // amazingly efficient but creates don't happen that often.
        context.turnOffAuthorisationSystem();
        update(context, item);
        context.restoreAuthSystemState();

        context.addEvent(new Event(Event.CREATE, Constants.ITEM, item.getID(),
                null, getIdentifiers(context, item)));

        log.info(LogHelper.getHeader(context, "create_item", "item_id=" + item.getID()));

        return item;
    }

    protected Item createItem(Context context) throws SQLException, AuthorizeException {
        Item item = itemDAO.create(context, new Item());
        // set discoverable to true (default)
        item.setDiscoverable(true);

        // Call update to give the item a last modified date. OK this isn't
        // amazingly efficient but creates don't happen that often.
        context.turnOffAuthorisationSystem();
        update(context, item);
        context.restoreAuthSystemState();

        context.addEvent(new Event(Event.CREATE, Constants.ITEM, item.getID(),
                                   null, getIdentifiers(context, item)));

        log.info(LogHelper.getHeader(context, "create_item", "item_id=" + item.getID()));

        return item;
    }

    @Override
    public void removeDSpaceLicense(Context context, Item item) throws SQLException, AuthorizeException, IOException {
        // get all bundles with name "LICENSE" (these are the DSpace license
        // bundles)
        List<Bundle> bunds = getBundles(item, "LICENSE");

        for (Bundle bund : bunds) {
            // FIXME: probably serious troubles with Authorizations
            // fix by telling system not to check authorization?
            removeBundle(context, item, bund);
        }
    }


    @Override
    public void removeLicenses(Context context, Item item) throws SQLException, AuthorizeException, IOException {
        // Find the License format
        BitstreamFormat bf = bitstreamFormatService.findByShortDescription(context, "License");
        int licensetype = bf.getID();

        // search through bundles, looking for bitstream type license
        List<Bundle> bunds = item.getBundles();

        for (Bundle bund : bunds) {
            boolean removethisbundle = false;

            List<Bitstream> bits = bund.getBitstreams();

            for (Bitstream bit : bits) {
                BitstreamFormat bft = bit.getFormat(context);

                if (bft.getID() == licensetype) {
                    removethisbundle = true;
                }
            }


            // probably serious troubles with Authorizations
            // fix by telling system not to check authorization?
            if (removethisbundle) {
                removeBundle(context, item, bund);
            }
        }
    }

    @Override
    public void update(Context context, Item item) throws SQLException, AuthorizeException {
        // Check authorisation
        // only do write authorization if user is not an editor
        if (!canEdit(context, item)) {
            authorizeService.authorizeAction(context, item, Constants.WRITE);
        }

        log.info(LogHelper.getHeader(context, "update_item", "item_id="
            + item.getID()));

        super.update(context, item);

        // Set sequence IDs for bitstreams in Item. To guarantee uniqueness,
        // sequence IDs are assigned in sequential order (starting with 1)
        int sequence = 0;
        List<Bundle> bunds = item.getBundles();

        // find the highest current sequence number
        for (Bundle bund : bunds) {
            List<Bitstream> streams = bund.getBitstreams();

            for (Bitstream bitstream : streams) {
                if (bitstream.getSequenceID() > sequence) {
                    sequence = bitstream.getSequenceID();
                }
            }
        }

        // start sequencing bitstreams without sequence IDs
        sequence++;
        for (Bundle bund : bunds) {
            List<Bitstream> streams = bund.getBitstreams();

            for (Bitstream stream : streams) {
                if (stream.getSequenceID() < 0) {
                    stream.setSequenceID(sequence);
                    sequence++;
                    bitstreamService.update(context, stream);
//                    modified = true;
                }
            }
        }

        if (item.isMetadataModified() || item.isModified()) {
            // Set the last modified date
            item.setLastModified(new Date());

            itemDAO.save(context, item);

            if (item.isMetadataModified()) {
                context.addEvent(new Event(Event.MODIFY_METADATA, item.getType(), item.getID(), item.getDetails(),
                                           getIdentifiers(context, item)));
            }

            context.addEvent(new Event(Event.MODIFY, Constants.ITEM, item.getID(),
                                       null, getIdentifiers(context, item)));
            item.clearModified();
            item.clearDetails();
        }
    }

    @Override
    public void withdraw(Context context, Item item) throws SQLException, AuthorizeException {
        // Check permission. User either has to have REMOVE on owning collection
        // or be COLLECTION_EDITOR of owning collection
        AuthorizeUtil.authorizeWithdrawItem(context, item);

        String timestamp = DCDate.getCurrent().toString();

        // Add suitable provenance - includes user, date, collections +
        // bitstream checksums
        EPerson e = context.getCurrentUser();

        // Build some provenance data while we're at it.
        StringBuilder prov = new StringBuilder();

        prov.append("Item withdrawn by ").append(e.getFullName()).append(" (")
            .append(e.getEmail()).append(") on ").append(timestamp).append("\n")
            .append("Item was in collections:\n");

        List<Collection> colls = item.getCollections();

        for (Collection coll : colls) {
            prov.append(coll.getName()).append(" (ID: ").append(coll.getID()).append(")\n");
        }

        // Set withdrawn flag. timestamp will be set; last_modified in update()
        item.setWithdrawn(true);

        // in_archive flag is now false
        item.setArchived(false);

        prov.append(installItemService.getBitstreamProvenanceMessage(context, item));

        addMetadata(context, item, MetadataSchemaEnum.DC.getName(), "description", "provenance", "en", prov.toString());

        // Update item in DB
        update(context, item);

        context.addEvent(new Event(Event.MODIFY, Constants.ITEM, item.getID(),
                                   "WITHDRAW", getIdentifiers(context, item)));

        // switch all READ authorization policies to WITHDRAWN_READ
        authorizeService.switchPoliciesAction(context, item, Constants.READ, Constants.WITHDRAWN_READ);
        for (Bundle bnd : item.getBundles()) {
            authorizeService.switchPoliciesAction(context, bnd, Constants.READ, Constants.WITHDRAWN_READ);
            for (Bitstream bs : bnd.getBitstreams()) {
                authorizeService.switchPoliciesAction(context, bs, Constants.READ, Constants.WITHDRAWN_READ);
            }
        }

        // Write log
        log.info(LogHelper.getHeader(context, "withdraw_item", "user="
            + e.getEmail() + ",item_id=" + item.getID()));
    }

    @Override
    public void reinstate(Context context, Item item) throws SQLException, AuthorizeException {
        // check authorization
        AuthorizeUtil.authorizeReinstateItem(context, item);

        String timestamp = DCDate.getCurrent().toString();

        // Check permission. User must have ADD on all collections.
        // Build some provenance data while we're at it.
        List<Collection> colls = item.getCollections();

        // Add suitable provenance - includes user, date, collections +
        // bitstream checksums
        EPerson e = context.getCurrentUser();
        StringBuilder prov = new StringBuilder();
        prov.append("Item reinstated by ").append(e.getFullName()).append(" (")
            .append(e.getEmail()).append(") on ").append(timestamp).append("\n")
            .append("Item was in collections:\n");

        for (Collection coll : colls) {
            prov.append(coll.getName()).append(" (ID: ").append(coll.getID()).append(")\n");
        }

        // Clear withdrawn flag
        item.setWithdrawn(false);

        // in_archive flag is now true
        item.setArchived(true);

        // Add suitable provenance - includes user, date, collections +
        // bitstream checksums
        prov.append(installItemService.getBitstreamProvenanceMessage(context, item));

        addMetadata(context, item, MetadataSchemaEnum.DC.getName(), "description", "provenance", "en", prov.toString());

        // Update item in DB
        update(context, item);

        context.addEvent(new Event(Event.MODIFY, Constants.ITEM, item.getID(),
                                   "REINSTATE", getIdentifiers(context, item)));

        // restore all WITHDRAWN_READ authorization policies back to READ
        for (Bundle bnd : item.getBundles()) {
            authorizeService.switchPoliciesAction(context, bnd, Constants.WITHDRAWN_READ, Constants.READ);
            for (Bitstream bs : bnd.getBitstreams()) {
                authorizeService.switchPoliciesAction(context, bs, Constants.WITHDRAWN_READ, Constants.READ);
            }
        }

        // check if the item was withdrawn before the fix DS-3097
        if (authorizeService.getPoliciesActionFilter(context, item, Constants.WITHDRAWN_READ).size() != 0) {
            authorizeService.switchPoliciesAction(context, item, Constants.WITHDRAWN_READ, Constants.READ);
        } else {
            // authorization policies
            if (colls.size() > 0) {
                // remove the item's policies and replace them with
                // the defaults from the collection
                adjustItemPolicies(context, item, item.getOwningCollection());
            }
        }

        // Write log
        log.info(LogHelper.getHeader(context, "reinstate_item", "user="
            + e.getEmail() + ",item_id=" + item.getID()));
    }

    @Override
    public void delete(Context context, Item item) throws SQLException, AuthorizeException, IOException {
        authorizeService.authorizeAction(context, item, Constants.DELETE);
        rawDelete(context, item);
    }

    @Override
    public int getSupportsTypeConstant() {
        return Constants.ITEM;
    }

    protected void rawDelete(Context context, Item item) throws AuthorizeException, SQLException, IOException {
        authorizeService.authorizeAction(context, item, Constants.REMOVE);

        context.addEvent(new Event(Event.DELETE, Constants.ITEM, item.getID(),
                                   item.getHandle(), getIdentifiers(context, item)));

        log.info(LogHelper.getHeader(context, "delete_item", "item_id="
            + item.getID()));

        // Remove relationships
        for (Relationship relationship : relationshipService.findByItem(context, item, -1, -1, false, false)) {
            relationshipService.forceDelete(context, relationship, false, false);
        }

        // Remove bundles
        removeAllBundles(context, item);

        // Remove any Handle
        handleService.unbindHandle(context, item);

        // remove version attached to the item
        removeVersion(context, item);

        // Also delete the item if it appears in a harvested collection.
        HarvestedItem hi = harvestedItemService.find(context, item);

        if (hi != null) {
            harvestedItemService.delete(context, hi);
        }

        //Only clear collections after we have removed everything else from the item
        item.clearCollections();
        item.setOwningCollection(null);

        // Finally remove item row
        itemDAO.delete(context, item);
    }

    @Override
    public void removeAllBundles(Context context, Item item) throws AuthorizeException, SQLException, IOException {
        Iterator<Bundle> bundles = item.getBundles().iterator();
        while (bundles.hasNext()) {
            Bundle bundle = bundles.next();
            bundles.remove();
            deleteBundle(context, item, bundle);
        }
    }

    protected void deleteBundle(Context context, Item item, Bundle b)
        throws AuthorizeException, SQLException, IOException {
        // Check authorisation
        authorizeService.authorizeAction(context, item, Constants.REMOVE);

        bundleService.delete(context, b);

        log.info(LogHelper.getHeader(context, "remove_bundle", "item_id="
            + item.getID() + ",bundle_id=" + b.getID()));
        context
            .addEvent(new Event(Event.REMOVE, Constants.ITEM, item.getID(), Constants.BUNDLE, b.getID(), b.getName()));
    }

    protected void removeVersion(Context context, Item item) throws AuthorizeException, SQLException {
        if (versioningService.getVersion(context, item) != null) {
            versioningService.removeVersion(context, item);
        } else {
            try {
                identifierService.delete(context, item);
            } catch (IdentifierException e) {
                throw new RuntimeException(e);
            }
        }
    }

    @Override
    public boolean isOwningCollection(Item item, Collection collection) {
        Collection owningCollection = item.getOwningCollection();

        return owningCollection != null && collection.getID().equals(owningCollection.getID());
    }

    @Override
    public void replaceAllItemPolicies(Context context, Item item, List<ResourcePolicy> newpolicies)
        throws SQLException, AuthorizeException {
        // remove all our policies, add new ones
        authorizeService.removeAllPolicies(context, item);
        authorizeService.addPolicies(context, newpolicies, item);
    }

    @Override
    public void replaceAllBitstreamPolicies(Context context, Item item, List<ResourcePolicy> newpolicies)
        throws SQLException, AuthorizeException {
        // remove all policies from bundles, add new ones
        List<Bundle> bunds = item.getBundles();

        for (Bundle mybundle : bunds) {
            bundleService.replaceAllBitstreamPolicies(context, mybundle, newpolicies);
        }
    }

    @Override
    public void removeGroupPolicies(Context context, Item item, Group group) throws SQLException, AuthorizeException {
        // remove Group's policies from Item
        authorizeService.removeGroupPolicies(context, item, group);

        // remove all policies from bundles
        List<Bundle> bunds = item.getBundles();

        for (Bundle mybundle : bunds) {
            List<Bitstream> bs = mybundle.getBitstreams();

            for (Bitstream bitstream : bs) {
                // remove bitstream policies
                authorizeService.removeGroupPolicies(context, bitstream, group);
            }

            // change bundle policies
            authorizeService.removeGroupPolicies(context, mybundle, group);
        }
    }

    @Override
    public void inheritCollectionDefaultPolicies(Context context, Item item, Collection collection)
        throws SQLException, AuthorizeException {
        adjustItemPolicies(context, item, collection);
        adjustBundleBitstreamPolicies(context, item, collection);

        log.debug(LogHelper.getHeader(context, "item_inheritCollectionDefaultPolicies",
                                       "item_id=" + item.getID()));
    }

    @Override
    public void adjustBundleBitstreamPolicies(Context context, Item item, Collection collection)
        throws SQLException, AuthorizeException {
        List<ResourcePolicy> defaultCollectionPolicies = authorizeService
            .getPoliciesActionFilter(context, collection, Constants.DEFAULT_BITSTREAM_READ);

        List<ResourcePolicy> defaultItemPolicies = authorizeService.findPoliciesByDSOAndType(context, item,
                ResourcePolicy.TYPE_CUSTOM);
        if (defaultCollectionPolicies.size() < 1) {
            throw new SQLException("Collection " + collection.getID()
                                       + " (" + collection.getHandle() + ")"
                                       + " has no default bitstream READ policies");
        }

        // remove all policies from bundles, add new ones
        // Remove bundles
        List<Bundle> bunds = item.getBundles();
        for (Bundle mybundle : bunds) {

            // if come from InstallItem: remove all submission/workflow policies
            authorizeService.removeAllPoliciesByDSOAndType(context, mybundle, ResourcePolicy.TYPE_SUBMISSION);
            authorizeService.removeAllPoliciesByDSOAndType(context, mybundle, ResourcePolicy.TYPE_WORKFLOW);
            addCustomPoliciesNotInPlace(context, mybundle, defaultItemPolicies);
            addDefaultPoliciesNotInPlace(context, mybundle, defaultCollectionPolicies);

            for (Bitstream bitstream : mybundle.getBitstreams()) {
                // if come from InstallItem: remove all submission/workflow policies
                authorizeService.removeAllPoliciesByDSOAndType(context, bitstream, ResourcePolicy.TYPE_SUBMISSION);
                authorizeService.removeAllPoliciesByDSOAndType(context, bitstream, ResourcePolicy.TYPE_WORKFLOW);
                addCustomPoliciesNotInPlace(context, bitstream, defaultItemPolicies);
                addDefaultPoliciesNotInPlace(context, bitstream, defaultCollectionPolicies);
            }
        }
    }

    @Override
    public void adjustItemPolicies(Context context, Item item, Collection collection)
        throws SQLException, AuthorizeException {
        // read collection's default READ policies
        List<ResourcePolicy> defaultCollectionPolicies = authorizeService
            .getPoliciesActionFilter(context, collection, Constants.DEFAULT_ITEM_READ);

        // MUST have default policies
        if (defaultCollectionPolicies.size() < 1) {
            throw new SQLException("Collection " + collection.getID()
                                       + " (" + collection.getHandle() + ")"
                                       + " has no default item READ policies");
        }

        try {
            //ignore the authorizations for now.
            context.turnOffAuthorisationSystem();

            // if come from InstallItem: remove all submission/workflow policies
            authorizeService.removeAllPoliciesByDSOAndType(context, item, ResourcePolicy.TYPE_SUBMISSION);
            authorizeService.removeAllPoliciesByDSOAndType(context, item, ResourcePolicy.TYPE_WORKFLOW);

            // add default policies only if not already in place
            addDefaultPoliciesNotInPlace(context, item, defaultCollectionPolicies);
        } finally {
            context.restoreAuthSystemState();
        }
    }

    @Override
    public void move(Context context, Item item, Collection from, Collection to)
        throws SQLException, AuthorizeException, IOException {

        // If the two collections are the same, do nothing.
        if (from.equals(to)) {
            return;
        }

        // Use the normal move method, and default to not inherit permissions
        this.move(context, item, from, to, false);
    }

    @Override
    public void move(Context context, Item item, Collection from, Collection to, boolean inheritDefaultPolicies)
        throws SQLException, AuthorizeException, IOException {
        // Check authorisation on the item before that the move occur
        // otherwise we will need edit permission on the "target collection" to archive our goal
        // only do write authorization if user is not an editor
        if (!canEdit(context, item)) {
            authorizeService.authorizeAction(context, item, Constants.WRITE);
        }

        // Move the Item from one Collection to the other
        collectionService.addItem(context, to, item);
        collectionService.removeItem(context, from, item);

        // If we are moving from the owning collection, update that too
        if (isOwningCollection(item, from)) {
            // Update the owning collection
            log.info(LogHelper.getHeader(context, "move_item",
                                          "item_id=" + item.getID() + ", from " +
                                              "collection_id=" + from.getID() + " to " +
                                              "collection_id=" + to.getID()));
            item.setOwningCollection(to);

            // If applicable, update the item policies
            if (inheritDefaultPolicies) {
                log.info(LogHelper.getHeader(context, "move_item",
                                              "Updating item with inherited policies"));
                inheritCollectionDefaultPolicies(context, item, to);
            }

            // Update the item
            context.turnOffAuthorisationSystem();
            update(context, item);
            context.restoreAuthSystemState();
        } else {
            // Although we haven't actually updated anything within the item
            // we'll tell the event system that it has, so that any consumers that
            // care about the structure of the repository can take account of the move

            // Note that updating the owning collection above will have the same effect,
            // so we only do this here if the owning collection hasn't changed.

            context.addEvent(new Event(Event.MODIFY, Constants.ITEM, item.getID(),
                                       null, getIdentifiers(context, item)));
        }
    }

    @Override
    public boolean hasUploadedFiles(Item item) throws SQLException {
        List<Bundle> bundles = getBundles(item, "ORIGINAL");
        for (Bundle bundle : bundles) {
            if (CollectionUtils.isNotEmpty(bundle.getBitstreams())) {
                return true;
            }
        }
        return false;
    }

    @Override
    public List<Collection> getCollectionsNotLinked(Context context, Item item) throws SQLException {
        List<Collection> allCollections = collectionService.findAll(context);
        List<Collection> linkedCollections = item.getCollections();
        List<Collection> notLinkedCollections = new ArrayList<>(allCollections.size() - linkedCollections.size());

        if ((allCollections.size() - linkedCollections.size()) == 0) {
            return notLinkedCollections;
        }
        for (Collection collection : allCollections) {
            boolean alreadyLinked = false;
            for (Collection linkedCommunity : linkedCollections) {
                if (collection.getID().equals(linkedCommunity.getID())) {
                    alreadyLinked = true;
                    break;
                }
            }

            if (!alreadyLinked) {
                notLinkedCollections.add(collection);
            }
        }

        return notLinkedCollections;
    }

    @Override
    public boolean canEdit(Context context, Item item) throws SQLException {
        // can this person write to the item?
        if (authorizeService.authorizeActionBoolean(context, item,
                                                    Constants.WRITE)) {
            return true;
        }

        // is this collection not yet created, and an item template is created
        if (item.getOwningCollection() == null) {
            if (!isInProgressSubmission(context, item)) {
                return true;
            } else {
                return false;
            }
        }

        return collectionService.canEditBoolean(context, item.getOwningCollection(), false);
    }

    /**
     * Check if the item is an inprogress submission
     *
     * @param context The relevant DSpace Context.
     * @param item    item to check
     * @return <code>true</code> if the item is an inprogress submission, i.e. a WorkspaceItem or WorkflowItem
     * @throws SQLException An exception that provides information on a database access error or other errors.
     */
    public boolean isInProgressSubmission(Context context, Item item) throws SQLException {
        return workspaceItemService.findByItem(context, item) != null
            || workflowItemService.findByItem(context, item) != null;
    }

    /*
    With every finished submission a bunch of resource policy entries which have null value for the dspace_object
    column are generated in the database.
prevent the generation of resource policy entry values with null dspace_object as value

    */

    /**
     * Add the default policies, which have not been already added to the given DSpace object
     *
     * @param context                   The relevant DSpace Context.
     * @param dso                       The DSpace Object to add policies to
     * @param defaultCollectionPolicies list of policies
     * @throws SQLException       An exception that provides information on a database access error or other errors.
     * @throws AuthorizeException Exception indicating the current user of the context does not have permission
     *                            to perform a particular action.
     */
    protected void addDefaultPoliciesNotInPlace(Context context, DSpaceObject dso,
        List<ResourcePolicy> defaultCollectionPolicies) throws SQLException, AuthorizeException {
        boolean appendMode = configurationService
                .getBooleanProperty("core.authorization.installitem.inheritance-read.append-mode", false);
        for (ResourcePolicy defaultPolicy : defaultCollectionPolicies) {
            if (!authorizeService
                .isAnIdenticalPolicyAlreadyInPlace(context, dso, defaultPolicy.getGroup(), Constants.READ,
                    defaultPolicy.getID()) &&
                   ((!appendMode && this.isNotAlreadyACustomRPOfThisTypeOnDSO(context, dso)) ||
                    (appendMode && this.shouldBeAppended(context, dso, defaultPolicy)))) {
                ResourcePolicy newPolicy = resourcePolicyService.clone(context, defaultPolicy);
                newPolicy.setdSpaceObject(dso);
                newPolicy.setAction(Constants.READ);
                newPolicy.setRpType(ResourcePolicy.TYPE_INHERITED);
                resourcePolicyService.update(context, newPolicy);
            }
        }
    }

    private void addCustomPoliciesNotInPlace(Context context, DSpaceObject dso, List<ResourcePolicy> customPolicies)
            throws SQLException, AuthorizeException {
        boolean customPoliciesAlreadyInPlace = authorizeService
                .findPoliciesByDSOAndType(context, dso, ResourcePolicy.TYPE_CUSTOM).size() > 0;
        if (!customPoliciesAlreadyInPlace) {
            authorizeService.addPolicies(context, customPolicies, dso);
        }
    }

    /**
     * Check whether or not there is already an RP on the given dso, which has actionId={@link Constants.READ} and
     * resourceTypeId={@link ResourcePolicy.TYPE_CUSTOM}
     *
     * @param context DSpace context
     * @param dso     DSpace object to check for custom read RP
     * @return True if there is no RP on the item with custom read RP, otherwise false
     * @throws SQLException If something goes wrong retrieving the RP on the DSO
     */
    private boolean isNotAlreadyACustomRPOfThisTypeOnDSO(Context context, DSpaceObject dso) throws SQLException {
        List<ResourcePolicy> readRPs = resourcePolicyService.find(context, dso, Constants.READ);
        for (ResourcePolicy readRP : readRPs) {
            if (readRP.getRpType() != null && readRP.getRpType().equals(ResourcePolicy.TYPE_CUSTOM)) {
                return false;
            }
        }
        return true;
    }

    /**
     * Check if the provided default policy should be appended or not to the final
     * item. If an item has at least one custom READ policy any anonymous READ
     * policy with empty start/end date should be skipped
     * 
     * @param context       DSpace context
     * @param dso           DSpace object to check for custom read RP
     * @param defaultPolicy The policy to check
     * @return
     * @throws SQLException If something goes wrong retrieving the RP on the DSO
     */
    private boolean shouldBeAppended(Context context, DSpaceObject dso, ResourcePolicy defaultPolicy)
            throws SQLException {
        boolean hasCustomPolicy = resourcePolicyService.find(context, dso, Constants.READ)
                                                       .stream()
                                                       .filter(rp -> (Objects.nonNull(rp.getRpType()) &&
                                                            Objects.equals(rp.getRpType(), ResourcePolicy.TYPE_CUSTOM)))
                                                       .findFirst()
                                                       .isPresent();

        boolean isAnonimousGroup = Objects.nonNull(defaultPolicy.getGroup())
                && StringUtils.equals(defaultPolicy.getGroup().getName(), Group.ANONYMOUS);

        boolean datesAreNull = Objects.isNull(defaultPolicy.getStartDate())
                && Objects.isNull(defaultPolicy.getEndDate());

        return !(hasCustomPolicy && isAnonimousGroup && datesAreNull);
    }

    /**
     * Returns an iterator of Items possessing the passed metadata field, or only
     * those matching the passed value, if value is not Item.ANY
     *
     * @param context   DSpace context object
     * @param schema    metadata field schema
     * @param element   metadata field element
     * @param qualifier metadata field qualifier
     * @param value     field value or Item.ANY to match any value
     * @return an iterator over the items matching that authority value
     * @throws SQLException       if database error
     *                            An exception that provides information on a database access error or other errors.
     * @throws AuthorizeException if authorization error
     *                            Exception indicating the current user of the context does not have permission
     *                            to perform a particular action.
     */
    @Override
    public Iterator<Item> findArchivedByMetadataField(Context context,
                                                      String schema, String element, String qualifier, String value)
            throws SQLException, AuthorizeException {
        MetadataSchema mds = metadataSchemaService.find(context, schema);
        if (mds == null) {
            throw new IllegalArgumentException("No such metadata schema: " + schema);
        }
        MetadataField mdf = metadataFieldService.findByElement(context, mds, element, qualifier);
        if (mdf == null) {
            throw new IllegalArgumentException(
                    "No such metadata field: schema=" + schema + ", element=" + element + ", qualifier=" + qualifier);
        }

        if (Item.ANY.equals(value)) {
            return itemDAO.findByMetadataField(context, mdf, null, true);
        } else {
            return itemDAO.findByMetadataField(context, mdf, value, true);
        }
    }

    @Override
    public Iterator<Item> findArchivedByMetadataField(Context context, String metadataField, String value)
            throws SQLException, AuthorizeException {
        String[] mdValueByField = getMDValueByField(metadataField);
        return findArchivedByMetadataField(context, mdValueByField[0], mdValueByField[1], mdValueByField[2], value);
    }

    /**
     * Returns an iterator of Items possessing the passed metadata field, or only
     * those matching the passed value, if value is not Item.ANY
     *
     * @param context   DSpace context object
     * @param schema    metadata field schema
     * @param element   metadata field element
     * @param qualifier metadata field qualifier
     * @param value     field value or Item.ANY to match any value
     * @return an iterator over the items matching that authority value
     * @throws SQLException       if database error
     *                            An exception that provides information on a database access error or other errors.
     * @throws AuthorizeException if authorization error
     *                            Exception indicating the current user of the context does not have permission
     *                            to perform a particular action.
     * @throws IOException        if IO error
     *                            A general class of exceptions produced by failed or interrupted I/O operations.
     */
    @Override
    public Iterator<Item> findByMetadataField(Context context,
                                              String schema, String element, String qualifier, String value)
        throws SQLException, AuthorizeException, IOException {
        MetadataSchema mds = metadataSchemaService.find(context, schema);
        if (mds == null) {
            throw new IllegalArgumentException("No such metadata schema: " + schema);
        }
        MetadataField mdf = metadataFieldService.findByElement(context, mds, element, qualifier);
        if (mdf == null) {
            throw new IllegalArgumentException(
                "No such metadata field: schema=" + schema + ", element=" + element + ", qualifier=" + qualifier);
        }

        if (Item.ANY.equals(value)) {
            return itemDAO.findByMetadataField(context, mdf, null, true);
        } else {
            return itemDAO.findByMetadataField(context, mdf, value, true);
        }
    }

    @Override
    public Iterator<Item> findByMetadataQuery(Context context, List<List<MetadataField>> listFieldList,
                                              List<String> query_op, List<String> query_val, List<UUID> collectionUuids,
                                              String regexClause, int offset, int limit)
        throws SQLException, AuthorizeException, IOException {
        return itemDAO
            .findByMetadataQuery(context, listFieldList, query_op, query_val, collectionUuids, regexClause, offset,
                                 limit);
    }

    @Override
    public DSpaceObject getAdminObject(Context context, Item item, int action) throws SQLException {
        DSpaceObject adminObject = null;
        //Items are always owned by collections
        Collection collection = (Collection) getParentObject(context, item);
        Community community = null;
        if (collection != null) {
            if (CollectionUtils.isNotEmpty(collection.getCommunities())) {
                community = collection.getCommunities().get(0);
            }
        }

        switch (action) {
            case Constants.ADD:
                // ADD a cc license is less general than add a bitstream but we can't/won't
                // add complex logic here to know if the ADD action on the item is required by a cc or
                // a generic bitstream so simply we ignore it.. UI need to enforce the requirements.
                if (AuthorizeConfiguration.canItemAdminPerformBitstreamCreation()) {
                    adminObject = item;
                } else if (AuthorizeConfiguration.canCollectionAdminPerformBitstreamCreation()) {
                    adminObject = collection;
                } else if (AuthorizeConfiguration.canCommunityAdminPerformBitstreamCreation()) {
                    adminObject = community;
                }
                break;
            case Constants.REMOVE:
                // see comments on ADD action, same things...
                if (AuthorizeConfiguration.canItemAdminPerformBitstreamDeletion()) {
                    adminObject = item;
                } else if (AuthorizeConfiguration.canCollectionAdminPerformBitstreamDeletion()) {
                    adminObject = collection;
                } else if (AuthorizeConfiguration.canCommunityAdminPerformBitstreamDeletion()) {
                    adminObject = community;
                }
                break;
            case Constants.DELETE:
                adminObject = item;
                break;
            case Constants.WRITE:
                // if it is a template item we need to check the
                // collection/community admin configuration
                if (item.getOwningCollection() == null) {
                    if (AuthorizeConfiguration.canCollectionAdminManageTemplateItem()) {
                        adminObject = collection;
                    } else if (AuthorizeConfiguration.canCommunityAdminManageCollectionTemplateItem()) {
                        adminObject = community;
                    }
                } else {
                    adminObject = item;
                }
                break;
            default:
                adminObject = item;
                break;
        }
        return adminObject;
    }

    @Override
    public DSpaceObject getParentObject(Context context, Item item) throws SQLException {
        Collection ownCollection = item.getOwningCollection();
        if (ownCollection != null) {
            return ownCollection;
        } else {
            InProgressSubmission inprogress = ContentServiceFactory.getInstance().getWorkspaceItemService()
                                                                   .findByItem(context,
                                                                               item);
            if (inprogress == null) {
                inprogress = WorkflowServiceFactory.getInstance().getWorkflowItemService().findByItem(context, item);
            }

            if (inprogress != null) {
                return inprogress.getCollection();
            }
            // is a template item?
            return item.getTemplateItemOf();
        }
    }

    @Override
    public Iterator<Item> findByAuthorityValue(Context context, String schema, String element, String qualifier,
                                               String value) throws SQLException, AuthorizeException {
        MetadataSchema mds = metadataSchemaService.find(context, schema);
        if (mds == null) {
            throw new IllegalArgumentException("No such metadata schema: " + schema);
        }
        MetadataField mdf = metadataFieldService.findByElement(context, mds, element, qualifier);
        if (mdf == null) {
            throw new IllegalArgumentException(
                "No such metadata field: schema=" + schema + ", element=" + element + ", qualifier=" + qualifier);
        }

        return itemDAO.findByAuthorityValue(context, mdf, value, true);
    }

    @Override
    public Iterator<Item> findByMetadataFieldAuthority(Context context, String mdString, String authority)
        throws SQLException, AuthorizeException {
        String[] elements = getElementsFilled(mdString);
        String schema = elements[0];
        String element = elements[1];
        String qualifier = elements[2];
        MetadataSchema mds = metadataSchemaService.find(context, schema);
        if (mds == null) {
            throw new IllegalArgumentException("No such metadata schema: " + schema);
        }
        MetadataField mdf = metadataFieldService.findByElement(context, mds, element, qualifier);
        if (mdf == null) {
            throw new IllegalArgumentException(
                "No such metadata field: schema=" + schema + ", element=" + element + ", qualifier=" + qualifier);
        }
        return findByAuthorityValue(context, mds.getName(), mdf.getElement(), mdf.getQualifier(), authority);
    }

    @Override
    public boolean isItemListedForUser(Context context, Item item) {
        try {
            if (authorizeService.isAdmin(context)) {
                return true;
            }
            if (authorizeService.authorizeActionBoolean(context, item, org.dspace.core.Constants.READ)) {
                if (item.isDiscoverable()) {
                    return true;
                }
            }
            log.debug("item(" + item.getID() + ") " + item.getName() + " is unlisted.");
            return false;
        } catch (SQLException e) {
            log.error(e.getMessage());
            return false;
        }
    }

    @Override
    public int countItems(Context context, Collection collection) throws SQLException {
        return itemDAO.countItems(context, collection, true, false);
    }

    @Override
    public int countAllItems(Context context, Collection collection) throws SQLException {
        return itemDAO.countItems(context, collection, true, false) + itemDAO.countItems(context, collection,
                                                                                         false, true);
    }

    @Override
    public int countItems(Context context, Community community) throws SQLException {
        // First we need a list of all collections under this community in the hierarchy
        List<Collection> collections = communityService.getAllCollections(context, community);

        // Now, lets count unique items across that list of collections
        return itemDAO.countItems(context, collections, true, false);
    }

    @Override
    public int countAllItems(Context context, Community community) throws SQLException {
        // First we need a list of all collections under this community in the hierarchy
        List<Collection> collections = communityService.getAllCollections(context, community);

        // Now, lets count unique items across that list of collections
        return itemDAO.countItems(context, collections, true, false) + itemDAO.countItems(context, collections,
                                                                                          false, true);
    }

    @Override
    protected void getAuthoritiesAndConfidences(String fieldKey, Collection collection, List<String> values,
                                                List<String> authorities, List<Integer> confidences, int i) {
        Choices c = choiceAuthorityService.getBestMatch(fieldKey, values.get(i), collection, null);
        authorities.add(c.values.length > 0 && c.values[0] != null ? c.values[0].authority : null);
        confidences.add(c.confidence);
    }

    @Override
    public Item findByIdOrLegacyId(Context context, String id) throws SQLException {
        if (StringUtils.isNumeric(id)) {
            return findByLegacyId(context, Integer.parseInt(id));
        } else {
            return find(context, UUID.fromString(id));
        }
    }

    @Override
    public Item findByLegacyId(Context context, int id) throws SQLException {
        return itemDAO.findByLegacyId(context, id, Item.class);
    }

    @Override
    public Iterator<Item> findByLastModifiedSince(Context context, Date last)
        throws SQLException {
        return itemDAO.findByLastModifiedSince(context, last);
    }

    @Override
    public int countTotal(Context context) throws SQLException {
        return itemDAO.countRows(context);
    }

    @Override
    public int countNotArchivedItems(Context context) throws SQLException {
        // return count of items not in archive and also not withdrawn
        return itemDAO.countItems(context, false, false);
    }

    @Override
    public int countArchivedItems(Context context) throws SQLException {
        // return count of items in archive and also not withdrawn
        return itemDAO.countItems(context, true, false);
    }

    @Override
    public int countWithdrawnItems(Context context) throws SQLException {
        // return count of items that are not in archive and withdrawn
        return itemDAO.countItems(context, false, true);
    }

    @Override
    public boolean canCreateNewVersion(Context context, Item item) throws SQLException {
        if (authorizeService.isAdmin(context, item)) {
            return true;
        }

        if (context.getCurrentUser() != null
            && context.getCurrentUser().equals(item.getSubmitter())) {
            return configurationService.getPropertyAsType(
                "versioning.submitterCanCreateNewVersion", false);
        }

        return false;
    }

    /**
     * This method will return a list of MetadataValue objects that contains all the regular
     * metadata of the item passed along in the parameters as well as all the virtual metadata
     * which will be generated and processed together with the {@link VirtualMetadataPopulator}
     * by processing the item's relationships
     * @param item         the Item to be processed
     * @param schema       the schema for the metadata field. <em>Must</em> match
     *                     the <code>name</code> of an existing metadata schema.
     * @param element      the element name. <code>DSpaceObject.ANY</code> matches any
     *                     element. <code>null</code> doesn't really make sense as all
     *                     metadata must have an element.
     * @param qualifier    the qualifier. <code>null</code> means unqualified, and
     *                     <code>DSpaceObject.ANY</code> means any qualifier (including
     *                     unqualified.)
     * @param lang         the ISO639 language code, optionally followed by an underscore
     *                     and the ISO3166 country code. <code>null</code> means only
     *                     values with no language are returned, and
     *                     <code>DSpaceObject.ANY</code> means values with any country code or
     *                     no country code are returned.
     * @return
     */
    @Override
    public List<MetadataValue> getMetadata(Item item, String schema, String element, String qualifier, String lang) {
        return this.getMetadata(item, schema, element, qualifier, lang, true);
    }

    @Override
    public List<MetadataValue> getMetadata(Item item, String schema, String element, String qualifier, String lang,
                                           boolean enableVirtualMetadata) {
        if (!enableVirtualMetadata) {
            log.debug("Called getMetadata for " + item.getID() + " without enableVirtualMetadata");
            return super.getMetadata(item, schema, element, qualifier, lang);
        }
        if (item.isModifiedMetadataCache()) {
            log.debug("Called getMetadata for " + item.getID() + " with invalid cache");
            //rebuild cache
            List<MetadataValue> dbMetadataValues = item.getMetadata();

            List<MetadataValue> fullMetadataValueList = new LinkedList<>();
            fullMetadataValueList.addAll(relationshipMetadataService.getRelationshipMetadata(item, true));
            fullMetadataValueList.addAll(dbMetadataValues);

            item.setCachedMetadata(sortMetadataValueList(fullMetadataValueList));
        }

        log.debug("Called getMetadata for " + item.getID() + " based on cache");
        // Build up list of matching values based on the cache
        List<MetadataValue> values = new ArrayList<>();
        for (MetadataValue dcv : item.getCachedMetadata()) {
            if (match(schema, element, qualifier, lang, dcv)) {
                values.add(dcv);
            }
        }

        // Create an array of matching values
        return values;
    }

    /**
     * Supports moving metadata by adding the metadata value or updating the place of the relationship
     */
    @Override
    protected void moveSingleMetadataValue(Context context, Item dso, int place, MetadataValue rr) {
        if (rr instanceof RelationshipMetadataValue) {
            try {
                //Retrieve the applicable relationship
                Relationship rs = relationshipService.find(context,
                        ((RelationshipMetadataValue) rr).getRelationshipId());
                if (rs.getLeftItem() == dso) {
                    rs.setLeftPlace(place);
                } else {
                    rs.setRightPlace(place);
                }
                relationshipService.update(context, rs);
            } catch (Exception e) {
                //should not occur, otherwise metadata can't be updated either
                log.error("An error occurred while moving " + rr.getAuthority() + " for item " + dso.getID(), e);
            }
        } else {
            //just move the metadata
            rr.setPlace(place);
        }
    }

    /**
     * This method will sort the List of MetadataValue objects based on the MetadataSchema, MetadataField Element,
     * MetadataField Qualifier and MetadataField Place in that order.
     * @param listToReturn  The list to be sorted
     * @return The list sorted on those criteria
     */
    private List<MetadataValue> sortMetadataValueList(List<MetadataValue> listToReturn) {
        Comparator<MetadataValue> comparator = Comparator.comparing(
            metadataValue -> metadataValue.getMetadataField().getMetadataSchema().getName(),
            Comparator.nullsFirst(Comparator.naturalOrder()));
        comparator = comparator.thenComparing(metadataValue -> metadataValue.getMetadataField().getElement(),
                                              Comparator.nullsFirst(Comparator.naturalOrder()));
        comparator = comparator.thenComparing(metadataValue -> metadataValue.getMetadataField().getQualifier(),
                                              Comparator.nullsFirst(Comparator.naturalOrder()));
        comparator = comparator.thenComparing(metadataValue -> metadataValue.getPlace(),
                                              Comparator.nullsFirst(Comparator.naturalOrder()));

        Stream<MetadataValue> metadataValueStream = listToReturn.stream().sorted(comparator);
        listToReturn = metadataValueStream.collect(Collectors.toList());
        return listToReturn;
    }

    @Override
    public MetadataValue addMetadata(Context context, Item dso, String schema, String element, String qualifier,
            String lang, String value, String authority, int confidence, int place) throws SQLException {

        // We will not verify that they are valid entries in the registry
        // until update() is called.
        MetadataField metadataField = metadataFieldService.findByElement(context, schema, element, qualifier);
        if (metadataField == null) {
            throw new SQLException(
                "bad_dublin_core schema=" + schema + "." + element + "." + qualifier + ". Metadata field does not " +
                "exist!");
        }

        final Supplier<Integer> placeSupplier =  () -> place;

        return addMetadata(context, dso, metadataField, lang, Arrays.asList(value),
                Arrays.asList(authority), Arrays.asList(confidence), placeSupplier)
                .stream().findFirst().orElse(null);
    }

    @Override
<<<<<<< HEAD
    public String getEntityTypeLabel(Item item) {
        List<MetadataValue> mdvs = getMetadata(item, "dspace", "entity", "type", Item.ANY, false);
        if (mdvs.isEmpty()) {
            return null;
        }

        if (mdvs.size() > 1) {
            log.warn(
                "Item with uuid {}, handle {} has {} entity types ({}), expected 1 entity type",
                item.getID(), item.getHandle(), mdvs.size(),
                mdvs.stream().map(MetadataValue::getValue).collect(Collectors.toList())
            );
        }

        String entityType = mdvs.get(0).getValue();
        if (StringUtils.isBlank(entityType)) {
            return null;
        }

        return entityType;
    }

    @Override
    public EntityType getEntityType(Context context, Item item) throws SQLException {
        String entityTypeString = getEntityTypeLabel(item);
        if (StringUtils.isBlank(entityTypeString)) {
            return null;
        }

        return entityTypeService.findByEntityType(context, entityTypeString);
=======
    public String getEntityType(Item item) {
        return getMetadataFirstValue(item, new MetadataFieldName("dspace.entity.type"), Item.ANY);
>>>>>>> bdc299e1
    }

}<|MERGE_RESOLUTION|>--- conflicted
+++ resolved
@@ -1588,7 +1588,6 @@
     }
 
     @Override
-<<<<<<< HEAD
     public String getEntityTypeLabel(Item item) {
         List<MetadataValue> mdvs = getMetadata(item, "dspace", "entity", "type", Item.ANY, false);
         if (mdvs.isEmpty()) {
@@ -1619,10 +1618,6 @@
         }
 
         return entityTypeService.findByEntityType(context, entityTypeString);
-=======
-    public String getEntityType(Item item) {
-        return getMetadataFirstValue(item, new MetadataFieldName("dspace.entity.type"), Item.ANY);
->>>>>>> bdc299e1
     }
 
 }