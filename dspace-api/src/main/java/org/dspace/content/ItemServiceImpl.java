/**
 * The contents of this file are subject to the license and copyright
 * detailed in the LICENSE and NOTICE files at the root of the source
 * tree and available online at
 *
 * http://www.dspace.org/license/
 */
package org.dspace.content;

import java.io.IOException;
import java.io.InputStream;
import java.sql.SQLException;
import java.util.ArrayList;
import java.util.Comparator;
import java.util.Date;
import java.util.Iterator;
import java.util.LinkedList;
import java.util.List;
import java.util.UUID;
import java.util.stream.Collectors;
import java.util.stream.Stream;

import org.apache.commons.collections4.CollectionUtils;
import org.apache.commons.lang3.StringUtils;
import org.apache.logging.log4j.Logger;
import org.dspace.app.util.AuthorizeUtil;
import org.dspace.authorize.AuthorizeConfiguration;
import org.dspace.authorize.AuthorizeException;
import org.dspace.authorize.ResourcePolicy;
import org.dspace.authorize.service.AuthorizeService;
import org.dspace.authorize.service.ResourcePolicyService;
import org.dspace.content.authority.Choices;
import org.dspace.content.dao.ItemDAO;
import org.dspace.content.factory.ContentServiceFactory;
import org.dspace.content.service.BitstreamFormatService;
import org.dspace.content.service.BitstreamService;
import org.dspace.content.service.BundleService;
import org.dspace.content.service.CollectionService;
import org.dspace.content.service.CommunityService;
import org.dspace.content.service.InstallItemService;
import org.dspace.content.service.ItemService;
import org.dspace.content.service.MetadataSchemaService;
import org.dspace.content.service.RelationshipService;
import org.dspace.content.service.WorkspaceItemService;
import org.dspace.content.virtual.VirtualMetadataPopulator;
import org.dspace.core.Constants;
import org.dspace.core.Context;
import org.dspace.core.LogManager;
import org.dspace.eperson.EPerson;
import org.dspace.eperson.Group;
import org.dspace.event.Event;
import org.dspace.harvest.HarvestedItem;
import org.dspace.harvest.service.HarvestedItemService;
import org.dspace.identifier.IdentifierException;
import org.dspace.identifier.service.IdentifierService;
import org.dspace.services.ConfigurationService;
import org.dspace.versioning.service.VersioningService;
import org.dspace.workflow.WorkflowItemService;
import org.dspace.workflow.factory.WorkflowServiceFactory;
import org.springframework.beans.factory.annotation.Autowired;

/**
 * Service implementation for the Item object.
 * This class is responsible for all business logic calls for the Item object and is autowired by spring.
 * This class should never be accessed directly.
 *
 * @author kevinvandevelde at atmire.com
 */
public class ItemServiceImpl extends DSpaceObjectServiceImpl<Item> implements ItemService {

    /**
     * log4j category
     */
    private static final Logger log = org.apache.logging.log4j.LogManager.getLogger(Item.class);

    @Autowired(required = true)
    protected ItemDAO itemDAO;

    @Autowired(required = true)
    protected CommunityService communityService;
    @Autowired(required = true)
    protected AuthorizeService authorizeService;
    @Autowired(required = true)
    protected BundleService bundleService;
    @Autowired(required = true)
    protected BitstreamFormatService bitstreamFormatService;
    @Autowired(required = true)
    protected MetadataSchemaService metadataSchemaService;
    @Autowired(required = true)
    protected BitstreamService bitstreamService;
    @Autowired(required = true)
    protected InstallItemService installItemService;
    @Autowired(required = true)
    protected ResourcePolicyService resourcePolicyService;
    @Autowired(required = true)
    protected CollectionService collectionService;
    @Autowired(required = true)
    protected IdentifierService identifierService;
    @Autowired(required = true)
    protected VersioningService versioningService;
    @Autowired(required = true)
    protected HarvestedItemService harvestedItemService;
    @Autowired(required = true)
    protected ConfigurationService configurationService;

    @Autowired(required = true)
    protected WorkspaceItemService workspaceItemService;
    @Autowired(required = true)
    protected WorkflowItemService workflowItemService;

    @Autowired(required = true)
    protected RelationshipService relationshipService;

    @Autowired(required = true)
    protected VirtualMetadataPopulator virtualMetadataPopulator;

    @Autowired(required = true)
    private RelationshipMetadataService relationshipMetadataService;

    protected ItemServiceImpl() {
        super();
    }

    @Override
    public Thumbnail getThumbnail(Context context, Item item, boolean requireOriginal) throws SQLException {
        Bitstream thumbBitstream;
        List<Bundle> originalBundles = getBundles(item, "ORIGINAL");
        Bitstream primaryBitstream = null;
        if (CollectionUtils.isNotEmpty(originalBundles)) {
            primaryBitstream = originalBundles.get(0).getPrimaryBitstream();
        }
        if (primaryBitstream != null) {
            if (primaryBitstream.getFormat(context).getMIMEType().equals("text/html")) {
                return null;
            }

            thumbBitstream = bitstreamService
                .getBitstreamByName(item, "THUMBNAIL", primaryBitstream.getName() + ".jpg");

        } else {
            if (requireOriginal) {
                primaryBitstream = bitstreamService.getFirstBitstream(item, "ORIGINAL");
            }

            thumbBitstream = bitstreamService.getFirstBitstream(item, "THUMBNAIL");
        }

        if (thumbBitstream != null) {
            return new Thumbnail(thumbBitstream, primaryBitstream);
        }

        return null;
    }

    @Override
    public Item find(Context context, UUID id) throws SQLException {
        Item item = itemDAO.findByID(context, Item.class, id);
        if (item == null) {
            if (log.isDebugEnabled()) {
                log.debug(LogManager.getHeader(context, "find_item",
                                               "not_found,item_id=" + id));
            }
            return null;
        }

        // not null, return item
        if (log.isDebugEnabled()) {
            log.debug(LogManager.getHeader(context, "find_item", "item_id="
                + id));
        }

        return item;
    }

    @Override
    /**
     * This method is an alias of the find method needed to avoid ambiguity between the IndexableObjectService interface
     * and the DSpaceObjectService interface
     */
    public Item findIndexableObject(Context context, UUID id) throws SQLException {
        return find(context, id);
    }

    @Override
    public Item create(Context context, WorkspaceItem workspaceItem) throws SQLException, AuthorizeException {
        if (workspaceItem.getItem() != null) {
            throw new IllegalArgumentException(
                "Attempting to create an item for a workspace item that already contains an item");
        }
        Item item = createItem(context);
        workspaceItem.setItem(item);


        log.info(LogManager.getHeader(context, "create_item", "item_id="
            + item.getID()));

        return item;
    }

    @Override
    public Item createTemplateItem(Context context, Collection collection) throws SQLException, AuthorizeException {
        if (collection == null || collection.getTemplateItem() != null) {
            throw new IllegalArgumentException("Collection is null or already contains template item.");
        }
        AuthorizeUtil.authorizeManageTemplateItem(context, collection);

        if (collection.getTemplateItem() == null) {
            Item template = createItem(context);
            collection.setTemplateItem(template);
            template.setTemplateItemOf(collection);

            log.info(LogManager.getHeader(context, "create_template_item",
                                          "collection_id=" + collection.getID() + ",template_item_id="
                                              + template.getID()));

            return template;
        } else {
            return collection.getTemplateItem();
        }
    }

    @Override
    public Iterator<Item> findAll(Context context) throws SQLException {
        return itemDAO.findAll(context, true);
    }

    @Override
    public Iterator<Item> findAll(Context context, Integer limit, Integer offset) throws SQLException {
        return itemDAO.findAll(context, true, limit, offset);
    }

    @Override
    public Iterator<Item> findAllUnfiltered(Context context) throws SQLException {
        return itemDAO.findAll(context, true, true);
    }

    @Override
    public Iterator<Item> findBySubmitter(Context context, EPerson eperson) throws SQLException {
        return itemDAO.findBySubmitter(context, eperson);
    }

    @Override
    public Iterator<Item> findBySubmitterDateSorted(Context context, EPerson eperson, Integer limit)
        throws SQLException {

        MetadataField metadataField = metadataFieldService
            .findByElement(context, MetadataSchemaEnum.DC.getName(), "date", "accessioned");
        if (metadataField == null) {
            throw new IllegalArgumentException(
                "Required metadata field '" + MetadataSchemaEnum.DC.getName() + ".date.accessioned' doesn't exist!");
        }

        return itemDAO.findBySubmitter(context, eperson, metadataField, limit);
    }

    @Override
    public Iterator<Item> findByCollection(Context context, Collection collection) throws SQLException {
        return findByCollection(context, collection, null, null);
    }

    @Override
    public Iterator<Item> findByCollection(Context context, Collection collection, Integer limit, Integer offset)
        throws SQLException {
        return itemDAO.findArchivedByCollection(context, collection, limit, offset);
    }

    @Override
    public Iterator<Item> findAllByCollection(Context context, Collection collection) throws SQLException {
        return itemDAO.findAllByCollection(context, collection);
    }

    @Override
    public Iterator<Item> findAllByCollection(Context context, Collection collection, Integer limit, Integer offset)
        throws SQLException {
        return itemDAO.findAllByCollection(context, collection, limit, offset);
    }

    @Override
    public Iterator<Item> findInArchiveOrWithdrawnDiscoverableModifiedSince(Context context, Date since)
        throws SQLException {
        return itemDAO.findAll(context, true, true, true, since);
    }

    @Override
    public Iterator<Item> findInArchiveOrWithdrawnNonDiscoverableModifiedSince(Context context, Date since)
        throws SQLException {
        return itemDAO.findAll(context, true, true, false, since);
    }

    @Override
    public void updateLastModified(Context context, Item item) throws SQLException, AuthorizeException {
        item.setLastModified(new Date());
        update(context, item);
        //Also fire a modified event since the item HAS been modified
        context.addEvent(new Event(Event.MODIFY, Constants.ITEM, item.getID(), null, getIdentifiers(context, item)));
    }

    @Override
    public boolean isIn(Item item, Collection collection) throws SQLException {
        List<Collection> collections = item.getCollections();
        return collections != null && collections.contains(collection);
    }

    @Override
    public List<Community> getCommunities(Context context, Item item) throws SQLException {
        List<Community> result = new ArrayList<>();
        List<Collection> collections = item.getCollections();
        for (Collection collection : collections) {
            result.addAll(communityService.getAllParents(context, collection));
        }

        return result;
    }

    @Override
    public List<Bundle> getBundles(Item item, String name) throws SQLException {
        List<Bundle> matchingBundles = new ArrayList<>();
        // now only keep bundles with matching names
        List<Bundle> bunds = item.getBundles();
        for (Bundle bund : bunds) {
            if (name.equals(bund.getName())) {
                matchingBundles.add(bund);
            }
        }
        return matchingBundles;
    }

    @Override
    public void addBundle(Context context, Item item, Bundle bundle) throws SQLException, AuthorizeException {
        // Check authorisation
        authorizeService.authorizeAction(context, item, Constants.ADD);

        log.info(LogManager.getHeader(context, "add_bundle", "item_id="
            + item.getID() + ",bundle_id=" + bundle.getID()));

        // Check it's not already there
        if (item.getBundles().contains(bundle)) {
            // Bundle is already there; no change
            return;
        }

        // now add authorization policies from owning item
        // hmm, not very "multiple-inclusion" friendly
        authorizeService.inheritPolicies(context, item, bundle);

        // Add the bundle to in-memory list
        item.addBundle(bundle);
        bundle.addItem(item);

        context.addEvent(new Event(Event.ADD, Constants.ITEM, item.getID(),
                                   Constants.BUNDLE, bundle.getID(), bundle.getName(),
                                   getIdentifiers(context, item)));
    }

    @Override
    public void removeBundle(Context context, Item item, Bundle bundle)
        throws SQLException, AuthorizeException, IOException {
        // Check authorisation
        authorizeService.authorizeAction(context, item, Constants.REMOVE);

        log.info(LogManager.getHeader(context, "remove_bundle", "item_id="
            + item.getID() + ",bundle_id=" + bundle.getID()));

        context.addEvent(new Event(Event.REMOVE, Constants.ITEM, item.getID(),
                                   Constants.BUNDLE, bundle.getID(), bundle.getName(), getIdentifiers(context, item)));

        bundleService.delete(context, bundle);
    }

    @Override
    public Bitstream createSingleBitstream(Context context, InputStream is, Item item, String name)
        throws AuthorizeException, IOException, SQLException {
        // Authorisation is checked by methods below
        // Create a bundle
        Bundle bnd = bundleService.create(context, item, name);
        Bitstream bitstream = bitstreamService.create(context, bnd, is);
        addBundle(context, item, bnd);

        // FIXME: Create permissions for new bundle + bitstream
        return bitstream;
    }

    @Override
    public Bitstream createSingleBitstream(Context context, InputStream is, Item item)
        throws AuthorizeException, IOException, SQLException {
        return createSingleBitstream(context, is, item, "ORIGINAL");
    }

    @Override
    public List<Bitstream> getNonInternalBitstreams(Context context, Item item) throws SQLException {
        List<Bitstream> bitstreamList = new ArrayList<>();

        // Go through the bundles and bitstreams picking out ones which aren't
        // of internal formats
        List<Bundle> bunds = item.getBundles();

        for (Bundle bund : bunds) {
            List<Bitstream> bitstreams = bund.getBitstreams();

            for (Bitstream bitstream : bitstreams) {
                if (!bitstream.getFormat(context).isInternal()) {
                    // Bitstream is not of an internal format
                    bitstreamList.add(bitstream);
                }
            }
        }

        return bitstreamList;
    }

    protected Item createItem(Context context) throws SQLException, AuthorizeException {
        Item item = itemDAO.create(context, new Item());
        // set discoverable to true (default)
        item.setDiscoverable(true);

        // Call update to give the item a last modified date. OK this isn't
        // amazingly efficient but creates don't happen that often.
        context.turnOffAuthorisationSystem();
        update(context, item);
        context.restoreAuthSystemState();

        context.addEvent(new Event(Event.CREATE, Constants.ITEM, item.getID(),
                                   null, getIdentifiers(context, item)));

        log.info(LogManager.getHeader(context, "create_item", "item_id=" + item.getID()));

        return item;
    }

    @Override
    public void removeDSpaceLicense(Context context, Item item) throws SQLException, AuthorizeException, IOException {
        // get all bundles with name "LICENSE" (these are the DSpace license
        // bundles)
        List<Bundle> bunds = getBundles(item, "LICENSE");

        for (Bundle bund : bunds) {
            // FIXME: probably serious troubles with Authorizations
            // fix by telling system not to check authorization?
            removeBundle(context, item, bund);
        }
    }


    @Override
    public void removeLicenses(Context context, Item item) throws SQLException, AuthorizeException, IOException {
        // Find the License format
        BitstreamFormat bf = bitstreamFormatService.findByShortDescription(context, "License");
        int licensetype = bf.getID();

        // search through bundles, looking for bitstream type license
        List<Bundle> bunds = item.getBundles();

        for (Bundle bund : bunds) {
            boolean removethisbundle = false;

            List<Bitstream> bits = bund.getBitstreams();

            for (Bitstream bit : bits) {
                BitstreamFormat bft = bit.getFormat(context);

                if (bft.getID() == licensetype) {
                    removethisbundle = true;
                }
            }


            // probably serious troubles with Authorizations
            // fix by telling system not to check authorization?
            if (removethisbundle) {
                removeBundle(context, item, bund);
            }
        }
    }

    @Override
    public void update(Context context, Item item) throws SQLException, AuthorizeException {
        // Check authorisation
        // only do write authorization if user is not an editor
        if (!canEdit(context, item)) {
            authorizeService.authorizeAction(context, item, Constants.WRITE);
        }

        log.info(LogManager.getHeader(context, "update_item", "item_id="
            + item.getID()));

        super.update(context, item);

        // Set sequence IDs for bitstreams in item
        int sequence = 0;
        List<Bundle> bunds = item.getBundles();

        // find the highest current sequence number
        for (Bundle bund : bunds) {
            List<Bitstream> streams = bund.getBitstreams();

            for (Bitstream bitstream : streams) {
                if (bitstream.getSequenceID() > sequence) {
                    sequence = bitstream.getSequenceID();
                }
            }
        }

        // start sequencing bitstreams without sequence IDs
        sequence++;


        for (Bundle bund : bunds) {
            List<Bitstream> streams = bund.getBitstreams();

            for (Bitstream stream : streams) {
                if (stream.getSequenceID() < 0) {
                    stream.setSequenceID(sequence);
                    sequence++;
                    bitstreamService.update(context, stream);
//                    modified = true;
                }
            }
        }

        if (item.isMetadataModified() || item.isModified()) {
            // Set the last modified date
            item.setLastModified(new Date());

            itemDAO.save(context, item);

            if (item.isMetadataModified()) {
                context.addEvent(new Event(Event.MODIFY_METADATA, item.getType(), item.getID(), item.getDetails(),
                                           getIdentifiers(context, item)));
            }

            context.addEvent(new Event(Event.MODIFY, Constants.ITEM, item.getID(),
                                       null, getIdentifiers(context, item)));
            item.clearModified();
            item.clearDetails();
        }
    }

    @Override
    public void withdraw(Context context, Item item) throws SQLException, AuthorizeException {
        // Check permission. User either has to have REMOVE on owning collection
        // or be COLLECTION_EDITOR of owning collection
        AuthorizeUtil.authorizeWithdrawItem(context, item);

        String timestamp = DCDate.getCurrent().toString();

        // Add suitable provenance - includes user, date, collections +
        // bitstream checksums
        EPerson e = context.getCurrentUser();

        // Build some provenance data while we're at it.
        StringBuilder prov = new StringBuilder();

        prov.append("Item withdrawn by ").append(e.getFullName()).append(" (")
            .append(e.getEmail()).append(") on ").append(timestamp).append("\n")
            .append("Item was in collections:\n");

        List<Collection> colls = item.getCollections();

        for (Collection coll : colls) {
            prov.append(coll.getName()).append(" (ID: ").append(coll.getID()).append(")\n");
        }

        // Set withdrawn flag. timestamp will be set; last_modified in update()
        item.setWithdrawn(true);

        // in_archive flag is now false
        item.setArchived(false);

        prov.append(installItemService.getBitstreamProvenanceMessage(context, item));

        addMetadata(context, item, MetadataSchemaEnum.DC.getName(), "description", "provenance", "en", prov.toString());

        // Update item in DB
        update(context, item);

        context.addEvent(new Event(Event.MODIFY, Constants.ITEM, item.getID(),
                                   "WITHDRAW", getIdentifiers(context, item)));

        // switch all READ authorization policies to WITHDRAWN_READ
        authorizeService.switchPoliciesAction(context, item, Constants.READ, Constants.WITHDRAWN_READ);
        for (Bundle bnd : item.getBundles()) {
            authorizeService.switchPoliciesAction(context, bnd, Constants.READ, Constants.WITHDRAWN_READ);
            for (Bitstream bs : bnd.getBitstreams()) {
                authorizeService.switchPoliciesAction(context, bs, Constants.READ, Constants.WITHDRAWN_READ);
            }
        }

        // Write log
        log.info(LogManager.getHeader(context, "withdraw_item", "user="
            + e.getEmail() + ",item_id=" + item.getID()));
    }

    @Override
    public void reinstate(Context context, Item item) throws SQLException, AuthorizeException {
        // check authorization
        AuthorizeUtil.authorizeReinstateItem(context, item);

        String timestamp = DCDate.getCurrent().toString();

        // Check permission. User must have ADD on all collections.
        // Build some provenance data while we're at it.
        List<Collection> colls = item.getCollections();

        // Add suitable provenance - includes user, date, collections +
        // bitstream checksums
        EPerson e = context.getCurrentUser();
        StringBuilder prov = new StringBuilder();
        prov.append("Item reinstated by ").append(e.getFullName()).append(" (")
            .append(e.getEmail()).append(") on ").append(timestamp).append("\n")
            .append("Item was in collections:\n");

        for (Collection coll : colls) {
            prov.append(coll.getName()).append(" (ID: ").append(coll.getID()).append(")\n");
        }

        // Clear withdrawn flag
        item.setWithdrawn(false);

        // in_archive flag is now true
        item.setArchived(true);

        // Add suitable provenance - includes user, date, collections +
        // bitstream checksums
        prov.append(installItemService.getBitstreamProvenanceMessage(context, item));

        addMetadata(context, item, MetadataSchemaEnum.DC.getName(), "description", "provenance", "en", prov.toString());

        // Update item in DB
        update(context, item);

        context.addEvent(new Event(Event.MODIFY, Constants.ITEM, item.getID(),
                                   "REINSTATE", getIdentifiers(context, item)));

        // restore all WITHDRAWN_READ authorization policies back to READ
        for (Bundle bnd : item.getBundles()) {
            authorizeService.switchPoliciesAction(context, bnd, Constants.WITHDRAWN_READ, Constants.READ);
            for (Bitstream bs : bnd.getBitstreams()) {
                authorizeService.switchPoliciesAction(context, bs, Constants.WITHDRAWN_READ, Constants.READ);
            }
        }

        // check if the item was withdrawn before the fix DS-3097
        if (authorizeService.getPoliciesActionFilter(context, item, Constants.WITHDRAWN_READ).size() != 0) {
            authorizeService.switchPoliciesAction(context, item, Constants.WITHDRAWN_READ, Constants.READ);
        } else {
            // authorization policies
            if (colls.size() > 0) {
                // remove the item's policies and replace them with
                // the defaults from the collection
                adjustItemPolicies(context, item, item.getOwningCollection());
            }
        }

        // Write log
        log.info(LogManager.getHeader(context, "reinstate_item", "user="
            + e.getEmail() + ",item_id=" + item.getID()));
    }

    @Override
    public void delete(Context context, Item item) throws SQLException, AuthorizeException, IOException {
        authorizeService.authorizeAction(context, item, Constants.DELETE);
        rawDelete(context, item);
    }

    @Override
    public int getSupportsTypeConstant() {
        return Constants.ITEM;
    }

    @Override
    /**
     * This method is an alias of the getSupportsTypeConstant method needed to avoid ambiguity between the
     * IndexableObjectService interface and the DSpaceObjectService interface
     */
    public int getSupportsIndexableObjectTypeConstant() {
        return getSupportsTypeConstant();
    }

    protected void rawDelete(Context context, Item item) throws AuthorizeException, SQLException, IOException {
        authorizeService.authorizeAction(context, item, Constants.REMOVE);

        context.addEvent(new Event(Event.DELETE, Constants.ITEM, item.getID(),
                                   item.getHandle(), getIdentifiers(context, item)));

        log.info(LogManager.getHeader(context, "delete_item", "item_id="
            + item.getID()));

        // Remove bundles
        removeAllBundles(context, item);

        // Remove any Handle
        handleService.unbindHandle(context, item);

        // remove version attached to the item
        removeVersion(context, item);

        // Also delete the item if it appears in a harvested collection.
        HarvestedItem hi = harvestedItemService.find(context, item);

        if (hi != null) {
            harvestedItemService.delete(context, hi);
        }

        //Only clear collections after we have removed everything else from the item
        item.clearCollections();
        item.setOwningCollection(null);

        // Finally remove item row
        itemDAO.delete(context, item);
    }

    @Override
    public void removeAllBundles(Context context, Item item) throws AuthorizeException, SQLException, IOException {
        Iterator<Bundle> bundles = item.getBundles().iterator();
        while (bundles.hasNext()) {
            Bundle bundle = bundles.next();
            bundles.remove();
            deleteBundle(context, item, bundle);
        }
    }

    protected void deleteBundle(Context context, Item item, Bundle b)
        throws AuthorizeException, SQLException, IOException {
        // Check authorisation
        authorizeService.authorizeAction(context, item, Constants.REMOVE);

        bundleService.delete(context, b);

        log.info(LogManager.getHeader(context, "remove_bundle", "item_id="
            + item.getID() + ",bundle_id=" + b.getID()));
        context
            .addEvent(new Event(Event.REMOVE, Constants.ITEM, item.getID(), Constants.BUNDLE, b.getID(), b.getName()));
    }

    protected void removeVersion(Context context, Item item) throws AuthorizeException, SQLException {
        if (versioningService.getVersion(context, item) != null) {
            versioningService.removeVersion(context, item);
        } else {
            try {
                identifierService.delete(context, item);
            } catch (IdentifierException e) {
                throw new RuntimeException(e);
            }
        }
    }

    @Override
    public boolean isOwningCollection(Item item, Collection collection) {
        Collection owningCollection = item.getOwningCollection();

        return owningCollection != null && collection.getID().equals(owningCollection.getID());
    }

    @Override
    public void replaceAllItemPolicies(Context context, Item item, List<ResourcePolicy> newpolicies)
        throws SQLException, AuthorizeException {
        // remove all our policies, add new ones
        authorizeService.removeAllPolicies(context, item);
        authorizeService.addPolicies(context, newpolicies, item);
    }

    @Override
    public void replaceAllBitstreamPolicies(Context context, Item item, List<ResourcePolicy> newpolicies)
        throws SQLException, AuthorizeException {
        // remove all policies from bundles, add new ones
        List<Bundle> bunds = item.getBundles();

        for (Bundle mybundle : bunds) {
            bundleService.replaceAllBitstreamPolicies(context, mybundle, newpolicies);
        }
    }

    @Override
    public void removeGroupPolicies(Context context, Item item, Group group) throws SQLException, AuthorizeException {
        // remove Group's policies from Item
        authorizeService.removeGroupPolicies(context, item, group);

        // remove all policies from bundles
        List<Bundle> bunds = item.getBundles();

        for (Bundle mybundle : bunds) {
            List<Bitstream> bs = mybundle.getBitstreams();

            for (Bitstream bitstream : bs) {
                // remove bitstream policies
                authorizeService.removeGroupPolicies(context, bitstream, group);
            }

            // change bundle policies
            authorizeService.removeGroupPolicies(context, mybundle, group);
        }
    }

    @Override
    public void inheritCollectionDefaultPolicies(Context context, Item item, Collection collection)
        throws SQLException, AuthorizeException {
        adjustItemPolicies(context, item, collection);
        adjustBundleBitstreamPolicies(context, item, collection);

        log.debug(LogManager.getHeader(context, "item_inheritCollectionDefaultPolicies",
                                       "item_id=" + item.getID()));
    }

    @Override
    public void adjustBundleBitstreamPolicies(Context context, Item item, Collection collection)
        throws SQLException, AuthorizeException {
        List<ResourcePolicy> defaultCollectionPolicies = authorizeService
            .getPoliciesActionFilter(context, collection, Constants.DEFAULT_BITSTREAM_READ);

        if (defaultCollectionPolicies.size() < 1) {
            throw new SQLException("Collection " + collection.getID()
                                       + " (" + collection.getHandle() + ")"
                                       + " has no default bitstream READ policies");
        }

        // remove all policies from bundles, add new ones
        // Remove bundles
        List<Bundle> bunds = item.getBundles();
        for (Bundle mybundle : bunds) {

            // if come from InstallItem: remove all submission/workflow policies
            authorizeService.removeAllPoliciesByDSOAndType(context, mybundle, ResourcePolicy.TYPE_SUBMISSION);
            authorizeService.removeAllPoliciesByDSOAndType(context, mybundle, ResourcePolicy.TYPE_WORKFLOW);
            addDefaultPoliciesNotInPlace(context, mybundle, defaultCollectionPolicies);

            for (Bitstream bitstream : mybundle.getBitstreams()) {
                // if come from InstallItem: remove all submission/workflow policies
                authorizeService.removeAllPoliciesByDSOAndType(context, bitstream, ResourcePolicy.TYPE_SUBMISSION);
                authorizeService.removeAllPoliciesByDSOAndType(context, bitstream, ResourcePolicy.TYPE_WORKFLOW);
                addDefaultPoliciesNotInPlace(context, bitstream, defaultCollectionPolicies);
            }
        }
    }

    @Override
    public void adjustItemPolicies(Context context, Item item, Collection collection)
        throws SQLException, AuthorizeException {
        // read collection's default READ policies
        List<ResourcePolicy> defaultCollectionPolicies = authorizeService
            .getPoliciesActionFilter(context, collection, Constants.DEFAULT_ITEM_READ);

        // MUST have default policies
        if (defaultCollectionPolicies.size() < 1) {
            throw new SQLException("Collection " + collection.getID()
                                       + " (" + collection.getHandle() + ")"
                                       + " has no default item READ policies");
        }

        try {
            //ignore the authorizations for now.
            context.turnOffAuthorisationSystem();

            // if come from InstallItem: remove all submission/workflow policies
            authorizeService.removeAllPoliciesByDSOAndType(context, item, ResourcePolicy.TYPE_SUBMISSION);
            authorizeService.removeAllPoliciesByDSOAndType(context, item, ResourcePolicy.TYPE_WORKFLOW);

            // add default policies only if not already in place
            addDefaultPoliciesNotInPlace(context, item, defaultCollectionPolicies);
        } finally {
            context.restoreAuthSystemState();
        }
    }

    @Override
    public void move(Context context, Item item, Collection from, Collection to)
        throws SQLException, AuthorizeException, IOException {
        // Use the normal move method, and default to not inherit permissions
        this.move(context, item, from, to, false);
    }

    @Override
    public void move(Context context, Item item, Collection from, Collection to, boolean inheritDefaultPolicies)
        throws SQLException, AuthorizeException, IOException {
        // Check authorisation on the item before that the move occur
        // otherwise we will need edit permission on the "target collection" to archive our goal
        // only do write authorization if user is not an editor
        if (!canEdit(context, item)) {
            authorizeService.authorizeAction(context, item, Constants.WRITE);
        }

        // Move the Item from one Collection to the other
        collectionService.addItem(context, to, item);
        collectionService.removeItem(context, from, item);

        // If we are moving from the owning collection, update that too
        if (isOwningCollection(item, from)) {
            // Update the owning collection
            log.info(LogManager.getHeader(context, "move_item",
                                          "item_id=" + item.getID() + ", from " +
                                              "collection_id=" + from.getID() + " to " +
                                              "collection_id=" + to.getID()));
            item.setOwningCollection(to);

            // If applicable, update the item policies
            if (inheritDefaultPolicies) {
                log.info(LogManager.getHeader(context, "move_item",
                                              "Updating item with inherited policies"));
                inheritCollectionDefaultPolicies(context, item, to);
            }

            // Update the item
            context.turnOffAuthorisationSystem();
            update(context, item);
            context.restoreAuthSystemState();
        } else {
            // Although we haven't actually updated anything within the item
            // we'll tell the event system that it has, so that any consumers that
            // care about the structure of the repository can take account of the move

            // Note that updating the owning collection above will have the same effect,
            // so we only do this here if the owning collection hasn't changed.

            context.addEvent(new Event(Event.MODIFY, Constants.ITEM, item.getID(),
                                       null, getIdentifiers(context, item)));
        }
    }

    @Override
    public boolean hasUploadedFiles(Item item) throws SQLException {
        List<Bundle> bundles = getBundles(item, "ORIGINAL");
        for (Bundle bundle : bundles) {
            if (CollectionUtils.isNotEmpty(bundle.getBitstreams())) {
                return true;
            }
        }
        return false;
    }

    @Override
    public List<Collection> getCollectionsNotLinked(Context context, Item item) throws SQLException {
        List<Collection> allCollections = collectionService.findAll(context);
        List<Collection> linkedCollections = item.getCollections();
        List<Collection> notLinkedCollections = new ArrayList<>(allCollections.size() - linkedCollections.size());

        if ((allCollections.size() - linkedCollections.size()) == 0) {
            return notLinkedCollections;
        }
        for (Collection collection : allCollections) {
            boolean alreadyLinked = false;
            for (Collection linkedCommunity : linkedCollections) {
                if (collection.getID().equals(linkedCommunity.getID())) {
                    alreadyLinked = true;
                    break;
                }
            }

            if (!alreadyLinked) {
                notLinkedCollections.add(collection);
            }
        }

        return notLinkedCollections;
    }

    @Override
    public boolean canEdit(Context context, Item item) throws SQLException {
        // can this person write to the item?
        if (authorizeService.authorizeActionBoolean(context, item,
                                                    Constants.WRITE)) {
            return true;
        }

        // is this collection not yet created, and an item template is created
        if (item.getOwningCollection() == null) {
            if (!isInProgressSubmission(context, item)) {
                return true;
            } else {
                return false;
            }
        }

        return collectionService.canEditBoolean(context, item.getOwningCollection(), false);
    }

    /**
     * Check if the item is an inprogress submission
     *
     * @param context The relevant DSpace Context.
     * @param item    item to check
     * @return <code>true</code> if the item is an inprogress submission, i.e. a WorkspaceItem or WorkflowItem
     * @throws SQLException An exception that provides information on a database access error or other errors.
     */
    public boolean isInProgressSubmission(Context context, Item item) throws SQLException {
        return workspaceItemService.findByItem(context, item) != null
            || workflowItemService.findByItem(context, item) != null;
    }

    /*
    With every finished submission a bunch of resource policy entries which have null value for the dspace_object
    column are generated in the database.
prevent the generation of resource policy entry values with null dspace_object as value

    */

    /**
     * Add the default policies, which have not been already added to the given DSpace object
     *
     * @param context                   The relevant DSpace Context.
     * @param dso                       The DSpace Object to add policies to
     * @param defaultCollectionPolicies list of policies
     * @throws SQLException       An exception that provides information on a database access error or other errors.
     * @throws AuthorizeException Exception indicating the current user of the context does not have permission
     *                            to perform a particular action.
     */
    protected void addDefaultPoliciesNotInPlace(Context context, DSpaceObject dso,
                                                List<ResourcePolicy> defaultCollectionPolicies)
        throws SQLException, AuthorizeException {
        for (ResourcePolicy defaultPolicy : defaultCollectionPolicies) {
            if (!authorizeService
                .isAnIdenticalPolicyAlreadyInPlace(context, dso, defaultPolicy.getGroup(), Constants.READ,
                                                   defaultPolicy.getID())) {
                ResourcePolicy newPolicy = resourcePolicyService.clone(context, defaultPolicy);
                newPolicy.setdSpaceObject(dso);
                newPolicy.setAction(Constants.READ);
                newPolicy.setRpType(ResourcePolicy.TYPE_INHERITED);
                resourcePolicyService.update(context, newPolicy);
            }
        }
    }

    /**
     * Returns an iterator of Items possessing the passed metadata field, or only
     * those matching the passed value, if value is not Item.ANY
     *
     * @param context   DSpace context object
     * @param schema    metadata field schema
     * @param element   metadata field element
     * @param qualifier metadata field qualifier
     * @param value     field value or Item.ANY to match any value
     * @return an iterator over the items matching that authority value
     * @throws SQLException       if database error
     *                            An exception that provides information on a database access error or other errors.
     * @throws AuthorizeException if authorization error
     *                            Exception indicating the current user of the context does not have permission
     *                            to perform a particular action.
     * @throws IOException        if IO error
     *                            A general class of exceptions produced by failed or interrupted I/O operations.
     */
    @Override
    public Iterator<Item> findByMetadataField(Context context,
                                              String schema, String element, String qualifier, String value)
        throws SQLException, AuthorizeException, IOException {
        MetadataSchema mds = metadataSchemaService.find(context, schema);
        if (mds == null) {
            throw new IllegalArgumentException("No such metadata schema: " + schema);
        }
        MetadataField mdf = metadataFieldService.findByElement(context, mds, element, qualifier);
        if (mdf == null) {
            throw new IllegalArgumentException(
                "No such metadata field: schema=" + schema + ", element=" + element + ", qualifier=" + qualifier);
        }

        if (Item.ANY.equals(value)) {
            return itemDAO.findByMetadataField(context, mdf, null, true);
        } else {
            return itemDAO.findByMetadataField(context, mdf, value, true);
        }
    }

    @Override
    public Iterator<Item> findByMetadataQuery(Context context, List<List<MetadataField>> listFieldList,
                                              List<String> query_op, List<String> query_val, List<UUID> collectionUuids,
                                              String regexClause, int offset, int limit)
        throws SQLException, AuthorizeException, IOException {
        return itemDAO
            .findByMetadataQuery(context, listFieldList, query_op, query_val, collectionUuids, regexClause, offset,
                                 limit);
    }

    @Override
    public DSpaceObject getAdminObject(Context context, Item item, int action) throws SQLException {
        DSpaceObject adminObject = null;
        //Items are always owned by collections
        Collection collection = (Collection) getParentObject(context, item);
        Community community = null;
        if (collection != null) {
            if (CollectionUtils.isNotEmpty(collection.getCommunities())) {
                community = collection.getCommunities().get(0);
            }
        }

        switch (action) {
            case Constants.ADD:
                // ADD a cc license is less general than add a bitstream but we can't/won't
                // add complex logic here to know if the ADD action on the item is required by a cc or
                // a generic bitstream so simply we ignore it.. UI need to enforce the requirements.
                if (AuthorizeConfiguration.canItemAdminPerformBitstreamCreation()) {
                    adminObject = item;
                } else if (AuthorizeConfiguration.canCollectionAdminPerformBitstreamCreation()) {
                    adminObject = collection;
                } else if (AuthorizeConfiguration.canCommunityAdminPerformBitstreamCreation()) {
                    adminObject = community;
                }
                break;
            case Constants.REMOVE:
                // see comments on ADD action, same things...
                if (AuthorizeConfiguration.canItemAdminPerformBitstreamDeletion()) {
                    adminObject = item;
                } else if (AuthorizeConfiguration.canCollectionAdminPerformBitstreamDeletion()) {
                    adminObject = collection;
                } else if (AuthorizeConfiguration.canCommunityAdminPerformBitstreamDeletion()) {
                    adminObject = community;
                }
                break;
            case Constants.DELETE:
                if (item.getOwningCollection() != null) {
                    if (AuthorizeConfiguration.canCollectionAdminPerformItemDeletion()) {
                        adminObject = collection;
                    } else if (AuthorizeConfiguration.canCommunityAdminPerformItemDeletion()) {
                        adminObject = community;
                    }
                } else {
                    if (AuthorizeConfiguration.canCollectionAdminManageTemplateItem()) {
                        adminObject = collection;
                    } else if (AuthorizeConfiguration.canCommunityAdminManageCollectionTemplateItem()) {
                        adminObject = community;
                    }
                }
                break;
            case Constants.WRITE:
                // if it is a template item we need to check the
                // collection/community admin configuration
                if (item.getOwningCollection() == null) {
                    if (AuthorizeConfiguration.canCollectionAdminManageTemplateItem()) {
                        adminObject = collection;
                    } else if (AuthorizeConfiguration.canCommunityAdminManageCollectionTemplateItem()) {
                        adminObject = community;
                    }
                } else {
                    adminObject = item;
                }
                break;
            default:
                adminObject = item;
                break;
        }
        return adminObject;
    }

    @Override
    public DSpaceObject getParentObject(Context context, Item item) throws SQLException {
        Collection ownCollection = item.getOwningCollection();
        if (ownCollection != null) {
            return ownCollection;
        } else {
            InProgressSubmission inprogress = ContentServiceFactory.getInstance().getWorkspaceItemService()
                                                                   .findByItem(context,
                                                                               item);
            if (inprogress == null) {
                inprogress = WorkflowServiceFactory.getInstance().getWorkflowItemService().findByItem(context, item);
            }

            if (inprogress != null) {
                return inprogress.getCollection();
            }
            // is a template item?
            return item.getTemplateItemOf();
        }
    }

    @Override
    public Iterator<Item> findByAuthorityValue(Context context, String schema, String element, String qualifier,
                                               String value) throws SQLException, AuthorizeException {
        MetadataSchema mds = metadataSchemaService.find(context, schema);
        if (mds == null) {
            throw new IllegalArgumentException("No such metadata schema: " + schema);
        }
        MetadataField mdf = metadataFieldService.findByElement(context, mds, element, qualifier);
        if (mdf == null) {
            throw new IllegalArgumentException(
                "No such metadata field: schema=" + schema + ", element=" + element + ", qualifier=" + qualifier);
        }

        return itemDAO.findByAuthorityValue(context, mdf, value, true);
    }

    @Override
    public Iterator<Item> findByMetadataFieldAuthority(Context context, String mdString, String authority)
        throws SQLException, AuthorizeException {
        String[] elements = getElementsFilled(mdString);
        String schema = elements[0];
        String element = elements[1];
        String qualifier = elements[2];
        MetadataSchema mds = metadataSchemaService.find(context, schema);
        if (mds == null) {
            throw new IllegalArgumentException("No such metadata schema: " + schema);
        }
        MetadataField mdf = metadataFieldService.findByElement(context, mds, element, qualifier);
        if (mdf == null) {
            throw new IllegalArgumentException(
                "No such metadata field: schema=" + schema + ", element=" + element + ", qualifier=" + qualifier);
        }
        return findByAuthorityValue(context, mds.getName(), mdf.getElement(), mdf.getQualifier(), authority);
    }

    @Override
    public boolean isItemListedForUser(Context context, Item item) {
        try {
            if (authorizeService.isAdmin(context)) {
                return true;
            }
            if (authorizeService.authorizeActionBoolean(context, item, org.dspace.core.Constants.READ)) {
                if (item.isDiscoverable()) {
                    return true;
                }
            }
            log.debug("item(" + item.getID() + ") " + item.getName() + " is unlisted.");
            return false;
        } catch (SQLException e) {
            log.error(e.getMessage());
            return false;
        }
    }

    @Override
    public int countItems(Context context, Collection collection) throws SQLException {
        return itemDAO.countItems(context, collection, true, false);
    }

    @Override
    public int countAllItems(Context context, Collection collection) throws SQLException {
        return itemDAO.countItems(context, collection, true, false) + itemDAO.countItems(context, collection,
                                                                                         false, true);
    }

    @Override
    public int countItems(Context context, Community community) throws SQLException {
        // First we need a list of all collections under this community in the hierarchy
        List<Collection> collections = communityService.getAllCollections(context, community);

        // Now, lets count unique items across that list of collections
        return itemDAO.countItems(context, collections, true, false);
    }

    @Override
    public int countAllItems(Context context, Community community) throws SQLException {
        // First we need a list of all collections under this community in the hierarchy
        List<Collection> collections = communityService.getAllCollections(context, community);

        // Now, lets count unique items across that list of collections
        return itemDAO.countItems(context, collections, true, false) + itemDAO.countItems(context, collections,
                                                                                          false, true);
    }

    @Override
    protected void getAuthoritiesAndConfidences(String fieldKey, Collection collection, List<String> values,
                                                List<String> authorities, List<Integer> confidences, int i) {
        Choices c = choiceAuthorityService.getBestMatch(fieldKey, values.get(i), collection, null);
        authorities.add(c.values.length > 0 && c.values[0] != null ? c.values[0].authority : null);
        confidences.add(c.confidence);
    }

    @Override
    public Item findByIdOrLegacyId(Context context, String id) throws SQLException {
        if (StringUtils.isNumeric(id)) {
            return findByLegacyId(context, Integer.parseInt(id));
        } else {
            return find(context, UUID.fromString(id));
        }
    }

    @Override
    public Item findByLegacyId(Context context, int id) throws SQLException {
        return itemDAO.findByLegacyId(context, id, Item.class);
    }

    @Override
    public Iterator<Item> findByLastModifiedSince(Context context, Date last)
        throws SQLException {
        return itemDAO.findByLastModifiedSince(context, last);
    }

    @Override
    public int countTotal(Context context) throws SQLException {
        return itemDAO.countRows(context);
    }

    @Override
    public int countNotArchivedItems(Context context) throws SQLException {
        // return count of items not in archive and also not withdrawn
        return itemDAO.countItems(context, false, false);
    }

    @Override
    public int countArchivedItems(Context context) throws SQLException {
        // return count of items in archive and also not withdrawn
        return itemDAO.countItems(context, true, false);
    }

    @Override
    public int countWithdrawnItems(Context context) throws SQLException {
        // return count of items that are not in archive and withdrawn
        return itemDAO.countItems(context, false, true);
    }

    @Override
    public boolean canCreateNewVersion(Context context, Item item) throws SQLException {
        if (authorizeService.isAdmin(context, item)) {
            return true;
        }

        if (context.getCurrentUser() != null
            && context.getCurrentUser().equals(item.getSubmitter())) {
            return configurationService.getPropertyAsType(
                "versioning.submitterCanCreateNewVersion", false);
        }

        return false;
    }

    /**
     * This method will return a list of MetadataValue objects that contains all the regular
     * metadata of the item passed along in the parameters as well as all the virtual metadata
     * which will be generated and processed together with the {@link VirtualMetadataPopulator}
     * by processing the item's relationships
     * @param item         the Item to be processed
     * @param schema       the schema for the metadata field. <em>Must</em> match
     *                     the <code>name</code> of an existing metadata schema.
     * @param element      the element name. <code>DSpaceObject.ANY</code> matches any
     *                     element. <code>null</code> doesn't really make sense as all
     *                     metadata must have an element.
     * @param qualifier    the qualifier. <code>null</code> means unqualified, and
     *                     <code>DSpaceObject.ANY</code> means any qualifier (including
     *                     unqualified.)
     * @param lang         the ISO639 language code, optionally followed by an underscore
     *                     and the ISO3166 country code. <code>null</code> means only
     *                     values with no language are returned, and
     *                     <code>DSpaceObject.ANY</code> means values with any country code or
     *                     no country code are returned.
     * @return
     */
    @Override
    public List<MetadataValue> getMetadata(Item item, String schema, String element, String qualifier, String lang) {
        return this.getMetadata(item, schema, element, qualifier, lang, true);
    }

    @Override
    public List<MetadataValue> getMetadata(Item item, String schema, String element, String qualifier, String lang,
                                           boolean enableVirtualMetadata) {
        //Fields of the relation schema are virtual metadata
        //except for relation.type which is the type of item in the model
        if (StringUtils.equals(schema, MetadataSchemaEnum.RELATION.getName()) && !StringUtils.equals(element, "type")) {

<<<<<<< HEAD
            List<RelationshipMetadataValue> relationMetadata =
                relationshipMetadataService.getRelationshipMetadata(item, false);
=======
            List<RelationshipMetadataValue> relationMetadata = relationshipMetadataService
                .getRelationshipMetadata(item, false);
>>>>>>> afc9e5bd
            List<MetadataValue> listToReturn = new LinkedList<>();
            for (MetadataValue metadataValue : relationMetadata) {
                if (StringUtils.equals(metadataValue.getMetadataField().getElement(), element)) {
                    listToReturn.add(metadataValue);
                }
            }
            listToReturn = sortMetadataValueList(listToReturn);

            return listToReturn;

        } else {
            List<MetadataValue> dbMetadataValues = super.getMetadata(item, schema, element, qualifier, lang);

            List<MetadataValue> fullMetadataValueList = new LinkedList<>();
            if (enableVirtualMetadata) {
                fullMetadataValueList.addAll(relationshipMetadataService.getRelationshipMetadata(item, true));

            }
            fullMetadataValueList.addAll(dbMetadataValues);

            List<MetadataValue> finalList = new LinkedList<>();
            for (MetadataValue metadataValue : fullMetadataValueList) {
                if (match(schema, element, qualifier, lang, metadataValue)) {
                    finalList.add(metadataValue);
                }
            }
            finalList = sortMetadataValueList(finalList);
            return finalList;
        }

    }

    /**
     * This method will sort the List of MetadataValue objects based on the MetadataSchema, MetadataField Element,
     * MetadataField Qualifier and MetadataField Place in that order.
     * @param listToReturn  The list to be sorted
     * @return The list sorted on those criteria
     */
    private List<MetadataValue> sortMetadataValueList(List<MetadataValue> listToReturn) {
        Comparator<MetadataValue> comparator = Comparator.comparing(
            metadataValue -> metadataValue.getMetadataField().getMetadataSchema().getName(),
            Comparator.nullsFirst(Comparator.naturalOrder()));
        comparator = comparator.thenComparing(metadataValue -> metadataValue.getMetadataField().getElement(),
                                              Comparator.nullsFirst(Comparator.naturalOrder()));
        comparator = comparator.thenComparing(metadataValue -> metadataValue.getMetadataField().getQualifier(),
                                              Comparator.nullsFirst(Comparator.naturalOrder()));
        comparator = comparator.thenComparing(metadataValue -> metadataValue.getPlace(),
                                              Comparator.nullsFirst(Comparator.naturalOrder()));

        Stream<MetadataValue> metadataValueStream = listToReturn.stream().sorted(comparator);
        listToReturn = metadataValueStream.collect(Collectors.toList());
        return listToReturn;
    }


}<|MERGE_RESOLUTION|>--- conflicted
+++ resolved
@@ -1341,13 +1341,8 @@
         //except for relation.type which is the type of item in the model
         if (StringUtils.equals(schema, MetadataSchemaEnum.RELATION.getName()) && !StringUtils.equals(element, "type")) {
 
-<<<<<<< HEAD
-            List<RelationshipMetadataValue> relationMetadata =
-                relationshipMetadataService.getRelationshipMetadata(item, false);
-=======
             List<RelationshipMetadataValue> relationMetadata = relationshipMetadataService
                 .getRelationshipMetadata(item, false);
->>>>>>> afc9e5bd
             List<MetadataValue> listToReturn = new LinkedList<>();
             for (MetadataValue metadataValue : relationMetadata) {
                 if (StringUtils.equals(metadataValue.getMetadataField().getElement(), element)) {
