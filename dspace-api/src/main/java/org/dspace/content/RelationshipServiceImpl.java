--- conflicted
+++ resolved
@@ -347,27 +347,13 @@
         if (isRelationshipValidToDelete(context, relationship) &&
             copyToItemPermissionCheck(context, relationship, copyToLeftItem, copyToRightItem)) {
             // To delete a relationship, a user must have WRITE permissions on one of the related Items
-<<<<<<< HEAD
             deleteRelationshipAndCopyToItem(context, relationship, copyToLeftItem, copyToRightItem);
-=======
-            copyMetadataValues(context, relationship, copyToLeftItem, copyToRightItem);
-            if (authorizeService.authorizeActionBoolean(context, relationship.getLeftItem(), Constants.WRITE) ||
-                authorizeService.authorizeActionBoolean(context, relationship.getRightItem(), Constants.WRITE)) {
-                relationshipDAO.delete(context, relationship);
-                updatePlaceInRelationship(context, relationship);
-                updateItemsInRelationship(context, relationship);
-            } else {
-                throw new AuthorizeException(
-                    "You do not have write rights on this relationship's items");
-            }
->>>>>>> 8b3fc1f9
 
         } else {
             throw new IllegalArgumentException("The relationship given was not valid");
         }
     }
 
-<<<<<<< HEAD
     @Override
     public void forceDelete(Context context, Relationship relationship, boolean copyToLeftItem, boolean copyToRightItem)
         throws SQLException, AuthorizeException {
@@ -391,13 +377,14 @@
             authorizeService.authorizeActionBoolean(context, relationship.getRightItem(), Constants.WRITE)) {
             relationshipDAO.delete(context, relationship);
             updatePlaceInRelationship(context, relationship);
+                updateItemsInRelationship(context, relationship);
         } else {
             throw new AuthorizeException(
                 "You do not have write rights on this relationship's items");
         }
     }
 
-=======
+
 
     /**
      * Utility method to ensure discovery is updated for the 2 items
@@ -519,7 +506,6 @@
         return virtualMetadataPopulator.getMap().containsKey(typeToSearchInVirtualMetadata)
                 && virtualMetadataPopulator.getMap().get(typeToSearchInVirtualMetadata).size() > 0;
     }
->>>>>>> 8b3fc1f9
 
     /**
      * Converts virtual metadata from RelationshipMetadataValue objects to actual item metadata.
