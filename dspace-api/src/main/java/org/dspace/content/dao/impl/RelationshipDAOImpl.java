--- conflicted
+++ resolved
@@ -145,19 +145,13 @@
                     .where(criteriaBuilder.equal(relationshipRoot.get(Relationship_.relationshipType),
                             relationshipType),
                            criteriaBuilder.equal(relationshipRoot.get(Relationship_.leftItem), item));
-<<<<<<< HEAD
-=======
             criteriaQuery.orderBy(criteriaBuilder.asc(relationshipRoot.get(Relationship_.leftPlace)));
->>>>>>> c8bbe99e
         } else {
             criteriaQuery
                     .where(criteriaBuilder.equal(relationshipRoot.get(Relationship_.relationshipType),
                             relationshipType),
                             criteriaBuilder.equal(relationshipRoot.get(Relationship_.rightItem), item));
-<<<<<<< HEAD
-=======
             criteriaQuery.orderBy(criteriaBuilder.asc(relationshipRoot.get(Relationship_.rightPlace)));
->>>>>>> c8bbe99e
         }
         return list(context, criteriaQuery, true, Relationship.class, limit, offset);
     }
