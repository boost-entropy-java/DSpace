/*
 * X509Authentication.java
 *
 * Version: $Revision$
 *
 * Date: $Date$
 *
 * Copyright (c) 2002-2005, Hewlett-Packard Company and Massachusetts
 * Institute of Technology.  All rights reserved.
 *
 * Redistribution and use in source and binary forms, with or without
 * modification, are permitted provided that the following conditions are
 * met:
 *
 * - Redistributions of source code must retain the above copyright
 * notice, this list of conditions and the following disclaimer.
 *
 * - Redistributions in binary form must reproduce the above copyright
 * notice, this list of conditions and the following disclaimer in the
 * documentation and/or other materials provided with the distribution.
 *
 * - Neither the name of the Hewlett-Packard Company nor the name of the
 * Massachusetts Institute of Technology nor the names of their
 * contributors may be used to endorse or promote products derived from
 * this software without specific prior written permission.
 *
 * THIS SOFTWARE IS PROVIDED BY THE COPYRIGHT HOLDERS AND CONTRIBUTORS
 * ``AS IS'' AND ANY EXPRESS OR IMPLIED WARRANTIES, INCLUDING, BUT NOT
 * LIMITED TO, THE IMPLIED WARRANTIES OF MERCHANTABILITY AND FITNESS FOR
 * A PARTICULAR PURPOSE ARE DISCLAIMED. IN NO EVENT SHALL THE COPYRIGHT
 * HOLDERS OR CONTRIBUTORS BE LIABLE FOR ANY DIRECT, INDIRECT,
 * INCIDENTAL, SPECIAL, EXEMPLARY, OR CONSEQUENTIAL DAMAGES (INCLUDING,
 * BUT NOT LIMITED TO, PROCUREMENT OF SUBSTITUTE GOODS OR SERVICES; LOSS
 * OF USE, DATA, OR PROFITS; OR BUSINESS INTERRUPTION) HOWEVER CAUSED AND
 * ON ANY THEORY OF LIABILITY, WHETHER IN CONTRACT, STRICT LIABILITY, OR
 * TORT (INCLUDING NEGLIGENCE OR OTHERWISE) ARISING IN ANY WAY OUT OF THE
 * USE OF THIS SOFTWARE, EVEN IF ADVISED OF THE POSSIBILITY OF SUCH
 * DAMAGE.
 */
package org.dspace.authenticate;

import java.io.BufferedInputStream;
import java.io.FileInputStream;
import java.io.IOException;
import java.io.InputStream;
import java.security.GeneralSecurityException;
import java.security.KeyStore;
import java.security.Principal;
import java.security.PublicKey;
import java.security.cert.Certificate;
import java.security.cert.CertificateException;
import java.security.cert.CertificateFactory;
import java.security.cert.X509Certificate;
<<<<<<< HEAD
=======
import java.sql.SQLException;
import java.util.ArrayList;
>>>>>>> a68d3779
import java.util.Enumeration;
import java.util.List;
import java.util.StringTokenizer;

import javax.servlet.http.HttpServletRequest;
import javax.servlet.http.HttpServletResponse;
import javax.servlet.http.HttpSession;

import org.apache.log4j.Logger;
import org.dspace.authenticate.AuthenticationMethod;
import org.dspace.authenticate.AuthenticationManager;
import org.dspace.authorize.AuthorizeException;
import org.dspace.core.ConfigurationManager;
import org.dspace.core.Context;
import org.dspace.core.LogManager;
import org.dspace.eperson.EPerson;
import org.dspace.eperson.Group;

/**
 * Implicit authentication method that gets credentials from the X.509 client
 * certificate supplied by the HTTPS client when connecting to this server. The
 * email address in that certificate is taken as the authenticated user name
 * with no further checking, so be sure your HTTP server (e.g. Tomcat) is
 * configured correctly to accept only client certificates it can validate.
 * <p>
 * See the <code>AuthenticationMethod</code> interface for more details.
 * <p>
 * <b>Configuration:</b>
 * 
 * <pre>
 *   authentication.x509.keystore.path =
 * <em>
 * path to Java keystore file
 * </em>
 *   authentication.x509.keystore.password =
 * <em>
 * password to access the keystore
 * </em>
 *   authentication.x509.ca.cert =
 * <em>
 * path to certificate file for CA whose client certs to accept.
 * </em>
 *   authentication.x509.autoregister =
 * <em>
 * &quot;true&quot; if E-Person is created automatically for unknown new users.
 * </em>
 *   authentication.x509.groups = 
 * <em>
 * comma-delimited list of special groups to add user to if authenticated.
 * </em>
 *   authentication.x509.emaildomain = 
 * <em>
 * email address domain (after the 'at' symbol) to match before allowing 
 * membership in special groups.
 * </em>
 * </pre>
 * 
 * Only one of the "<code>keystore.path</code>" or "<code>ca.cert</code>"
 * options is required. If you supply a keystore, then all of the "trusted"
 * certificates in the keystore represent CAs whose client certificates will be
 * accepted. The <code>ca.cert</code> option only allows a single CA to be
 * named.
 * <p>
 * You can configure <em>both</em> a keystore and a CA cert, and both will be
 * used.
 * <p>
 * The <code>autoregister</code> configuration parameter determines what the
 * <code>canSelfRegister()</code> method returns. It also allows an EPerson
 * record to be created automatically when the presented certificate is
 * acceptable but there is no corresponding EPerson.
 * 
 * @author Larry Stone
 * @version $Revision$
 */
public class X509Authentication implements AuthenticationMethod
{

    /** log4j category */
    private static Logger log = Logger.getLogger(X509Authentication.class);

    /** public key of CA to check client certs against. */
    private static PublicKey caPublicKey = null;

    /** key store for CA certs if we use that */
    private static KeyStore caCertKeyStore = null;

    private static String loginPageTitle = null;
<<<<<<< HEAD
    
    private static String loginPageURL = null;
    
=======

    private static String loginPageURL = null;

>>>>>>> a68d3779
    /**
     * Initialization: Set caPublicKey and/or keystore. This loads the
     * information needed to check if a client cert presented is valid and
     * acceptable.
     */
    static
    {
        /*
<<<<<<< HEAD
         * allow identification of alternative entry points 
         * for certificate authentication when
         * selected by the user rather than implicitly.
         */
        loginPageTitle = ConfigurationManager.getProperty("authentication.x509.chooser.title.key");
        loginPageURL = ConfigurationManager.getProperty("authentication.x509.chooser.uri");
        
        String keystorePath = ConfigurationManager.getProperty("authentication.x509.keystore.path");
        String keystorePassword = ConfigurationManager.getProperty("authentication.x509.keystore.password");
        String caCertPath = ConfigurationManager.getProperty("authentication.x509.ca.cert");
=======
         * allow identification of alternative entry points for certificate
         * authentication when selected by the user rather than implicitly.
         */
        loginPageTitle = ConfigurationManager
                .getProperty("authentication.x509.chooser.title.key");
        loginPageURL = ConfigurationManager
                .getProperty("authentication.x509.chooser.uri");

        String keystorePath = ConfigurationManager
                .getProperty("authentication.x509.keystore.path");
        String keystorePassword = ConfigurationManager
                .getProperty("authentication.x509.keystore.password");
        String caCertPath = ConfigurationManager
                .getProperty("authentication.x509.ca.cert");
>>>>>>> a68d3779

        // backward-compatible kludge
        if (caCertPath == null)
            caCertPath = ConfigurationManager.getProperty("webui.cert.ca");

        // First look for keystore full of trusted certs.
        if (keystorePath != null)
        {
            FileInputStream fis = null;
            if (keystorePassword == null)
                keystorePassword = "";
            try
            {
                KeyStore ks = KeyStore.getInstance("JKS");
                fis = new FileInputStream(keystorePath);
                ks.load(fis, keystorePassword.toCharArray());
                caCertKeyStore = ks;
            }
            catch (IOException e)
            {
                log
                        .error("X509Authentication: Failed to load CA keystore, file="
                                + keystorePath + ", error=" + e.toString());
            }
            catch (GeneralSecurityException e)
            {
                log
                        .error("X509Authentication: Failed to extract CA keystore, file="
                                + keystorePath + ", error=" + e.toString());
            }
            finally
            {
                if (fis != null)
                    try
                    {
                        fis.close();
                    }
                    catch (IOException ioe)
                    {
                    }
            }
            finally
            {
                if (fis != null)
                    try { fis.close(); } catch (IOException ioe) { }
            }
        }

        // Second, try getting public key out of CA cert, if that's configured.
        if (caCertPath != null)
        {
            InputStream is = null;
            FileInputStream fis = null;
            try
            {
                fis = new FileInputStream(caCertPath);
                is = new BufferedInputStream(fis);
                X509Certificate cert = (X509Certificate) CertificateFactory
                        .getInstance("X.509").generateCertificate(is);
                if (cert != null)
                    caPublicKey = cert.getPublicKey();
            }
            catch (IOException e)
            {
                log.error("X509Authentication: Failed to load CA cert, file="
                        + caCertPath + ", error=" + e.toString());
            }
            catch (CertificateException e)
            {
                log
                        .error("X509Authentication: Failed to extract CA cert, file="
                                + caCertPath + ", error=" + e.toString());
            }
            finally
            {
                if (is != null)
                    try
                    {
                        is.close();
                    }
                    catch (IOException ioe)
                    {
                    }

                if (fis != null)
                    try
                    {
                        fis.close();
                    }
                    catch (IOException ioe)
                    {
                    }
            }
            finally
            {
                if (is != null)
                    try { is.close(); } catch (IOException ioe) { }

                if (fis != null)
                    try { fis.close(); } catch (IOException ioe) { }
            }
        }
    }

    /**
     * Return the email address from <code>certificate</code>, or null if an
     * email address cannot be found in the certificate.
     * <p>
     * Note that the certificate parsing has only been tested with certificates
     * granted by the MIT Certification Authority, and may not work elsewhere.
     * 
     * @param certificate -
     *            An X509 certificate object
     * @return - The email address found in certificate, or null if an email
     *         address cannot be found in the certificate.
     */
    private static String getEmail(X509Certificate certificate)
    {
        Principal principal = certificate.getSubjectDN();

        if (principal == null)
            return null;

        String dn = principal.getName();
        if (dn == null)
            return null;

        StringTokenizer tokenizer = new StringTokenizer(dn, ",");
        String token = null;
        while (tokenizer.hasMoreTokens())
        {
            int len = "emailaddress=".length();

            token = (String) tokenizer.nextToken();

            if (token.toLowerCase().startsWith("emailaddress="))
            {
                // Make sure the token actually contains something
                if (token.length() <= len)
                    return null;

                return token.substring(len).toLowerCase();
            }
        }

        return null;
    }

    /**
     * Verify CERTIFICATE against KEY. Return true if and only if CERTIFICATE is
     * valid and can be verified against KEY.
     * 
     * @param certificate -
     *            An X509 certificate object
     * @param key -
     *            PublicKey to check the certificate against.
     * @return - True if CERTIFICATE is valid and can be verified against KEY,
     *         false otherwise.
     */
    private static boolean isValid(Context context, X509Certificate certificate)
    {
        if (certificate == null)
            return false;

        // This checks that current time is within cert's validity window:
        try
        {
            certificate.checkValidity();
        }
        catch (CertificateException e)
        {
            log.info(LogManager.getHeader(context, "authentication",
                    "X.509 Certificate is EXPIRED or PREMATURE: "
                            + e.toString()));
            return false;
        }

        // Try CA public key, if available.
        if (caPublicKey != null)
        {
            try
            {
                certificate.verify(caPublicKey);
                return true;
            }
            catch (GeneralSecurityException e)
            {
                log.info(LogManager.getHeader(context, "authentication",
                        "X.509 Certificate FAILED SIGNATURE check: "
                                + e.toString()));
            }
        }

        // Try it with keystore, if available.
        if (caCertKeyStore != null)
        {
            try
            {
                Enumeration ke = caCertKeyStore.aliases();

                while (ke.hasMoreElements())
                {
                    String alias = (String) ke.nextElement();
                    if (caCertKeyStore.isCertificateEntry(alias))
                    {
                        Certificate ca = caCertKeyStore.getCertificate(alias);
                        try
                        {
                            certificate.verify(ca.getPublicKey());
                            return true;
                        }
                        catch (CertificateException ce)
                        {
                        }
                    }
                }
                log
                        .info(LogManager
                                .getHeader(context, "authentication",
                                        "Keystore method FAILED SIGNATURE check on client cert."));
            }
            catch (GeneralSecurityException e)
            {
                log.info(LogManager.getHeader(context, "authentication",
                        "X.509 Certificate FAILED SIGNATURE check: "
                                + e.toString()));
            }

        }
        return false;
    }

    /**
     * Predicate, can new user automatically create EPerson. Checks
     * configuration value. You'll probably want this to be true to take
     * advantage of a Web certificate infrastructure with many more users than
     * are already known by DSpace.
     */
<<<<<<< HEAD
    public boolean canSelfRegister(Context context,
                                   HttpServletRequest request,
                                   String username)
=======
    public boolean canSelfRegister(Context context, HttpServletRequest request,
            String username) throws SQLException
>>>>>>> a68d3779
    {
        return ConfigurationManager
                .getBooleanProperty("authentication.x509.autoregister");
    }

    /**
     * Nothing extra to initialize.
     */
    public void initEPerson(Context context, HttpServletRequest request,
<<<<<<< HEAD
            EPerson eperson)
=======
            EPerson eperson) throws SQLException
>>>>>>> a68d3779
    {
    }

    /**
     * We don't use EPerson password so there is no reason to change it.
     */
    public boolean allowSetPassword(Context context,
<<<<<<< HEAD
                                    HttpServletRequest request,
                                    String username)
=======
            HttpServletRequest request, String username) throws SQLException
>>>>>>> a68d3779
    {
        return false;
    }

    /**
     * Returns true, this is an implicit method.
     */
    public boolean isImplicit()
    {
        return true;
    }

    /**
     * Returns a list of group names that the user should be added to upon
     * successful authentication, configured in dspace.cfg.
     * 
     * @return List<String> of special groups configured for this authenticator
     */
    private List<String> getX509Groups()
    {
        List<String> groupNames = new ArrayList<String>();

        String x509GroupConfig = null;
        x509GroupConfig = ConfigurationManager
                .getProperty("authentication.x509.groups");

        if (null != x509GroupConfig && !x509GroupConfig.equals(""))
        {
            String[] groups = x509GroupConfig.split("\\s*,\\s*");

            for (int i = 0; i < groups.length; i++)
            {
                groupNames.add(groups[i].trim());
            }
        }

        return groupNames;
    }

    /**
     * Checks for configured email domain required to grant special groups
     * membership. If no email domain is configured to verify, special group
     * membership is simply granted.
     * 
     * @param request -
     *            The current request object
     * @param email -
     *            The email address from the x509 certificate
     */
    private void setSpecialGroupsFlag(HttpServletRequest request, String email)
    {
        String emailDomain = null;
        emailDomain = (String) request
                .getAttribute("authentication.x509.emaildomain");

        HttpSession session = request.getSession(true);

        if (null != emailDomain && !emailDomain.equals(""))
        {
            if (email.substring(email.length() - emailDomain.length()).equals(
                    emailDomain))
            {
                session.setAttribute("x509Auth", new Boolean(true));
            }
        }
        else
        {
            // No configured email domain to verify. Just flag
            // as authenticated so special groups are granted.
            session.setAttribute("x509Auth", new Boolean(true));
        }
    }

    /**
     * Return special groups configured in dspace.cfg for X509 certificate
     * authentication.
     * 
     * @param Context
     * @param HttpServletRequest
     *            object potentially containing the cert
     * 
     * @return An int array of group IDs
     * 
     */
    public int[] getSpecialGroups(Context context, HttpServletRequest request)
            throws SQLException
    {

        Boolean authenticated = false;
        HttpSession session = request.getSession(false);
        authenticated = (Boolean) session.getAttribute("x509Auth");
        authenticated = (null == authenticated) ? false : authenticated;

        if (authenticated)
        {
            List<String> groupNames = new ArrayList<String>();
            List<Integer> groupIDs = new ArrayList<Integer>();

            groupNames = getX509Groups();

            for (String groupName : groupNames)
            {
                if (groupName != null)
                {
                    Group group = Group.findByName(context, groupName);
                    if (group != null)
                    {
                        groupIDs.add(new Integer(group.getID()));
                    }
                    else
                    {
                        log.warn(LogManager.getHeader(context,
                                "configuration_error", "unknown_group="
                                        + groupName));
                    }
                }
            }

            int[] results = new int[groupIDs.size()];
            for (int i = 0; i < groupIDs.size(); i++)
            {
                results[i] = (groupIDs.get(i)).intValue();
            }

            if (log.isDebugEnabled())
            {
                StringBuffer gsb = new StringBuffer();

                for (int i = 0; i < results.length; i++)
                {
                    if (i > 0)
                        gsb.append(",");
                    gsb.append(results[i]);
                }

                log.debug(LogManager.getHeader(context, "authenticated",
                        "special_groups=" + gsb.toString()));
            }

            return results;
        }

        return new int[0];
    }

    /**
     * X509 certificate authentication. The client certificate is obtained from
     * the <code>ServletRequest</code> object.
     * <ul>
     * <li>If the certificate is valid, and corresponds to an existing EPerson,
     * and the user is allowed to login, return success.</li>
     * <li>If the user is matched but is not allowed to login, it fails.</li>
     * <li>If the certificate is valid, but there is no corresponding EPerson,
     * the <code>"authentication.x509.autoregister"</code> configuration
     * parameter is checked (via <code>canSelfRegister()</code>)
     * <ul>
     * <li>If it's true, a new EPerson record is created for the certificate,
     * and the result is success.</li>
     * <li>If it's false, return that the user was unknown.</li>
     * </ul>
     * </li>
     * </ul>
     * 
     * @return One of: SUCCESS, BAD_CREDENTIALS, NO_SUCH_USER, BAD_ARGS
     */
<<<<<<< HEAD
    public int authenticate(Context context,
                            String username,
                            String password,
                            String realm,
                            HttpServletRequest request)
=======
    public int authenticate(Context context, String username, String password,
            String realm, HttpServletRequest request) throws SQLException
>>>>>>> a68d3779
    {
        // Obtain the certificate from the request, if any
        X509Certificate[] certs = null;
        if (request != null)
            certs = (X509Certificate[]) request
                    .getAttribute("javax.servlet.request.X509Certificate");

        if ((certs == null) || (certs.length == 0))
            return BAD_ARGS;
        else
        {
            // We have a cert -- check it and get username from it.
            try
            {
                if (!isValid(context, certs[0]))
                {
                    log
                            .warn(LogManager
                                    .getHeader(context, "authenticate",
                                            "type=x509certificate, status=BAD_CREDENTIALS (not valid)"));
                    return BAD_CREDENTIALS;
                }

                // And it's valid - try and get an e-person
                String email = getEmail(certs[0]);
                EPerson eperson = null;
                if (email != null)
                    eperson = EPerson.findByEmail(context, email);
                if (eperson == null)
                {
                    // Cert is valid, but no record.
                    if (email != null
                            && canSelfRegister(context, request, null))
                    {
                        // Register the new user automatically
                        log.info(LogManager.getHeader(context, "autoregister",
                                "from=x.509, email=" + email));

                        // TEMPORARILY turn off authorisation
                        context.setIgnoreAuthorization(true);
                        eperson = EPerson.create(context);
                        eperson.setEmail(email);
                        eperson.setCanLogIn(true);
                        AuthenticationManager.initEPerson(context, request,
                                eperson);
                        eperson.update();
                        try
                        {
                            context.commit();
                        }
                        catch (java.sql.SQLException sqle)
                        {
                            throw new RuntimeException(sqle);
                        }
                        context.setIgnoreAuthorization(false);
                        context.setCurrentUser(eperson);
                        setSpecialGroupsFlag(request, email);
                        return SUCCESS;
                    }
                    else
                    {
                        // No auto-registration for valid certs
                        log
                                .warn(LogManager
                                        .getHeader(context, "authenticate",
                                                "type=cert_but_no_record, cannot auto-register"));
                        return NO_SUCH_USER;
                    }
                }

                // make sure this is a login account
                else if (!eperson.canLogIn())
                {
                    log.warn(LogManager.getHeader(context, "authenticate",
                            "type=x509certificate, email=" + email
                                    + ", canLogIn=false, rejecting."));
                    return BAD_ARGS;
                }

                else
                {
                    log.info(LogManager.getHeader(context, "login",
                            "type=x509certificate"));
                    context.setCurrentUser(eperson);
                    setSpecialGroupsFlag(request, email);
                    return SUCCESS;
                }
            }
            catch (AuthorizeException ce)
            {
                log.warn(LogManager.getHeader(context, "authorize_exception",
                        ""), ce);
            }

            return BAD_ARGS;
        }
    }

    /**
     * Returns URL of password-login servlet.
<<<<<<< HEAD
     *
     * @param context
     *  DSpace context, will be modified (EPerson set) upon success.
     *
=======
     * 
     * @param context
     *            DSpace context, will be modified (EPerson set) upon success.
     * 
>>>>>>> a68d3779
     * @param request
     *            The HTTP request that started this operation, or null if not
     *            applicable.
     * 
     * @param response
     *            The HTTP response from the servlet method.
     * 
     * @return fully-qualified URL
     */
    public String loginPageURL(Context context, HttpServletRequest request,
            HttpServletResponse response)
    {
        return loginPageURL;
    }

    /**
<<<<<<< HEAD
     * Returns message key for title of the "login" page, to use
     * in a menu showing the choice of multiple login methods.
     *
     * @param context
     *  DSpace context, will be modified (EPerson set) upon success.
     *
=======
     * Returns message key for title of the "login" page, to use in a menu
     * showing the choice of multiple login methods.
     * 
     * @param context
     *            DSpace context, will be modified (EPerson set) upon success.
     * 
>>>>>>> a68d3779
     * @return Message key to look up in i18n message catalog.
     */
    public String loginPageTitle(Context context)
    {
        return loginPageTitle;
    }
}<|MERGE_RESOLUTION|>--- conflicted
+++ resolved
@@ -51,11 +51,8 @@
 import java.security.cert.CertificateException;
 import java.security.cert.CertificateFactory;
 import java.security.cert.X509Certificate;
-<<<<<<< HEAD
-=======
 import java.sql.SQLException;
 import java.util.ArrayList;
->>>>>>> a68d3779
 import java.util.Enumeration;
 import java.util.List;
 import java.util.StringTokenizer;
@@ -143,15 +140,9 @@
     private static KeyStore caCertKeyStore = null;
 
     private static String loginPageTitle = null;
-<<<<<<< HEAD
-    
+
     private static String loginPageURL = null;
-    
-=======
-
-    private static String loginPageURL = null;
-
->>>>>>> a68d3779
+
     /**
      * Initialization: Set caPublicKey and/or keystore. This loads the
      * information needed to check if a client cert presented is valid and
@@ -160,18 +151,6 @@
     static
     {
         /*
-<<<<<<< HEAD
-         * allow identification of alternative entry points 
-         * for certificate authentication when
-         * selected by the user rather than implicitly.
-         */
-        loginPageTitle = ConfigurationManager.getProperty("authentication.x509.chooser.title.key");
-        loginPageURL = ConfigurationManager.getProperty("authentication.x509.chooser.uri");
-        
-        String keystorePath = ConfigurationManager.getProperty("authentication.x509.keystore.path");
-        String keystorePassword = ConfigurationManager.getProperty("authentication.x509.keystore.password");
-        String caCertPath = ConfigurationManager.getProperty("authentication.x509.ca.cert");
-=======
          * allow identification of alternative entry points for certificate
          * authentication when selected by the user rather than implicitly.
          */
@@ -186,7 +165,6 @@
                 .getProperty("authentication.x509.keystore.password");
         String caCertPath = ConfigurationManager
                 .getProperty("authentication.x509.ca.cert");
->>>>>>> a68d3779
 
         // backward-compatible kludge
         if (caCertPath == null)
@@ -227,11 +205,6 @@
                     catch (IOException ioe)
                     {
                     }
-            }
-            finally
-            {
-                if (fis != null)
-                    try { fis.close(); } catch (IOException ioe) { }
             }
         }
 
@@ -280,14 +253,6 @@
                     {
                     }
             }
-            finally
-            {
-                if (is != null)
-                    try { is.close(); } catch (IOException ioe) { }
-
-                if (fis != null)
-                    try { fis.close(); } catch (IOException ioe) { }
-            }
         }
     }
 
@@ -304,6 +269,7 @@
      *         address cannot be found in the certificate.
      */
     private static String getEmail(X509Certificate certificate)
+            throws SQLException
     {
         Principal principal = certificate.getSubjectDN();
 
@@ -425,14 +391,8 @@
      * advantage of a Web certificate infrastructure with many more users than
      * are already known by DSpace.
      */
-<<<<<<< HEAD
-    public boolean canSelfRegister(Context context,
-                                   HttpServletRequest request,
-                                   String username)
-=======
     public boolean canSelfRegister(Context context, HttpServletRequest request,
             String username) throws SQLException
->>>>>>> a68d3779
     {
         return ConfigurationManager
                 .getBooleanProperty("authentication.x509.autoregister");
@@ -442,11 +402,7 @@
      * Nothing extra to initialize.
      */
     public void initEPerson(Context context, HttpServletRequest request,
-<<<<<<< HEAD
-            EPerson eperson)
-=======
             EPerson eperson) throws SQLException
->>>>>>> a68d3779
     {
     }
 
@@ -454,12 +410,7 @@
      * We don't use EPerson password so there is no reason to change it.
      */
     public boolean allowSetPassword(Context context,
-<<<<<<< HEAD
-                                    HttpServletRequest request,
-                                    String username)
-=======
             HttpServletRequest request, String username) throws SQLException
->>>>>>> a68d3779
     {
         return false;
     }
@@ -625,16 +576,8 @@
      * 
      * @return One of: SUCCESS, BAD_CREDENTIALS, NO_SUCH_USER, BAD_ARGS
      */
-<<<<<<< HEAD
-    public int authenticate(Context context,
-                            String username,
-                            String password,
-                            String realm,
-                            HttpServletRequest request)
-=======
     public int authenticate(Context context, String username, String password,
             String realm, HttpServletRequest request) throws SQLException
->>>>>>> a68d3779
     {
         // Obtain the certificate from the request, if any
         X509Certificate[] certs = null;
@@ -681,14 +624,7 @@
                         AuthenticationManager.initEPerson(context, request,
                                 eperson);
                         eperson.update();
-                        try
-                        {
-                            context.commit();
-                        }
-                        catch (java.sql.SQLException sqle)
-                        {
-                            throw new RuntimeException(sqle);
-                        }
+                        context.commit();
                         context.setIgnoreAuthorization(false);
                         context.setCurrentUser(eperson);
                         setSpecialGroupsFlag(request, email);
@@ -735,17 +671,10 @@
 
     /**
      * Returns URL of password-login servlet.
-<<<<<<< HEAD
-     *
-     * @param context
-     *  DSpace context, will be modified (EPerson set) upon success.
-     *
-=======
      * 
      * @param context
      *            DSpace context, will be modified (EPerson set) upon success.
      * 
->>>>>>> a68d3779
      * @param request
      *            The HTTP request that started this operation, or null if not
      *            applicable.
@@ -762,21 +691,12 @@
     }
 
     /**
-<<<<<<< HEAD
-     * Returns message key for title of the "login" page, to use
-     * in a menu showing the choice of multiple login methods.
-     *
-     * @param context
-     *  DSpace context, will be modified (EPerson set) upon success.
-     *
-=======
      * Returns message key for title of the "login" page, to use in a menu
      * showing the choice of multiple login methods.
      * 
      * @param context
      *            DSpace context, will be modified (EPerson set) upon success.
      * 
->>>>>>> a68d3779
      * @return Message key to look up in i18n message catalog.
      */
     public String loginPageTitle(Context context)
