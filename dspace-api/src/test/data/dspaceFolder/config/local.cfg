# A "local.cfg" which is used by our Unit/Integration Testing framework
#
# Any configurations added to this file will automatically OVERRIDE configurations
# of the same name in any of the DSpace *.cfg files.
#
# While some sample configurations are provided below, you may also copy
# ANY configuration from ANY DSpace *.cfg file into this "local.cfg" to OVERRIDE
# its default value. This includes any of these files:
#    * [dspace]/config/dspace.cfg
#    * Or any configuration file that is loaded into 'dspace.cfg'
#     (see "include =" settings near the end of dspace.cfg for full list)
#
# You may also specify additional configuration files to load by simply adding:
# include = [file-path]
# The [file-path] should be relative to the [dspace]/config/ folder, e.g.
# include = modules/authentication-ldap.cfg
#
# Any commented out settings in this file are simply ignored. A configuration
# will only override another configuration if it has the EXACT SAME key/name.
# For example, including "dspace.dir" in this local.cfg will override the
# default value of "dspace.dir" in the dspace.cfg file.
#

##########################
# SERVER CONFIGURATION   #
##########################

# Spring boot test: by default mock the server on the localhost (80)
dspace.server.url = http://localhost

# DSpace installation directory.
# This is the location where you want to install DSpace.
# Windows note: Please remember to use forward slashes for all paths (e.g. C:/dspace)
# NOTE: COMMENTED OUT FOR TEST ENVIRONMENT, AS WE DYNAMICALLY SET THIS VIA
# A SYSTEM PROPERTY (-Ddspace.dir) in the maven-surefire-plugin configuration
#dspace.dir=/dspace

##########################
# DATABASE CONFIGURATION #
##########################

# For Unit Testing we use the H2 (in memory) database
db.driver = org.h2.Driver
db.dialect=org.hibernate.dialect.H2Dialect
# Use a 10 second database lock timeout to avoid occasional JDBC lock timeout errors
db.url = jdbc:h2:mem:test;LOCK_TIMEOUT=10000;
db.username = sa
db.password =
# H2's default schema is PUBLIC
db.schema = PUBLIC

#######################
# EMAIL CONFIGURATION #
#######################

# SMTP mail server (allows DSpace to send email notifications)
mail.server = localhost

# An option is added to disable the mailserver. By default, this property is set to false
# By setting mail.server.disabled = true, DSpace will not send out emails.
# It will instead log the subject of the email which should have been sent
# This is especially useful for development and test environments where production data is used when testing functionality.
mail.server.disabled = true

########################
# HANDLE CONFIGURATION #
########################

# CNRI Handle prefix
# (Defaults to a dummy/fake prefix of 123456789)
handle.prefix = 123456789

# Whether to enable the DSpace handle resolver endpoints necessary for
# https://github.com/DSpace/Remote-Handle-Resolver
# Defaults to "false" which means these handle resolver endpoints are not available.
handle.remote-resolver.enabled = true

# Whether to enable the DSpace listhandles resolver that lists all available
# handles for this DSpace installation.
# Defaults to "false" which means is possible to obtain the list of handles
# of this DSpace installation, whenever the `handle.remote-resolver.enabled = true`. 
handle.hide.listhandles = false

#####################
# LOGLEVEL SETTINGS #
#####################
loglevel.other = INFO
# loglevel.other: Log level for other third-party tools/APIs used by DSpace
# Possible values (from most to least info): DEBUG, INFO, WARN, ERROR, FATAL
loglevel.dspace = INFO
# loglevel.dspace: Log level for all DSpace-specific code (org.dspace.*)
# Possible values (from most to least info): DEBUG, INFO, WARN, ERROR, FATAL

########################
#  IIIF TEST SETTINGS  #
########################
iiif.enabled = true
<<<<<<< HEAD
event.dispatcher.default.consumers = versioning, discovery, eperson, iiif
=======
event.dispatcher.default.consumers = versioning, discovery, eperson, orcidqueue, iiif
>>>>>>> ec0853dd

###########################################
# CUSTOM UNIT / INTEGRATION TEST SETTINGS #
###########################################
# custom dispatcher to be used by dspace-api IT that doesn't need SOLR
event.dispatcher.exclude-discovery.class = org.dspace.event.BasicDispatcher
event.dispatcher.exclude-discovery.consumers = versioning, eperson

# Configure authority control for Unit Testing (in DSpaceControlledVocabularyTest)
# (This overrides default, commented out settings in dspace.cfg)
plugin.selfnamed.org.dspace.content.authority.ChoiceAuthority = \
	org.dspace.content.authority.DCInputAuthority, \
    org.dspace.content.authority.DSpaceControlledVocabulary

# Configure some more Plugins for PluginTest class
# NOTE: Plugins are just *interfaces*. So, here we are defining some plugins
# based on java.util.List interface and giving them names.
# (These are used by PluginTest)
plugin.named.java.util.List = \
    java.util.ArrayList = MyArrayList, \
    java.util.LinkedList = MyLinkedList, \
    java.util.AttributeList = MyAttributeList

# Define a single Map plugin (used by PluginTest)
plugin.single.java.util.Map = java.util.HashMap

# Define a sequence of Collection plugins (used by PluginTest)
plugin.sequence.java.util.Collection = \
    java.util.ArrayList, \
    java.util.LinkedList, \
    java.util.Stack, \
    java.util.TreeSet

# Enable a test authority control on dc.language.iso field
choices.plugin.dc.language.iso = common_iso_languages
choices.presentation.dc.language.iso = select
authority.controlled.dc.language.iso = true

###########################################
#  PROPERTIES USED TO TEST CONFIGURATION  #
#  PROPERTY EXPOSURE VIA REST             #
###########################################
rest.properties.exposed = configuration.exposed.single.value
rest.properties.exposed = configuration.exposed.array.value
rest.properties.exposed = configuration.not.existing

configuration.not.exposed = secret_value
configuration.exposed.single.value = public_value
configuration.exposed.array.value = public_value_1, public_value_2

# Test config for the authentication ip functionality
authentication-ip.Staff = 5.5.5.5
authentication-ip.Student = 6.6.6.6

# Explicitly configure trusted IPs
# NOTE: 127.0.0.1 (localhost) is always a trusted IP, see ClientInfoServiceImpl#parseTrustedProxyRanges
useProxies = true
proxies.trusted.ipranges = 7.7.7.7
proxies.trusted.include_ui_ip = true

csvexport.dir = dspace-server-webapp/src/test/data/dspaceFolder/exports

# For the tests we have to disable this health indicator because there isn't a mock server and the calculated status was DOWN
management.health.solrOai.enabled = false

# Enable researcher profiles and orcid synchronization for tests
researcher-profile.entity-type = Person
orcid.synchronization-enabled = true

# Configuration settings required for Researcher Profiles
# These settings ensure "dspace.object.owner" field are indexed by Authority Control
choices.plugin.dspace.object.owner = EPersonAuthority
choices.presentation.dspace.object.owner = suggest
authority.controlled.dspace.object.owner = true
<|MERGE_RESOLUTION|>--- conflicted
+++ resolved
@@ -95,11 +95,7 @@
 #  IIIF TEST SETTINGS  #
 ########################
 iiif.enabled = true
-<<<<<<< HEAD
-event.dispatcher.default.consumers = versioning, discovery, eperson, iiif
-=======
 event.dispatcher.default.consumers = versioning, discovery, eperson, orcidqueue, iiif
->>>>>>> ec0853dd
 
 ###########################################
 # CUSTOM UNIT / INTEGRATION TEST SETTINGS #
