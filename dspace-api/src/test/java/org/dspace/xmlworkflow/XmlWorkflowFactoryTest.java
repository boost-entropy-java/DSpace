/**
 * The contents of this file are subject to the license and copyright
 * detailed in the LICENSE and NOTICE files at the root of the source
 * tree and available online at
 *
 * http://www.dspace.org/license/
 */
package org.dspace.xmlworkflow;

import static junit.framework.TestCase.assertEquals;
import static org.junit.Assert.fail;

import java.sql.SQLException;

import org.apache.logging.log4j.Logger;

import org.dspace.AbstractUnitTest;
import org.dspace.authorize.AuthorizeException;
import org.dspace.content.Collection;
import org.dspace.content.Community;
import org.dspace.content.factory.ContentServiceFactory;
import org.dspace.content.service.CollectionService;
import org.dspace.content.service.CommunityService;
import org.dspace.utils.DSpace;
import org.dspace.xmlworkflow.factory.XmlWorkflowFactory;
import org.dspace.xmlworkflow.state.Workflow;

import org.junit.After;
import org.junit.Before;
import org.junit.Test;

/**
 * Tests that check that the spring bean {@link org.dspace.xmlworkflow.factory.XmlWorkflowServiceFactoryImpl}
 * in workflow.xml gets created correctly
 *
 * @author Maria Verdonck (Atmire) on 19/12/2019
 */
public class XmlWorkflowFactoryTest extends AbstractUnitTest {

    private CollectionService collectionService = ContentServiceFactory.getInstance().getCollectionService();
    private CommunityService communityService = ContentServiceFactory.getInstance().getCommunityService();
    private XmlWorkflowFactory xmlWorkflowFactory
            = new DSpace().getServiceManager().getServiceByName("xmlWorkflowFactory",
            XmlWorkflowFactoryImpl.class);
    private Community owningCommunity;
    private Collection mappedCollection;
    private Collection nonMappedCollection;

    /**
     * log4j category
     */
    private static final Logger log = org.apache.logging.log4j.LogManager.getLogger(XmlWorkflowFactoryTest.class);

    /**
     * This method will be run before every test as per @Before. It will
     * initialize resources required for the tests.
     *
     * Other methods can be annotated with @Before here or in subclasses
     * but no execution order is guaranteed
     */
    @Before
    @Override
    public void init() {
        super.init();
        try {
            //we have to create a new community in the database
            context.turnOffAuthorisationSystem();
            this.owningCommunity = communityService.create(null, context);
            this.mappedCollection =
                    this.collectionService.create(context, owningCommunity, "123456789/workflow-test-1");
            this.nonMappedCollection = this.collectionService.create(context, owningCommunity, "123456789/999");
            //we need to commit the changes so we don't block the table for testing
            context.restoreAuthSystemState();
        } catch (SQLException e) {
            log.error("SQL Error in init", e);
            fail("SQL Error in init: " + e.getMessage());
        } catch (AuthorizeException e) {
            log.error("Authorization Error in init", e);
            fail("Authorization Error in init: " + e.getMessage());
        }
    }

    /**
     * This method will be run after every test as per @After. It will
     * clean resources initialized by the @Before methods.
     *
     * Other methods can be annotated with @After here or in subclasses
     * but no execution order is guaranteed
     */
    @After
    @Override
    public void destroy() {
        context.turnOffAuthorisationSystem();

        try {
            this.collectionService.delete(context, this.nonMappedCollection);
            this.collectionService.delete(context, this.mappedCollection);
            this.communityService.delete(context, this.owningCommunity);
        } catch (Exception e) {
            log.error("Error in destroy", e);
        }

        context.restoreAuthSystemState();
        this.owningCommunity = null;
        this.nonMappedCollection = null;
        this.mappedCollection = null;
        try {
            super.destroy();
        } catch (Exception e) {
            log.error("Error in destroy", e);
        }
    }

    @Test
    public void workflowMapping_NonMappedCollection() throws WorkflowConfigurationException {
        Workflow workflow = xmlWorkflowFactory.getWorkflow(this.nonMappedCollection);
        assertEquals(workflow.getID(), "defaultWorkflow");
    }

    @Test
    public void workflowMapping_MappedCollection() throws WorkflowConfigurationException {
<<<<<<< HEAD
        Collection collection = this.findOrCreateCollectionWithHandle("123456789/1000000");
        Workflow workflow = xmlWorkflowFactory.getWorkflow(collection);
=======
        Workflow workflow = xmlWorkflowFactory.getWorkflow(this.mappedCollection);
>>>>>>> 2adb3143
        assertEquals(workflow.getID(), "selectSingleReviewer");
    }
}<|MERGE_RESOLUTION|>--- conflicted
+++ resolved
@@ -119,12 +119,7 @@
 
     @Test
     public void workflowMapping_MappedCollection() throws WorkflowConfigurationException {
-<<<<<<< HEAD
-        Collection collection = this.findOrCreateCollectionWithHandle("123456789/1000000");
-        Workflow workflow = xmlWorkflowFactory.getWorkflow(collection);
-=======
         Workflow workflow = xmlWorkflowFactory.getWorkflow(this.mappedCollection);
->>>>>>> 2adb3143
         assertEquals(workflow.getID(), "selectSingleReviewer");
     }
 }