/**
 * The contents of this file are subject to the license and copyright
 * detailed in the LICENSE and NOTICE files at the root of the source
 * tree and available online at
 *
 * http://www.dspace.org/license/
 */
package org.dspace.builder;

import java.sql.SQLException;
import java.util.List;

import org.apache.commons.collections4.CollectionUtils;
import org.apache.logging.log4j.LogManager;
import org.apache.logging.log4j.Logger;
import org.dspace.alerts.service.SystemWideAlertService;
import org.dspace.app.requestitem.factory.RequestItemServiceFactory;
import org.dspace.app.requestitem.service.RequestItemService;
import org.dspace.authorize.AuthorizeException;
import org.dspace.authorize.factory.AuthorizeServiceFactory;
import org.dspace.authorize.service.AuthorizeService;
import org.dspace.authorize.service.ResourcePolicyService;
import org.dspace.builder.util.AbstractBuilderCleanupUtil;
import org.dspace.content.Bitstream;
import org.dspace.content.factory.ContentServiceFactory;
import org.dspace.content.service.BitstreamFormatService;
import org.dspace.content.service.BitstreamService;
import org.dspace.content.service.BundleService;
import org.dspace.content.service.CollectionService;
import org.dspace.content.service.CommunityService;
import org.dspace.content.service.EntityTypeService;
import org.dspace.content.service.InstallItemService;
import org.dspace.content.service.ItemService;
import org.dspace.content.service.MetadataFieldService;
import org.dspace.content.service.MetadataSchemaService;
import org.dspace.content.service.RelationshipService;
import org.dspace.content.service.RelationshipTypeService;
import org.dspace.content.service.SiteService;
import org.dspace.content.service.WorkspaceItemService;
import org.dspace.core.Context;
import org.dspace.discovery.IndexingService;
import org.dspace.eperson.factory.EPersonServiceFactory;
import org.dspace.eperson.service.EPersonService;
import org.dspace.eperson.service.GroupService;
import org.dspace.eperson.service.RegistrationDataService;
import org.dspace.orcid.factory.OrcidServiceFactory;
import org.dspace.orcid.service.OrcidHistoryService;
import org.dspace.orcid.service.OrcidQueueService;
import org.dspace.orcid.service.OrcidTokenService;
import org.dspace.scripts.factory.ScriptServiceFactory;
import org.dspace.scripts.service.ProcessService;
import org.dspace.services.factory.DSpaceServicesFactory;
import org.dspace.supervision.factory.SupervisionOrderServiceFactory;
import org.dspace.supervision.service.SupervisionOrderService;
import org.dspace.versioning.factory.VersionServiceFactory;
import org.dspace.versioning.service.VersionHistoryService;
import org.dspace.versioning.service.VersioningService;
import org.dspace.xmlworkflow.factory.XmlWorkflowServiceFactory;
import org.dspace.xmlworkflow.service.XmlWorkflowService;
import org.dspace.xmlworkflow.storedcomponents.service.ClaimedTaskService;
import org.dspace.xmlworkflow.storedcomponents.service.InProgressUserService;
import org.dspace.xmlworkflow.storedcomponents.service.PoolTaskService;
import org.dspace.xmlworkflow.storedcomponents.service.WorkflowItemRoleService;
import org.dspace.xmlworkflow.storedcomponents.service.XmlWorkflowItemService;

/**
 * Abstract builder class that holds references to all available services
 *
 * @param <T>   This parameter represents the Model object for the Builder
 * @param <S>   This parameter represents the Service object for the builder
 * @author Jonas Van Goolen - (jonas@atmire.com)
 */
public abstract class AbstractBuilder<T, S> {

    static CommunityService communityService;
    static CollectionService collectionService;
    static ItemService itemService;
    static InstallItemService installItemService;
    static WorkspaceItemService workspaceItemService;
    static XmlWorkflowItemService workflowItemService;
    static XmlWorkflowService workflowService;
    static EPersonService ePersonService;
    static GroupService groupService;
    static BundleService bundleService;
    static BitstreamService bitstreamService;
    static BitstreamFormatService bitstreamFormatService;
    static AuthorizeService authorizeService;
    static ResourcePolicyService resourcePolicyService;
    static IndexingService indexingService;
    static RegistrationDataService registrationDataService;
    static VersionHistoryService versionHistoryService;
    static ClaimedTaskService claimedTaskService;
    static InProgressUserService inProgressUserService;
    static PoolTaskService poolTaskService;
    static WorkflowItemRoleService workflowItemRoleService;
    static MetadataFieldService metadataFieldService;
    static MetadataSchemaService metadataSchemaService;
    static SiteService siteService;
    static RelationshipService relationshipService;
    static RelationshipTypeService relationshipTypeService;
    static EntityTypeService entityTypeService;
    static ProcessService processService;
    static RequestItemService requestItemService;
    static VersioningService versioningService;
    static OrcidHistoryService orcidHistoryService;
    static OrcidQueueService orcidQueueService;
    static OrcidTokenService orcidTokenService;
<<<<<<< HEAD
    static SupervisionOrderService supervisionOrderService;

=======
    static SystemWideAlertService systemWideAlertService;
>>>>>>> ec514b5a

    protected Context context;

    /**
     * This static class will make sure that the objects built with the builders are disposed of in a foreign-key
     * constraint safe manner by predefining an order
     */
    private static final AbstractBuilderCleanupUtil abstractBuilderCleanupUtil
            = new AbstractBuilderCleanupUtil();
    /**
     * log4j category
     */
    private static final Logger log = LogManager.getLogger();

    protected AbstractBuilder(Context context) {
        this.context = context;
        //Register this specific builder to be deleted later on
        abstractBuilderCleanupUtil.addToMap(this);
    }

    public static void init() {
        communityService = ContentServiceFactory.getInstance().getCommunityService();
        collectionService = ContentServiceFactory.getInstance().getCollectionService();
        itemService = ContentServiceFactory.getInstance().getItemService();
        installItemService = ContentServiceFactory.getInstance().getInstallItemService();
        workspaceItemService = ContentServiceFactory.getInstance().getWorkspaceItemService();
        workflowItemService = XmlWorkflowServiceFactory.getInstance().getXmlWorkflowItemService();
        workflowService = XmlWorkflowServiceFactory.getInstance().getXmlWorkflowService();
        ePersonService = EPersonServiceFactory.getInstance().getEPersonService();
        groupService = EPersonServiceFactory.getInstance().getGroupService();
        bundleService = ContentServiceFactory.getInstance().getBundleService();
        bitstreamService = ContentServiceFactory.getInstance().getBitstreamService();
        bitstreamFormatService = ContentServiceFactory.getInstance().getBitstreamFormatService();
        authorizeService = AuthorizeServiceFactory.getInstance().getAuthorizeService();
        resourcePolicyService = AuthorizeServiceFactory.getInstance().getResourcePolicyService();
        indexingService = DSpaceServicesFactory.getInstance().getServiceManager()
                                               .getServiceByName(IndexingService.class.getName(),
                                                                 IndexingService.class);
        registrationDataService = EPersonServiceFactory.getInstance().getRegistrationDataService();
        versionHistoryService = VersionServiceFactory.getInstance().getVersionHistoryService();
        metadataFieldService = ContentServiceFactory.getInstance().getMetadataFieldService();
        metadataSchemaService = ContentServiceFactory.getInstance().getMetadataSchemaService();
        siteService = ContentServiceFactory.getInstance().getSiteService();
        relationshipService = ContentServiceFactory.getInstance().getRelationshipService();
        relationshipTypeService = ContentServiceFactory.getInstance().getRelationshipTypeService();
        entityTypeService = ContentServiceFactory.getInstance().getEntityTypeService();
        processService = ScriptServiceFactory.getInstance().getProcessService();
        requestItemService = RequestItemServiceFactory.getInstance().getRequestItemService();
        versioningService = DSpaceServicesFactory.getInstance().getServiceManager()
                                 .getServiceByName(VersioningService.class.getName(), VersioningService.class);

        // Temporarily disabled
        claimedTaskService = XmlWorkflowServiceFactory.getInstance().getClaimedTaskService();
        inProgressUserService = XmlWorkflowServiceFactory.getInstance().getInProgressUserService();
        poolTaskService = XmlWorkflowServiceFactory.getInstance().getPoolTaskService();
        workflowItemRoleService = XmlWorkflowServiceFactory.getInstance().getWorkflowItemRoleService();
        orcidHistoryService = OrcidServiceFactory.getInstance().getOrcidHistoryService();
        orcidQueueService = OrcidServiceFactory.getInstance().getOrcidQueueService();
        orcidTokenService = OrcidServiceFactory.getInstance().getOrcidTokenService();
<<<<<<< HEAD
        supervisionOrderService = SupervisionOrderServiceFactory.getInstance().getSupervisionOrderService();
=======
        systemWideAlertService = DSpaceServicesFactory.getInstance().getServiceManager()
                                                      .getServicesByType(SystemWideAlertService.class).get(0);
>>>>>>> ec514b5a
    }


    public static void destroy() {
        communityService = null;
        collectionService = null;
        itemService = null;
        installItemService = null;
        workspaceItemService = null;
        ePersonService = null;
        groupService = null;
        bundleService = null;
        bitstreamService = null;
        authorizeService = null;
        resourcePolicyService = null;
        indexingService = null;
        bitstreamFormatService = null;
        registrationDataService = null;
        versionHistoryService = null;
        claimedTaskService = null;
        inProgressUserService = null;
        poolTaskService = null;
        workflowItemRoleService = null;
        metadataFieldService = null;
        metadataSchemaService = null;
        siteService = null;
        relationshipService = null;
        relationshipTypeService = null;
        entityTypeService = null;
        processService = null;
        requestItemService = null;
        versioningService = null;
        orcidTokenService = null;
<<<<<<< HEAD
        supervisionOrderService = null;
=======
        systemWideAlertService = null;
>>>>>>> ec514b5a

    }

    public static void cleanupObjects() throws Exception {

        // This call will make sure that the map with AbstractBuilders will be cleaned up
        abstractBuilderCleanupUtil.cleanupBuilders();

        // Bitstreams still leave a trace when deleted, so we need to fully "expunge" them
        try (Context c = new Context()) {
            List<Bitstream> bitstreams = bitstreamService.findAll(c);
            for (Bitstream bitstream : CollectionUtils.emptyIfNull(bitstreams)) {

                // We expect tests to clean up all the objects they create. This means, all bitstreams we find here
                // should have already been deleted. If that is not the case (e.g. when added functionality unexpectedly
                // creates a new bitstream which was not deleted), this method will throw an exception and the developer
                // should look into the unexpected creation of the bitstream.
                expungeBitstream(c, bitstream);
            }
            c.complete();
        }
    }

    /**
     * This method will cleanup the map of builders
     */
    public static void cleanupBuilderCache() {
        abstractBuilderCleanupUtil.cleanupMap();
    }

    /**
     * This method will ensure that the DSpaceObject contained within the Builder will be cleaned up properly
     * @throws Exception    If something goes wrong
     */
    public abstract void cleanup() throws Exception;

    /**
     * Create the object from the values that have been set on this builder.
     * @return the initialized object.
     * @throws SQLException passed through.
     * @throws AuthorizeException passed through.
     */
    public abstract T build() throws SQLException, AuthorizeException;

    /**
     * Remove the object from the persistence store.
     *
     * @param c current DSpace session.
     * @param dso the object to be removed.
     * @throws Exception passed through.
     */
    public abstract void delete(Context c, T dso) throws Exception;

    protected abstract S getService();

    /**
     * Log an exception.
     *
     * @param <B> type of Builder which caught the exception.
     * @param e exception to be handled.
     * @return {@code null} always.
     */
    protected <B> B handleException(final Exception e) {
        log.error(e.getMessage(), e);
        return null;
    }

    /**
     * Method to completely delete a bitstream from the database and asset store.
     *
     * @param bit The deleted bitstream to remove completely
     */
    static void expungeBitstream(Context c, Bitstream bit) throws Exception {
        bit = c.reloadEntity(bit);
        c.turnOffAuthorisationSystem();
        if (bit != null) {
            bitstreamService.expunge(c, bit);
        }
    }
}<|MERGE_RESOLUTION|>--- conflicted
+++ resolved
@@ -105,12 +105,9 @@
     static OrcidHistoryService orcidHistoryService;
     static OrcidQueueService orcidQueueService;
     static OrcidTokenService orcidTokenService;
-<<<<<<< HEAD
+    static SystemWideAlertService systemWideAlertService;
     static SupervisionOrderService supervisionOrderService;
 
-=======
-    static SystemWideAlertService systemWideAlertService;
->>>>>>> ec514b5a
 
     protected Context context;
 
@@ -170,12 +167,9 @@
         orcidHistoryService = OrcidServiceFactory.getInstance().getOrcidHistoryService();
         orcidQueueService = OrcidServiceFactory.getInstance().getOrcidQueueService();
         orcidTokenService = OrcidServiceFactory.getInstance().getOrcidTokenService();
-<<<<<<< HEAD
-        supervisionOrderService = SupervisionOrderServiceFactory.getInstance().getSupervisionOrderService();
-=======
         systemWideAlertService = DSpaceServicesFactory.getInstance().getServiceManager()
                                                       .getServicesByType(SystemWideAlertService.class).get(0);
->>>>>>> ec514b5a
+        supervisionOrderService = SupervisionOrderServiceFactory.getInstance().getSupervisionOrderService();
     }
 
 
@@ -209,11 +203,8 @@
         requestItemService = null;
         versioningService = null;
         orcidTokenService = null;
-<<<<<<< HEAD
+        systemWideAlertService = null;
         supervisionOrderService = null;
-=======
-        systemWideAlertService = null;
->>>>>>> ec514b5a
 
     }
 
