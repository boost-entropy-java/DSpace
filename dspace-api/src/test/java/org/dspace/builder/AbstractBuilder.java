--- conflicted
+++ resolved
@@ -102,14 +102,11 @@
     static ProcessService processService;
     static RequestItemService requestItemService;
     static VersioningService versioningService;
-<<<<<<< HEAD
-    static SolrSuggestionStorageService solrSuggestionService;
-=======
     static OrcidHistoryService orcidHistoryService;
     static OrcidQueueService orcidQueueService;
     static OrcidTokenService orcidTokenService;
     static QAEventService qaEventService;
->>>>>>> de391f09
+    static SolrSuggestionStorageService solrSuggestionService;
 
     protected Context context;
 
@@ -166,14 +163,11 @@
         inProgressUserService = XmlWorkflowServiceFactory.getInstance().getInProgressUserService();
         poolTaskService = XmlWorkflowServiceFactory.getInstance().getPoolTaskService();
         workflowItemRoleService = XmlWorkflowServiceFactory.getInstance().getWorkflowItemRoleService();
-<<<<<<< HEAD
-        solrSuggestionService = new DSpace().getSingletonService(SolrSuggestionStorageService.class);
-=======
         orcidHistoryService = OrcidServiceFactory.getInstance().getOrcidHistoryService();
         orcidQueueService = OrcidServiceFactory.getInstance().getOrcidQueueService();
         orcidTokenService = OrcidServiceFactory.getInstance().getOrcidTokenService();
         qaEventService = new DSpace().getSingletonService(QAEventService.class);
->>>>>>> de391f09
+        solrSuggestionService = new DSpace().getSingletonService(SolrSuggestionStorageService.class);
     }
 
 
