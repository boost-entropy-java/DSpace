/**
 * The contents of this file are subject to the license and copyright
 * detailed in the LICENSE and NOTICE files at the root of the source
 * tree and available online at
 *
 * http://www.dspace.org/license/
 */
package org.dspace.builder.util;

import java.util.ArrayList;
import java.util.LinkedHashMap;
import java.util.List;
import java.util.Map;

import org.dspace.builder.AbstractBuilder;
import org.dspace.builder.BitstreamBuilder;
import org.dspace.builder.BitstreamFormatBuilder;
import org.dspace.builder.BundleBuilder;
import org.dspace.builder.ClaimedTaskBuilder;
import org.dspace.builder.CollectionBuilder;
import org.dspace.builder.CommunityBuilder;
import org.dspace.builder.EPersonBuilder;
import org.dspace.builder.EntityTypeBuilder;
import org.dspace.builder.GroupBuilder;
import org.dspace.builder.ItemBuilder;
import org.dspace.builder.MetadataFieldBuilder;
import org.dspace.builder.MetadataSchemaBuilder;
import org.dspace.builder.PoolTaskBuilder;
import org.dspace.builder.ProcessBuilder;
import org.dspace.builder.RelationshipBuilder;
import org.dspace.builder.RelationshipTypeBuilder;
import org.dspace.builder.RequestItemBuilder;
import org.dspace.builder.ResourcePolicyBuilder;
import org.dspace.builder.SiteBuilder;
import org.dspace.builder.WorkflowItemBuilder;
import org.dspace.builder.WorkspaceItemBuilder;

/**
 * This class will ensure that all the builders that are registered will be cleaned up in the order as defined
 * in the constructor. This will ensure foreign-key constraint safe deletion of the objects made with these
 * builders.
 */
public class AbstractBuilderCleanupUtil {

    private final LinkedHashMap<String, List<AbstractBuilder>> map
            = new LinkedHashMap<>();

    /**
     * Constructor that will initialize the Map with a predefined order for deletion.
     * <P>
     * Objects are deleted top-to-bottom in this Map. Objects that need to be removed *first*
     * should appear at the top. Objects that may be deleted later, appear at the bottom.
     */
    public AbstractBuilderCleanupUtil() {
        initMap();
    }

    private void initMap() {
        map.put(ResourcePolicyBuilder.class.getName(), new ArrayList<>());
        map.put(RelationshipBuilder.class.getName(), new ArrayList<>());
<<<<<<< HEAD
        map.put(RelationshipTypeBuilder.class.getName(), new ArrayList<>());
        map.put(EntityTypeBuilder.class.getName(), new ArrayList<>());
        map.put(RequestItemBuilder.class.getName(), new ArrayList<>());
=======
>>>>>>> e5e4bbed
        map.put(PoolTaskBuilder.class.getName(), new ArrayList<>());
        map.put(WorkflowItemBuilder.class.getName(), new ArrayList<>());
        map.put(WorkspaceItemBuilder.class.getName(), new ArrayList<>());
        map.put(BitstreamBuilder.class.getName(), new ArrayList<>());
        map.put(BitstreamFormatBuilder.class.getName(), new ArrayList<>());
        map.put(ClaimedTaskBuilder.class.getName(), new ArrayList<>());
        map.put(BundleBuilder.class.getName(), new ArrayList<>());
        map.put(ItemBuilder.class.getName(), new ArrayList<>());
        map.put(CollectionBuilder.class.getName(), new ArrayList<>());
        map.put(CommunityBuilder.class.getName(), new ArrayList<>());
        map.put(GroupBuilder.class.getName(), new ArrayList<>());
        map.put(EPersonBuilder.class.getName(), new ArrayList<>());
        map.put(RelationshipTypeBuilder.class.getName(), new ArrayList<>());
        map.put(EntityTypeBuilder.class.getName(), new ArrayList<>());
        map.put(MetadataFieldBuilder.class.getName(), new ArrayList<>());
        map.put(MetadataSchemaBuilder.class.getName(), new ArrayList<>());
        map.put(SiteBuilder.class.getName(), new ArrayList<>());
        map.put(ProcessBuilder.class.getName(), new ArrayList<>());
    }

    /**
     * Adds a builder to the map.
     * This will make a new linkedList if the name doesn't exist yet as a key in the map with a list, if it already
     * exists it will simply add the AbstractBuilder to that list.
     * @param abstractBuilder   The AbstractBuilder to be added
     */
    public void addToMap(AbstractBuilder abstractBuilder) {
        map.computeIfAbsent(abstractBuilder.getClass().getName(), k -> new ArrayList<>()).add(abstractBuilder);
    }

    /**
     * This method takes care of iterating over all the AbstractBuilders in the predefined order and calls
     * the cleanup method to delete the objects from the database.
     * @throws Exception    If something goes wrong
     */
    public void cleanupBuilders() throws Exception {
        for (Map.Entry<String, List<AbstractBuilder>> entry : map.entrySet()) {
            List<AbstractBuilder> list = entry.getValue();
            for (AbstractBuilder abstractBuilder : list) {
                abstractBuilder.cleanup();
            }
        }
    }

    /**
     * Clears and re-initialises the map of builders
     */
    public void cleanupMap() {
        this.map.clear();
        initMap();
    }
}<|MERGE_RESOLUTION|>--- conflicted
+++ resolved
@@ -58,12 +58,7 @@
     private void initMap() {
         map.put(ResourcePolicyBuilder.class.getName(), new ArrayList<>());
         map.put(RelationshipBuilder.class.getName(), new ArrayList<>());
-<<<<<<< HEAD
-        map.put(RelationshipTypeBuilder.class.getName(), new ArrayList<>());
-        map.put(EntityTypeBuilder.class.getName(), new ArrayList<>());
         map.put(RequestItemBuilder.class.getName(), new ArrayList<>());
-=======
->>>>>>> e5e4bbed
         map.put(PoolTaskBuilder.class.getName(), new ArrayList<>());
         map.put(WorkflowItemBuilder.class.getName(), new ArrayList<>());
         map.put(WorkspaceItemBuilder.class.getName(), new ArrayList<>());
