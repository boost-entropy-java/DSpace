/**
 * The contents of this file are subject to the license and copyright
 * detailed in the LICENSE and NOTICE files at the root of the source
 * tree and available online at
 *
 * http://www.dspace.org/license/
 */
package org.dspace.builder;

import static org.dspace.content.LicenseUtils.getLicenseText;
import static org.dspace.content.MetadataSchemaEnum.DC;
import static org.dspace.content.authority.Choices.CF_ACCEPTED;

import java.io.IOException;
import java.sql.SQLException;
import java.util.UUID;

import org.dspace.authorize.AuthorizeException;
import org.dspace.content.Collection;
import org.dspace.content.DCDate;
import org.dspace.content.Item;
import org.dspace.content.LicenseUtils;
import org.dspace.content.MetadataSchemaEnum;
import org.dspace.content.WorkspaceItem;
import org.dspace.content.service.DSpaceObjectService;
import org.dspace.core.Context;
import org.dspace.eperson.EPerson;
import org.dspace.eperson.Group;
import org.dspace.profile.OrcidEntitySyncPreference;
import org.dspace.profile.OrcidProfileSyncPreference;
import org.dspace.profile.OrcidSynchronizationMode;

/**
 * Builder to construct Item objects
 *
 * @author Tom Desair (tom dot desair at atmire dot com)
 * @author Raf Ponsaerts (raf dot ponsaerts at atmire dot com)
 */
public class ItemBuilder extends AbstractDSpaceObjectBuilder<Item> {

    private boolean withdrawn = false;
    private WorkspaceItem workspaceItem;
    private Item item;
    private Group readerGroup = null;
    private String handle = null;

    protected ItemBuilder(Context context) {
        super(context);
    }

    public static ItemBuilder createItem(final Context context, final Collection col) {
        ItemBuilder builder = new ItemBuilder(context);
        return builder.create(context, col);
    }

    private ItemBuilder create(final Context context, final Collection col) {
        this.context = context;

        try {
            workspaceItem = workspaceItemService.create(context, col, true);
            item = workspaceItem.getItem();
        } catch (Exception e) {
            return handleException(e);
        }

        return this;
    }

    public ItemBuilder withTitle(final String title) {
        return setMetadataSingleValue(item, MetadataSchemaEnum.DC.getName(), "title", null, title);
    }

    public ItemBuilder withIssueDate(final String issueDate) {
        return addMetadataValue(item, MetadataSchemaEnum.DC.getName(),
                                "date", "issued", new DCDate(issueDate).toString());
    }

    public ItemBuilder withIdentifierOther(final String identifierOther) {
        return addMetadataValue(item, MetadataSchemaEnum.DC.getName(), "identifier", "other", identifierOther);
    }

    public ItemBuilder withAuthor(final String authorName) {
        return addMetadataValue(item, MetadataSchemaEnum.DC.getName(), "contributor", "author", authorName);
    }

<<<<<<< HEAD
    public ItemBuilder withAuthor(final String authorName, final String authority) {
        return addMetadataValue(item, DC.getName(), "contributor", "author", null, authorName, authority, 600);
    }

=======
>>>>>>> de391f09
    public ItemBuilder withAuthor(final String authorName, final String authority, final int confidence) {
        return addMetadataValue(item, MetadataSchemaEnum.DC.getName(), "contributor", "author",
                                null, authorName, authority, confidence);
    }

    public ItemBuilder withEditor(final String editorName) {
        return addMetadataValue(item, MetadataSchemaEnum.DC.getName(), "contributor", "editor", editorName);
    }

    public ItemBuilder withDescriptionAbstract(String description) {
        return addMetadataValue(item, MetadataSchemaEnum.DC.getName(), "description", "abstract", description);
    }

    public ItemBuilder withLanguage(String language) {
        return addMetadataValue(item, "dc", "language", "iso", language);
    }

    public ItemBuilder withIsPartOf(String isPartOf) {
        return addMetadataValue(item, "dc", "relation", "ispartof", isPartOf);
    }

    public ItemBuilder withDoiIdentifier(String doi) {
        return addMetadataValue(item, "dc", "identifier", "doi", doi);
    }

    public ItemBuilder withScopusIdentifier(String scopus) {
        return addMetadataValue(item, "dc", "identifier", "scopus", scopus);
    }

    public ItemBuilder withRelationFunding(String funding) {
        return addMetadataValue(item, "dc", "relation", "funding", funding);
    }

    public ItemBuilder withRelationFunding(String funding, String authority) {
        return addMetadataValue(item, DC.getName(), "relation", "funding", null, funding, authority, 600);
    }

    public ItemBuilder withRelationGrantno(String grantno) {
        return addMetadataValue(item, "dc", "relation", "grantno", grantno);
    }

    public ItemBuilder withPersonIdentifierFirstName(final String personIdentifierFirstName) {
        return addMetadataValue(item, "person", "givenName", null, personIdentifierFirstName);
    }

    public ItemBuilder withPersonIdentifierLastName(final String personIdentifierLastName) {
        return addMetadataValue(item, "person", "familyName", null, personIdentifierLastName);
    }

    public ItemBuilder withSubject(final String subject) {
        return addMetadataValue(item, MetadataSchemaEnum.DC.getName(), "subject", null, subject);
    }

    public ItemBuilder withSubject(final String subject, final String authority, final int confidence) {
        return addMetadataValue(item, MetadataSchemaEnum.DC.getName(), "subject", null, null,
                                subject, authority, confidence);
    }

    public ItemBuilder withType(final String type) {
        return addMetadataValue(item, "dc", "type", null, type);
    }

    public ItemBuilder withPublicationIssueNumber(final String issueNumber) {
        return addMetadataValue(item, "publicationissue", "issueNumber", null, issueNumber);
    }

    public ItemBuilder withPublicationVolumeNumber(final String volumeNumber) {
        return addMetadataValue(item, "publicationvolume", "volumeNumber", null, volumeNumber);
    }

    public ItemBuilder withProvenanceData(final String provenanceData) {
        return addMetadataValue(item, MetadataSchemaEnum.DC.getName(), "description", "provenance", provenanceData);
    }

    public ItemBuilder enableIIIF() {
        return addMetadataValue(item, "dspace", "iiif", "enabled", "true");
    }

    public ItemBuilder disableIIIF() {
        return addMetadataValue(item, "dspace", "iiif", "enabled", "false");
    }

    public ItemBuilder enableIIIFSearch() {
        return addMetadataValue(item, "iiif", "search", "enabled", "true");
    }

    public ItemBuilder withIIIFViewingHint(String hint) {
        return addMetadataValue(item, "iiif", "viewing", "hint", hint);
    }

    public ItemBuilder withIIIFCanvasNaming(String naming) {
        return addMetadataValue(item, "iiif", "canvas", "naming", naming);
    }

    public ItemBuilder withIIIFCanvasWidth(int i) {
        return addMetadataValue(item, "iiif", "image", "width", String.valueOf(i));
    }

    public ItemBuilder withIIIFCanvasHeight(int i) {
        return addMetadataValue(item, "iiif", "image", "height", String.valueOf(i));
    }

    public ItemBuilder withDSpaceObjectOwner(String name, String authority) {
        return addMetadataValue(item, "dspace", "object", "owner", null, name, authority, 600);
    }

    public ItemBuilder withMetadata(final String schema, final String element, final String qualifier,
        final String value) {
        return addMetadataValue(item, schema, element, qualifier, value);
    }

    public ItemBuilder withDspaceObjectOwner(String value, String authority) {
        return addMetadataValue(item, "dspace", "object", "owner", null, value, authority, CF_ACCEPTED);
    }

<<<<<<< HEAD
=======
    public ItemBuilder withOrcidIdentifier(String orcid) {
        return addMetadataValue(item, "person", "identifier", "orcid", orcid);
    }

    public ItemBuilder withOrcidAccessToken(String accessToken, EPerson owner) {

        try {

            OrcidTokenBuilder.create(context, owner, accessToken)
                .withProfileItem(item)
                .build();

        } catch (SQLException | AuthorizeException e) {
            throw new RuntimeException(e);
        }

        return this;

    }

    public ItemBuilder withOrcidAuthenticated(String authenticated) {
        return addMetadataValue(item, "dspace", "orcid", "authenticated", authenticated);
    }

    public ItemBuilder withOrcidSynchronizationPublicationsPreference(OrcidEntitySyncPreference value) {
        return withOrcidSynchronizationPublicationsPreference(value.name());
    }

    public ItemBuilder withOrcidSynchronizationPublicationsPreference(String value) {
        return setMetadataSingleValue(item, "dspace", "orcid", "sync-publications", value);
    }

    public ItemBuilder withOrcidSynchronizationFundingsPreference(OrcidEntitySyncPreference value) {
        return withOrcidSynchronizationFundingsPreference(value.name());
    }

    public ItemBuilder withOrcidSynchronizationFundingsPreference(String value) {
        return setMetadataSingleValue(item, "dspace", "orcid", "sync-fundings", value);
    }

    public ItemBuilder withOrcidSynchronizationProfilePreference(OrcidProfileSyncPreference value) {
        return withOrcidSynchronizationProfilePreference(value.name());
    }

    public ItemBuilder withOrcidSynchronizationProfilePreference(String value) {
        return addMetadataValue(item, "dspace", "orcid", "sync-profile", value);
    }

    public ItemBuilder withOrcidSynchronizationMode(OrcidSynchronizationMode mode) {
        return withOrcidSynchronizationMode(mode.name());
    }

    private ItemBuilder withOrcidSynchronizationMode(String mode) {
        return setMetadataSingleValue(item, "dspace", "orcid", "sync-mode", mode);
    }

    public ItemBuilder withPersonCountry(String country) {
        return addMetadataValue(item, "person", "country", null, country);
    }

    public ItemBuilder withScopusAuthorIdentifier(String id) {
        return addMetadataValue(item, "person", "identifier", "scopus-author-id", id);
    }

    public ItemBuilder withResearcherIdentifier(String rid) {
        return addMetadataValue(item, "person", "identifier", "rid", rid);
    }

    public ItemBuilder withVernacularName(String vernacularName) {
        return setMetadataSingleValue(item, "person", "name", "translated", vernacularName);
    }

    public ItemBuilder withVariantName(String variant) {
        return addMetadataValue(item, "person", "name", "variant", variant);
    }

>>>>>>> de391f09
    public ItemBuilder makeUnDiscoverable() {
        item.setDiscoverable(false);
        return this;
    }

    public ItemBuilder withHandle(String handle) {
        this.handle = handle;
        return this;
    }

    /**
     * Withdrawn the item under build. Please note that an user need to be loggedin the context to avoid NPE during the
     * creation of the provenance metadata
     *
     * @return the ItemBuilder
     */
    public ItemBuilder withdrawn() {
        withdrawn = true;
        return this;
    }

    public ItemBuilder withEmbargoPeriod(String embargoPeriod) {
        return setEmbargo(embargoPeriod, item);
    }

    public ItemBuilder withReaderGroup(Group group) {
        readerGroup = group;
        return this;
    }

    public ItemBuilder withOrgUnitLegalName(String name) {
        return addMetadataValue(item, "organization", "legalName", null, name);
    }

    public ItemBuilder withOrgUnitCountry(String addressCountry) {
        return addMetadataValue(item, "organization", "address", "addressCountry", addressCountry);
    }

    public ItemBuilder withOrgUnitLocality(String addressLocality) {
        return addMetadataValue(item, "organization", "address", "addressLocality", addressLocality);
    }

    public ItemBuilder withOrgUnitCrossrefIdentifier(String crossrefid) {
        return addMetadataValue(item, "organization", "identifier", "crossrefid", crossrefid);
    }

    public ItemBuilder withProjectStartDate(String startDate) {
        return addMetadataValue(item, "project", "startDate", null, startDate);
    }

    public ItemBuilder withProjectEndDate(String endDate) {
        return addMetadataValue(item, "project", "endDate", null, endDate);
    }

    public ItemBuilder withProjectInvestigator(String investigator) {
        return addMetadataValue(item, "project", "investigator", null, investigator);
    }

    public ItemBuilder withDescription(String description) {
        return addMetadataValue(item, MetadataSchemaEnum.DC.getName(), "description", null, description);
    }

    public ItemBuilder withProjectAmount(String amount) {
        return addMetadataValue(item, "project", "amount", null, amount);
    }

    public ItemBuilder withProjectAmountCurrency(String currency) {
        return addMetadataValue(item, "project", "amount", "currency", currency);
    }

    public ItemBuilder withUriIdentifier(String uri) {
        return addMetadataValue(item, "dc", "identifier", "uri", uri);
    }

    public ItemBuilder withIdentifier(String identifier) {
        return addMetadataValue(item, "dc", "identifier", null, identifier);
    }

    public ItemBuilder withOtherIdentifier(String identifier) {
        return addMetadataValue(item, "dc", "identifier", "other", identifier);
    }

    /**
     * Create an admin group for the collection with the specified members
     *
     * @param ePerson epersons to add to the admin group
     * @return this builder
     * @throws SQLException
     * @throws AuthorizeException
     */
    public ItemBuilder withAdminUser(EPerson ePerson) throws SQLException, AuthorizeException {
        return setAdminPermission(item, ePerson, null);
    }

    public ItemBuilder withPersonEmail(String email) {
        return addMetadataValue(item, "person", "email", null, email);
    }

    @Override
    public Item build() {
        try {
            installItemService.installItem(context, workspaceItem, handle);
            itemService.update(context, item);

            //Check if we need to make this item private. This has to be done after item install.
            if (readerGroup != null) {
                setOnlyReadPermission(workspaceItem.getItem(), readerGroup, null);
            }

            if (withdrawn) {
                itemService.withdraw(context, item);
            }

            context.dispatchEvents();

            indexingService.commit();
            return item;
        } catch (Exception e) {
            return handleException(e);
        }
    }

    @Override
    public void cleanup() throws Exception {
       try (Context c = new Context()) {
            c.setDispatcher("noindex");
            c.turnOffAuthorisationSystem();
            // Ensure object and any related objects are reloaded before checking to see what needs cleanup
            item = c.reloadEntity(item);
            if (item != null) {
                 delete(c, item);
                 c.complete();
            }
       }
    }

    @Override
    protected DSpaceObjectService<Item> getService() {
        return itemService;
    }

    /**
     * Delete the Test Item referred to by the given UUID
     * @param uuid UUID of Test Item to delete
     * @throws SQLException
     * @throws IOException
     */
    public static void deleteItem(UUID uuid) throws SQLException, IOException {
        try (Context c = new Context()) {
            c.turnOffAuthorisationSystem();
            Item item = itemService.find(c, uuid);
            if (item != null) {
                try {
                    itemService.delete(c, item);
                } catch (AuthorizeException e) {
                    throw new RuntimeException(e);
                }
            }
            c.complete();
        }
    }

    public ItemBuilder grantLicense() {
        String license;
        try {
            EPerson submitter = workspaceItem.getSubmitter();
            submitter = context.reloadEntity(submitter);
            license = getLicenseText(context.getCurrentLocale(), workspaceItem.getCollection(), item, submitter);
            LicenseUtils.grantLicense(context, item, license, null);
        } catch (Exception e) {
            handleException(e);
        }
        return this;
    }

}<|MERGE_RESOLUTION|>--- conflicted
+++ resolved
@@ -83,13 +83,6 @@
         return addMetadataValue(item, MetadataSchemaEnum.DC.getName(), "contributor", "author", authorName);
     }
 
-<<<<<<< HEAD
-    public ItemBuilder withAuthor(final String authorName, final String authority) {
-        return addMetadataValue(item, DC.getName(), "contributor", "author", null, authorName, authority, 600);
-    }
-
-=======
->>>>>>> de391f09
     public ItemBuilder withAuthor(final String authorName, final String authority, final int confidence) {
         return addMetadataValue(item, MetadataSchemaEnum.DC.getName(), "contributor", "author",
                                 null, authorName, authority, confidence);
@@ -205,8 +198,6 @@
         return addMetadataValue(item, "dspace", "object", "owner", null, value, authority, CF_ACCEPTED);
     }
 
-<<<<<<< HEAD
-=======
     public ItemBuilder withOrcidIdentifier(String orcid) {
         return addMetadataValue(item, "person", "identifier", "orcid", orcid);
     }
@@ -283,7 +274,6 @@
         return addMetadataValue(item, "person", "name", "variant", variant);
     }
 
->>>>>>> de391f09
     public ItemBuilder makeUnDiscoverable() {
         item.setDiscoverable(false);
         return this;
