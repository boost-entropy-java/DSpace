--- conflicted
+++ resolved
@@ -693,15 +693,9 @@
         String schema = "dc";
         String element = "contributor";
         String qualifier = "author";
-<<<<<<< HEAD
         String lang = Item.ANY;
         String value = "value0";
         itemService.addMetadata(context, it, schema, element, qualifier, lang, value);
-=======
-        String lang = null;
-        List<String> values = Arrays.asList("value0", "value1");
-        itemService.addMetadata(context, it, schema, element, qualifier, lang, values);
->>>>>>> 03cff072
 
         List<MetadataValue> dc = itemService.getMetadata(it, schema, element, qualifier, Item.ANY);
         assertThat("testAddMetadata_5args_2 0", dc, notNullValue());
