--- conflicted
+++ resolved
@@ -1381,18 +1381,7 @@
             <dependency>
                 <groupId>net.handle</groupId>
                 <artifactId>handle</artifactId>
-<<<<<<< HEAD
                 <version>9.3.1</version>
-=======
-                <version>9.3.0</version>
-                <exclusions>
-                    <!-- A later version is brought in by google-oauth-client -->
-                    <exclusion>
-                        <groupId>com.google.code.gson</groupId>
-                        <artifactId>gson</artifactId>
-                    </exclusion>
-                </exclusions>
->>>>>>> ab32f4d6
             </dependency>
             <!-- Only necessary to run Handle Server from commandline. Therefore, a runtime dependency. -->
             <dependency>
