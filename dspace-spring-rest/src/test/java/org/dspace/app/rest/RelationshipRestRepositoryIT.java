/**
 * The contents of this file are subject to the license and copyright
 * detailed in the LICENSE and NOTICE files at the root of the source
 * tree and available online at
 *
 * http://www.dspace.org/license/
 */
package org.dspace.app.rest;

import static org.hamcrest.Matchers.containsInAnyOrder;
import static org.hamcrest.Matchers.is;
import static org.junit.Assert.assertEquals;
import static org.springframework.test.web.servlet.request.MockMvcRequestBuilders.delete;
import static org.springframework.test.web.servlet.request.MockMvcRequestBuilders.get;
import static org.springframework.test.web.servlet.request.MockMvcRequestBuilders.post;
import static org.springframework.test.web.servlet.request.MockMvcRequestBuilders.put;
import static org.springframework.test.web.servlet.result.MockMvcResultMatchers.jsonPath;
import static org.springframework.test.web.servlet.result.MockMvcResultMatchers.status;

import java.io.File;
import java.util.Iterator;
import java.util.LinkedList;
import java.util.List;
import java.util.Map;

import com.fasterxml.jackson.databind.ObjectMapper;
<<<<<<< HEAD
import org.apache.commons.lang3.StringUtils;
=======
>>>>>>> 864f6f12
import org.dspace.app.rest.builder.CollectionBuilder;
import org.dspace.app.rest.builder.CommunityBuilder;
import org.dspace.app.rest.builder.ItemBuilder;
import org.dspace.app.rest.builder.RelationshipBuilder;
import org.dspace.app.rest.matcher.PageMatcher;
import org.dspace.app.rest.matcher.RelationshipMatcher;
import org.dspace.app.rest.test.AbstractControllerIntegrationTest;
import org.dspace.authorize.service.AuthorizeService;
import org.dspace.content.Collection;
import org.dspace.content.Community;
import org.dspace.content.EntityType;
import org.dspace.content.Item;
import org.dspace.content.MetadataValue;
import org.dspace.content.Relationship;
import org.dspace.content.RelationshipType;
import org.dspace.content.service.EntityTypeService;
import org.dspace.content.service.ItemService;
import org.dspace.content.service.RelationshipService;
import org.dspace.content.service.RelationshipTypeService;
import org.dspace.core.Constants;
import org.dspace.core.I18nUtil;
import org.dspace.eperson.EPerson;
import org.dspace.eperson.service.EPersonService;
import org.dspace.services.ConfigurationService;
import org.junit.After;
import org.junit.Before;
import org.junit.Ignore;
import org.junit.Test;
import org.springframework.beans.factory.annotation.Autowired;
import org.springframework.http.MediaType;
import org.springframework.test.web.servlet.MvcResult;

@Ignore
public class RelationshipRestRepositoryIT extends AbstractControllerIntegrationTest {

    @Autowired
    private RelationshipTypeService relationshipTypeService;

    @Autowired
    private EntityTypeService entityTypeService;

    @Autowired
    private RelationshipService relationshipService;

    @Autowired
    private ConfigurationService configurationService;

    @Autowired
    private EPersonService ePersonService;

    @Autowired
    private AuthorizeService authorizeService;

    @Autowired
    private ItemService itemService;

    @Before
    public void setup() throws Exception {

        //Set up the database for the next test
        String pathToFile = configurationService.getProperty("dspace.dir") +
            File.separator + "config" + File.separator + "entities" + File.separator + "relationship-types.xml";
        runDSpaceScript("initialize-entities", "-f", pathToFile);


    }

    @After
    public void destroy() throws Exception {
        //Clean up the database for the next test
        context.turnOffAuthorisationSystem();
        List<RelationshipType> relationshipTypeList = relationshipTypeService.findAll(context);
        List<EntityType> entityTypeList = entityTypeService.findAll(context);
        List<Relationship> relationships = relationshipService.findAll(context);

        Iterator<Relationship> relationshipIterator = relationships.iterator();
        while (relationshipIterator.hasNext()) {
            Relationship relationship = relationshipIterator.next();
            relationshipIterator.remove();
            relationshipService.delete(context, relationship);
        }

        Iterator<RelationshipType> relationshipTypeIterator = relationshipTypeList.iterator();
        while (relationshipTypeIterator.hasNext()) {
            RelationshipType relationshipType = relationshipTypeIterator.next();
            relationshipTypeIterator.remove();
            relationshipTypeService.delete(context, relationshipType);
        }

        Iterator<EntityType> entityTypeIterator = entityTypeList.iterator();
        while (entityTypeIterator.hasNext()) {
            EntityType entityType = entityTypeIterator.next();
            entityTypeIterator.remove();
            entityTypeService.delete(context, entityType);
        }

        super.destroy();
    }

    @Test
    public void findAllRelationshipTest() throws Exception {

        context.turnOffAuthorisationSystem();

        parentCommunity = CommunityBuilder.createCommunity(context)
                                          .withName("Parent Community")
                                          .build();
        Community child1 = CommunityBuilder.createSubCommunity(context, parentCommunity)
                                           .withName("Sub Community")
                                           .build();
        Collection col1 = CollectionBuilder.createCollection(context, child1).withName("Collection 1").build();
        Collection col2 = CollectionBuilder.createCollection(context, child1).withName("Collection 2").build();
        Collection col3 = CollectionBuilder.createCollection(context, child1).withName("OrgUnits").build();

        Item auhor1 = ItemBuilder.createItem(context, col1)
                                 .withTitle("Author1")
                                 .withIssueDate("2017-10-17")
                                 .withAuthor("Smith, Donald")
                                 .withRelationshipType("Person")
                                 .build();

        Item author2 = ItemBuilder.createItem(context, col2)
                                  .withTitle("Author2")
                                  .withIssueDate("2016-02-13")
                                  .withAuthor("Smith, Maria")
                                  .withRelationshipType("Person")
                                  .build();

        Item author3 = ItemBuilder.createItem(context, col2)
                                  .withTitle("Author3")
                                  .withIssueDate("2016-02-13")
                                  .withAuthor("Maybe, Maybe")
                                  .withRelationshipType("Person")
                                  .build();

        Item orgUnit1 = ItemBuilder.createItem(context, col3)
                                   .withTitle("OrgUnit1")
                                   .withAuthor("Testy, TEst")
                                   .withIssueDate("2015-01-01")
                                   .withRelationshipType("OrgUnit")
                                   .build();

        Item project1 = ItemBuilder.createItem(context, col3)
                                   .withTitle("Project1")
                                   .withAuthor("Testy, TEst")
                                   .withIssueDate("2015-01-01")
                                   .withRelationshipType("Project")
                                   .build();

        Item publication = ItemBuilder.createItem(context, col3)
                                      .withTitle("Publication1")
                                      .withAuthor("Testy, TEst")
                                      .withIssueDate("2015-01-01")
                                      .withRelationshipType("Publication")
                                      .build();


        RelationshipType isOrgUnitOfPersonRelationshipType = relationshipTypeService
            .findbyTypesAndLabels(context, entityTypeService.findByEntityType(context, "Person"),
                                  entityTypeService.findByEntityType(context, "OrgUnit"),
                                  "isOrgUnitOfPerson", "isPersonOfOrgUnit");
        RelationshipType isOrgUnitOfProjectRelationshipType = relationshipTypeService
            .findbyTypesAndLabels(context, entityTypeService.findByEntityType(context, "Project"),
                                  entityTypeService.findByEntityType(context, "OrgUnit"),
                                  "isOrgUnitOfProject", "isProjectOfOrgUnit");
        RelationshipType isAuthorOfPublicationRelationshipType = relationshipTypeService
            .findbyTypesAndLabels(context, entityTypeService.findByEntityType(context, "Publication"),
                                  entityTypeService.findByEntityType(context, "Person"),
                                  "isAuthorOfPublication", "isPublicationOfAuthor");

        Relationship relationship1 = RelationshipBuilder
            .createRelationshipBuilder(context, auhor1, orgUnit1, isOrgUnitOfPersonRelationshipType).build();

        Relationship relationship2 = RelationshipBuilder
            .createRelationshipBuilder(context, project1, orgUnit1, isOrgUnitOfProjectRelationshipType).build();

        Relationship relationship3 = RelationshipBuilder
            .createRelationshipBuilder(context, publication, auhor1, isAuthorOfPublicationRelationshipType).build();

        getClient().perform(get("/api/core/relationships"))

                   .andExpect(status().isOk())
                   .andExpect(jsonPath("$.page",
                                       is(PageMatcher.pageEntryWithTotalPagesAndElements(0, 20, 1, 3))))
                   .andExpect(jsonPath("$._embedded.relationships", containsInAnyOrder(
                       RelationshipMatcher.matchRelationship(relationship1),
                       RelationshipMatcher.matchRelationship(relationship2),
                       RelationshipMatcher.matchRelationship(relationship3)
                   )))
        ;
    }

    @Test
    public void createRelationshipWriteAccessLeftItem() throws Exception {

        context.turnOffAuthorisationSystem();

        parentCommunity = CommunityBuilder.createCommunity(context)
                                          .withName("Parent Community")
                                          .build();
        Community child1 = CommunityBuilder.createSubCommunity(context, parentCommunity)
                                           .withName("Sub Community")
                                           .build();
        Collection col1 = CollectionBuilder.createCollection(context, child1).withName("Collection 1").build();
        Collection col2 = CollectionBuilder.createCollection(context, child1).withName("Collection 2").build();
        Collection col3 = CollectionBuilder.createCollection(context, child1).withName("OrgUnits").build();

        Item author1 = ItemBuilder.createItem(context, col1)
                                 .withTitle("Author1")
                                 .withIssueDate("2017-10-17")
                                 .withAuthor("Smith, Donald")
                                 .withRelationshipType("Person")
                                 .build();

        Item publication = ItemBuilder.createItem(context, col3)
                                      .withTitle("Publication1")
                                      .withAuthor("Testy, TEst")
                                      .withIssueDate("2015-01-01")
                                      .withRelationshipType("Publication")
                                      .build();

        RelationshipType isAuthorOfPublicationRelationshipType = relationshipTypeService
            .findbyTypesAndLabels(context, entityTypeService.findByEntityType(context, "Publication"),
                                  entityTypeService.findByEntityType(context, "Person"),
                                  "isAuthorOfPublication", "isPublicationOfAuthor");



        EPerson user = ePersonService.create(context);
        user.setFirstName(context, "first");
        user.setLastName(context, "last");
        user.setEmail("testaze@email.com");
        user.setCanLogIn(true);
        user.setLanguage(context, I18nUtil.getDefaultLocale().getLanguage());
        ePersonService.setPassword(user, password);
        // actually save the eperson to unit testing DB
        ePersonService.update(context, user);
        context.setCurrentUser(user);

        authorizeService.addPolicy(context, publication, Constants.WRITE, user);

        String token = getAuthToken(user.getEmail(), password);

        MvcResult mvcResult = getClient(token).perform(post("/api/core/relationships")
                                                           .param("relationshipType",
                                                                  isAuthorOfPublicationRelationshipType.getID()
                                                                                                       .toString())
                                                           .contentType(MediaType.parseMediaType("text/uri-list"))
                                                           .content(
                               "https://localhost:8080/spring-rest/api/core/items/" + publication.getID() + "\n" +
                               "https://localhost:8080/spring-rest/api/core/items/" + author1.getID()))
                                              .andExpect(status().isCreated())
                                              .andReturn();

    }

    @Test
    public void createRelationshipWriteAccessRightItem() throws Exception {

        context.turnOffAuthorisationSystem();

        parentCommunity = CommunityBuilder.createCommunity(context)
                                          .withName("Parent Community")
                                          .build();
        Community child1 = CommunityBuilder.createSubCommunity(context, parentCommunity)
                                           .withName("Sub Community")
                                           .build();
        Collection col1 = CollectionBuilder.createCollection(context, child1).withName("Collection 1").build();
        Collection col2 = CollectionBuilder.createCollection(context, child1).withName("Collection 2").build();
        Collection col3 = CollectionBuilder.createCollection(context, child1).withName("OrgUnits").build();

        Item author1 = ItemBuilder.createItem(context, col1)
                                  .withTitle("Author1")
                                  .withIssueDate("2017-10-17")
                                  .withAuthor("Smith, Donald")
                                  .withRelationshipType("Person")
                                  .build();

        Item publication = ItemBuilder.createItem(context, col3)
                                      .withTitle("Publication1")
                                      .withAuthor("Testy, TEst")
                                      .withIssueDate("2015-01-01")
                                      .withRelationshipType("Publication")
                                      .build();

        RelationshipType isAuthorOfPublicationRelationshipType = relationshipTypeService
            .findbyTypesAndLabels(context, entityTypeService.findByEntityType(context, "Publication"),
                                  entityTypeService.findByEntityType(context, "Person"),
                                  "isAuthorOfPublication", "isPublicationOfAuthor");



        EPerson user = ePersonService.create(context);
        user.setFirstName(context, "first");
        user.setLastName(context, "last");
        user.setEmail("testazhfhdfhe@email.com");
        user.setCanLogIn(true);
        user.setLanguage(context, I18nUtil.getDefaultLocale().getLanguage());
        ePersonService.setPassword(user, password);
        // actually save the eperson to unit testing DB
        ePersonService.update(context, user);
        context.setCurrentUser(user);

        authorizeService.addPolicy(context, author1, Constants.WRITE, user);

        String token = getAuthToken(user.getEmail(), password);

        MvcResult mvcResult = getClient(token).perform(post("/api/core/relationships")
                                                           .param("relationshipType",
                                                                  isAuthorOfPublicationRelationshipType.getID()
                                                                                                       .toString())
                                                           .contentType(MediaType.parseMediaType("text/uri-list"))
                                                           .content(
            "https://localhost:8080/spring-rest/api/core/items/" + publication.getID() + "\n" +
            "https://localhost:8080/spring-rest/api/core/items/" + author1.getID()))
                                              .andExpect(status().isCreated())
                                              .andReturn();

    }


    @Test
    public void createRelationshipNoWriteAccess() throws Exception {

        context.turnOffAuthorisationSystem();

        parentCommunity = CommunityBuilder.createCommunity(context)
                                          .withName("Parent Community")
                                          .build();
        Community child1 = CommunityBuilder.createSubCommunity(context, parentCommunity)
                                           .withName("Sub Community")
                                           .build();
        Collection col1 = CollectionBuilder.createCollection(context, child1).withName("Collection 1").build();
        Collection col2 = CollectionBuilder.createCollection(context, child1).withName("Collection 2").build();
        Collection col3 = CollectionBuilder.createCollection(context, child1).withName("OrgUnits").build();

        Item author1 = ItemBuilder.createItem(context, col1)
                                  .withTitle("Author1")
                                  .withIssueDate("2017-10-17")
                                  .withAuthor("Smith, Donald")
                                  .withRelationshipType("Person")
                                  .build();

        Item publication = ItemBuilder.createItem(context, col3)
                                      .withTitle("Publication1")
                                      .withAuthor("Testy, TEst")
                                      .withIssueDate("2015-01-01")
                                      .withRelationshipType("Publication")
                                      .build();

        RelationshipType isAuthorOfPublicationRelationshipType = relationshipTypeService
            .findbyTypesAndLabels(context, entityTypeService.findByEntityType(context, "Publication"),
                                  entityTypeService.findByEntityType(context, "Person"),
                                  "isAuthorOfPublication", "isPublicationOfAuthor");



        EPerson user = ePersonService.create(context);
        user.setFirstName(context, "first");
        user.setLastName(context, "last");
        user.setEmail("testazeazeazezae@email.com");
        user.setCanLogIn(true);
        user.setLanguage(context, I18nUtil.getDefaultLocale().getLanguage());
        ePersonService.setPassword(user, password);
        // actually save the eperson to unit testing DB
        ePersonService.update(context, user);
        context.setCurrentUser(user);

        String token = getAuthToken(user.getEmail(), password);

        MvcResult mvcResult = getClient(token).perform(post("/api/core/relationships")
                                                           .param("relationshipType",
                                                                  isAuthorOfPublicationRelationshipType.getID()
                                                                                                       .toString())
                                                           .contentType(MediaType.parseMediaType("text/uri-list"))
                                                           .content(
                               "https://localhost:8080/spring-rest/api/core/items/" + publication.getID() + "\n" +
                               "https://localhost:8080/spring-rest/api/core/items/" + author1.getID()))
                                              .andExpect(status().isForbidden())
                                              .andReturn();

    }

    @Test
<<<<<<< HEAD
    public void addRelationshipsAndMetadataToValidatePlaceTest() throws Exception {
=======
    public void putRelationshipAccess() throws Exception {
>>>>>>> 864f6f12

        context.turnOffAuthorisationSystem();

        parentCommunity = CommunityBuilder.createCommunity(context)
                                          .withName("Parent Community")
                                          .build();
        Community child1 = CommunityBuilder.createSubCommunity(context, parentCommunity)
                                           .withName("Sub Community")
                                           .build();
        Collection col1 = CollectionBuilder.createCollection(context, child1).withName("Collection 1").build();
        Collection col2 = CollectionBuilder.createCollection(context, child1).withName("Collection 2").build();
        Collection col3 = CollectionBuilder.createCollection(context, child1).withName("OrgUnits").build();

        Item author1 = ItemBuilder.createItem(context, col1)
                                  .withTitle("Author1")
                                  .withIssueDate("2017-10-17")
<<<<<<< HEAD
                                  .withPersonIdentifierFirstName("Donald")
                                  .withPersonIdentifierLastName("Smith")
                                  .withRelationshipType("Person")
                                  .build();

        Item author2 = ItemBuilder.createItem(context, col2)
                                  .withTitle("Author2")
                                  .withIssueDate("2016-02-13")
                                  .withPersonIdentifierFirstName("Maria")
                                  .withPersonIdentifierLastName("Smith")
                                  .withRelationshipType("Person")
                                  .build();

        Item author3 = ItemBuilder.createItem(context, col2)
                                  .withTitle("Author3")
                                  .withIssueDate("2016-02-13")
                                  .withPersonIdentifierFirstName("Maybe")
                                  .withPersonIdentifierLastName("Maybe")
                                  .withRelationshipType("Person")
                                  .build();

        Item publication = ItemBuilder.createItem(context, col3)
                                      .withTitle("Publication1")
                                      .withIssueDate("2015-01-01")
                                      .withRelationshipType("Publication")
                                      .build();
        RelationshipType isAuthorOfPublicationRelationshipType = relationshipTypeService
            .findbyTypesAndLabels(context, entityTypeService.findByEntityType(context, "Publication"),
                                  entityTypeService.findByEntityType(context, "Person"),
                                  "isAuthorOfPublication", "isPublicationOfAuthor");

        String adminToken = getAuthToken(admin.getEmail(), password);

        MvcResult mvcResult = getClient(adminToken).perform(post("/api/core/relationships")
                                                                .param("leftItem", publication.getID().toString())
                                                                .param("rightItem", author1.getID().toString())
                                                                .param("relationshipType",
                                                                       isAuthorOfPublicationRelationshipType.getID()
                                                                                                            .toString())
                                                                .contentType(MediaType.APPLICATION_JSON).content(
                "{\"id\":530,\"leftId\":\"77877343-3f75-4c33-9492" +
                    "-6ed7c98ed84e\",\"relationshipTypeId\":0,\"rightId\":\"423d0eda-b808-4b87-97ae-b85fe9d59418\"," +
                    "\"leftPlace\":1,\"rightPlace\":1}"))
                                                   .andExpect(status().isCreated())
                                                   .andReturn();
        ObjectMapper mapper = new ObjectMapper();

        String content = mvcResult.getResponse().getContentAsString();
        Map<String, Object> map = mapper.readValue(content, Map.class);
        String firstRelationshipIdString = String.valueOf(map.get("id"));

        getClient(adminToken).perform(get("/api/core/relationships/" + firstRelationshipIdString))
                             .andExpect(status().isOk())
                             .andExpect(jsonPath("leftPlace", is(0)));


        publication = itemService.find(context, publication.getID());
        itemService.addMetadata(context, publication, "dc", "contributor", "author", Item.ANY, "plain text");
        itemService.update(context, publication);

        List<MetadataValue> list = itemService.getMetadata(publication, "dc", "contributor", "author", Item.ANY);

        assertEquals(2, list.size());
        for (MetadataValue mdv : list) {
            if (StringUtils.equals(mdv.getValue(), "plain text")) {
                assertEquals(1, mdv.getPlace());
            }
        }
        MetadataValue author0MD = list.get(0);
        assertEquals("Smith, Donald", author0MD.getValue());
        MetadataValue author1MD = list.get(1);
        assertEquals("plain text", author1MD.getValue());


        getClient(adminToken).perform(get("/api/core/relationships/" + firstRelationshipIdString))
                             .andExpect(status().isOk())
                             .andExpect(jsonPath("leftPlace", is(0)));

        mvcResult = getClient(adminToken).perform(post("/api/core/relationships")
                                                      .param("leftItem", publication.getID().toString())
                                                      .param("rightItem", author2.getID().toString())
                                                      .param("relationshipType",
                                                             isAuthorOfPublicationRelationshipType.getID()
                                                                                                  .toString())
                                                      .contentType(MediaType.APPLICATION_JSON).content(
                "{\"id\":530,\"leftId\":\"77877343-3f75-4c33-9492" +
                    "-6ed7c98ed84e\",\"relationshipTypeId\":0,\"rightId\":\"423d0eda-b808-4b87-97ae-b85fe9d59418\"," +
                    "\"leftPlace\":1,\"rightPlace\":1}"))
                                         .andExpect(status().isCreated())
                                         .andReturn();

        content = mvcResult.getResponse().getContentAsString();
        map = mapper.readValue(content, Map.class);
        String secondRelationshipIdString = String.valueOf(map.get("id"));

        list = itemService.getMetadata(publication, "dc", "contributor", "author", Item.ANY);
        assertEquals(3, list.size());
        getClient(adminToken).perform(get("/api/core/relationships/" + secondRelationshipIdString))
                             .andExpect(status().isOk())
                             .andExpect(jsonPath("leftPlace", is(2)));

        author0MD = list.get(0);
        assertEquals("Smith, Donald", author0MD.getValue());
        author1MD = list.get(1);
        assertEquals("plain text", author1MD.getValue());
        MetadataValue author2MD = list.get(2);
        assertEquals("Smith, Maria", author2MD.getValue());

        publication = itemService.find(context, publication.getID());
        itemService.addMetadata(context, publication, "dc", "contributor", "author", Item.ANY, "plain text two");
//        itemService.addMetadata(context, publication, "dc", "contributor", "author", Item.ANY, "plain text three");
        itemService.update(context, publication);

//        itemService.addMetadata(context, publication, "dc", "contributor", "author", Item.ANY, "plain text four");
//        itemService.update(context, publication);
        list = itemService.getMetadata(publication, "dc", "contributor", "author", Item.ANY);

        assertEquals(4, list.size());
        for (MetadataValue mdv : list) {
            if (StringUtils.equals(mdv.getValue(), "plain text two")) {
                assertEquals(3, mdv.getPlace());
            }
        }

        author0MD = list.get(0);
        assertEquals("Smith, Donald", author0MD.getValue());
        author1MD = list.get(1);
        assertEquals("plain text", author1MD.getValue());
        author2MD = list.get(2);
        assertEquals("Smith, Maria", author2MD.getValue());
        MetadataValue author3MD = list.get(3);
        assertEquals("plain text two", author3MD.getValue());


        mvcResult = getClient(adminToken).perform(post("/api/core/relationships")
                                                      .param("leftItem", publication.getID().toString())
                                                      .param("rightItem", author3.getID().toString())
                                                      .param("relationshipType",
                                                             isAuthorOfPublicationRelationshipType.getID()
                                                                                                  .toString())
                                                      .contentType(MediaType.APPLICATION_JSON).content(
                "{\"id\":530,\"leftId\":\"77877343-3f75-4c33-9492" +
                    "-6ed7c98ed84e\",\"relationshipTypeId\":0,\"rightId\":\"423d0eda-b808-4b87-97ae-b85fe9d59418\"," +
                    "\"leftPlace\":1,\"rightPlace\":1}"))
                                         .andExpect(status().isCreated())
                                         .andReturn();

        content = mvcResult.getResponse().getContentAsString();
        map = mapper.readValue(content, Map.class);
        String thirdRelationshipIdString = String.valueOf(map.get("id"));

        list = itemService.getMetadata(publication, "dc", "contributor", "author", Item.ANY);
        assertEquals(5, list.size());
        getClient(adminToken).perform(get("/api/core/relationships/" + thirdRelationshipIdString))
                             .andExpect(status().isOk())
                             .andExpect(jsonPath("leftPlace", is(4)));

        author0MD = list.get(0);
        assertEquals("Smith, Donald", author0MD.getValue());
        author1MD = list.get(1);
        assertEquals("plain text", author1MD.getValue());
        author2MD = list.get(2);
        assertEquals("Smith, Maria", author2MD.getValue());
        author3MD = list.get(3);
        assertEquals("plain text two", author3MD.getValue());
        MetadataValue author4MD = list.get(4);
        assertEquals("Maybe, Maybe", author4MD.getValue());

        publication = itemService.find(context, publication.getID());
        itemService.addMetadata(context, publication, "dc", "contributor", "author", Item.ANY, "plain text three");
        itemService.update(context, publication);

        list = itemService.getMetadata(publication, "dc", "contributor", "author", Item.ANY);

        assertEquals(6, list.size());
        for (MetadataValue mdv : list) {
            if (StringUtils.equals(mdv.getValue(), "plain text three")) {
                assertEquals(5, mdv.getPlace());
            }
        }

        author0MD = list.get(0);
        assertEquals("Smith, Donald", author0MD.getValue());
        author1MD = list.get(1);
        assertEquals("plain text", author1MD.getValue());
        author2MD = list.get(2);
        assertEquals("Smith, Maria", author2MD.getValue());
        author3MD = list.get(3);
        assertEquals("plain text two", author3MD.getValue());
        author4MD = list.get(4);
        assertEquals("Maybe, Maybe", author4MD.getValue());
        MetadataValue author5MD = list.get(5);
        assertEquals("plain text three", author5MD.getValue());

        publication = itemService.find(context, publication.getID());
        itemService.addMetadata(context, publication, "dc", "contributor", "author", Item.ANY, "plain text four");
        itemService.addMetadata(context, publication, "dc", "contributor", "author", Item.ANY, "plain text five");
        itemService.addMetadata(context, publication, "dc", "contributor", "author", Item.ANY, "plain text six");
        itemService.addMetadata(context, publication, "dc", "contributor", "author", Item.ANY, "plain text seven");
        itemService.update(context, publication);

        list = itemService.getMetadata(publication, "dc", "contributor", "author", Item.ANY);

        assertEquals(10, list.size());
        for (MetadataValue mdv : list) {
            if (StringUtils.equals(mdv.getValue(), "plain text four")) {
                assertEquals(6, mdv.getPlace());
            }
            if (StringUtils.equals(mdv.getValue(), "plain text five")) {
                assertEquals(7, mdv.getPlace());
            }
            if (StringUtils.equals(mdv.getValue(), "plain text six")) {
                assertEquals(8, mdv.getPlace());
            }
            if (StringUtils.equals(mdv.getValue(), "plain text seven")) {
                assertEquals(9, mdv.getPlace());
            }
        }


        author0MD = list.get(0);
        assertEquals("Smith, Donald", author0MD.getValue());
        author1MD = list.get(1);
        assertEquals("plain text", author1MD.getValue());
        author2MD = list.get(2);
        assertEquals("Smith, Maria", author2MD.getValue());
        author3MD = list.get(3);
        assertEquals("plain text two", author3MD.getValue());
        author4MD = list.get(4);
        assertEquals("Maybe, Maybe", author4MD.getValue());
        author5MD = list.get(5);
        assertEquals("plain text three", author5MD.getValue());
        MetadataValue author6MD = list.get(6);
        assertEquals("plain text four", author6MD.getValue());
        MetadataValue author7MD = list.get(7);
        assertEquals("plain text five", author7MD.getValue());
        MetadataValue author8MD = list.get(8);
        assertEquals("plain text six", author8MD.getValue());
        MetadataValue author9MD = list.get(9);
        assertEquals("plain text seven", author9MD.getValue());

        list = itemService.getMetadata(publication, "dc", "contributor", Item.ANY, Item.ANY);
        assertEquals(10, list.size()); //same size as authors
        list = itemService.getMetadata(publication, "dc", Item.ANY, Item.ANY, Item.ANY);
        assertEquals(16, list.size()); //also includes title, 4 date fields, uri
        list = itemService.getMetadata(publication, Item.ANY, Item.ANY, Item.ANY, Item.ANY);
        assertEquals(20, list.size()); //also includes type and 3 relation.isAuthorOfPublication values
    }

    @Test
    public void deleteMetadataValueAndValidatePlace() throws Exception {

        context.turnOffAuthorisationSystem();

        parentCommunity = CommunityBuilder.createCommunity(context)
                                          .withName("Parent Community")
                                          .build();
        Community child1 = CommunityBuilder.createSubCommunity(context, parentCommunity)
                                           .withName("Sub Community")
                                           .build();
        Collection col1 = CollectionBuilder.createCollection(context, child1).withName("Collection 1").build();
        Collection col2 = CollectionBuilder.createCollection(context, child1).withName("Collection 2").build();
        Collection col3 = CollectionBuilder.createCollection(context, child1).withName("OrgUnits").build();

        Item author1 = ItemBuilder.createItem(context, col1)
                                  .withTitle("Author1")
                                  .withIssueDate("2017-10-17")
                                  .withPersonIdentifierFirstName("Donald")
                                  .withPersonIdentifierLastName("Smith")
                                  .withRelationshipType("Person")
                                  .build();

        Item author2 = ItemBuilder.createItem(context, col2)
                                  .withTitle("Author2")
                                  .withIssueDate("2016-02-13")
                                  .withPersonIdentifierFirstName("Maria")
                                  .withPersonIdentifierLastName("Smith")
                                  .withRelationshipType("Person")
                                  .build();

        Item author3 = ItemBuilder.createItem(context, col2)
                                  .withTitle("Author3")
                                  .withIssueDate("2016-02-13")
                                  .withPersonIdentifierFirstName("Maybe")
                                  .withPersonIdentifierLastName("Maybe")
=======
                                  .withAuthor("Smith, Donald")
                                  .withRelationshipType("Person")
                                  .build();

        Item author2 = ItemBuilder.createItem(context, col1)
                                  .withTitle("Author2")
                                  .withIssueDate("2017-10-12")
                                  .withAuthor("Smith, Donalaze")
>>>>>>> 864f6f12
                                  .withRelationshipType("Person")
                                  .build();

        Item publication = ItemBuilder.createItem(context, col3)
                                      .withTitle("Publication1")
<<<<<<< HEAD
                                      .withIssueDate("2015-01-01")
                                      .withRelationshipType("Publication")
                                      .build();
        RelationshipType isAuthorOfPublicationRelationshipType = relationshipTypeService
            .findbyTypesAndLabels(context, entityTypeService.findByEntityType(context, "Publication"),
                                  entityTypeService.findByEntityType(context, "Person"),
                                  "isAuthorOfPublication", "isPublicationOfAuthor");

        String adminToken = getAuthToken(admin.getEmail(), password);


        MvcResult mvcResult = getClient(adminToken).perform(post("/api/core/relationships")
                                                                .param("leftItem", publication.getID().toString())
                                                                .param("rightItem", author1.getID().toString())
                                                                .param("relationshipType",
                                                                       isAuthorOfPublicationRelationshipType.getID()
                                                                                                            .toString())
                                                                .contentType(MediaType.APPLICATION_JSON).content(
                "{\"id\":530,\"leftId\":\"77877343-3f75-4c33-9492" +
                    "-6ed7c98ed84e\",\"relationshipTypeId\":0,\"rightId\":\"423d0eda-b808-4b87-97ae-b85fe9d59418\"," +
                    "\"leftPlace\":1,\"rightPlace\":1}"))
                                                   .andExpect(status().isCreated())
                                                   .andReturn();
        ObjectMapper mapper = new ObjectMapper();

        String content = mvcResult.getResponse().getContentAsString();
        Map<String, Object> map = mapper.readValue(content, Map.class);
        String firstRelationshipIdString = String.valueOf(map.get("id"));

        getClient(adminToken).perform(get("/api/core/relationships/" + firstRelationshipIdString))
                             .andExpect(status().isOk())
                             .andExpect(jsonPath("leftPlace", is(0)));


        publication = itemService.find(context, publication.getID());
        itemService.addMetadata(context, publication, "dc", "contributor", "author", Item.ANY, "plain text");
        itemService.update(context, publication);

        List<MetadataValue> list = itemService.getMetadata(publication, "dc", "contributor", "author", Item.ANY);

        for (MetadataValue mdv : list) {
            if (StringUtils.equals(mdv.getValue(), "plain text")) {
                assertEquals(1, mdv.getPlace());
            }
        }

        getClient(adminToken).perform(get("/api/core/relationships/" + firstRelationshipIdString))
                             .andExpect(status().isOk())
                             .andExpect(jsonPath("leftPlace", is(0)));

        mvcResult = getClient(adminToken).perform(post("/api/core/relationships")
                                                      .param("leftItem", publication.getID().toString())
                                                      .param("rightItem", author2.getID().toString())
                                                      .param("relationshipType",
                                                             isAuthorOfPublicationRelationshipType.getID()
                                                                                                  .toString())
                                                      .contentType(MediaType.APPLICATION_JSON).content(
                "{\"id\":530,\"leftId\":\"77877343-3f75-4c33-9492" +
                    "-6ed7c98ed84e\",\"relationshipTypeId\":0,\"rightId\":\"423d0eda-b808-4b87-97ae-b85fe9d59418\"," +
                    "\"leftPlace\":1,\"rightPlace\":1}"))
                                         .andExpect(status().isCreated())
                                         .andReturn();

        content = mvcResult.getResponse().getContentAsString();
        map = mapper.readValue(content, Map.class);
        String secondRelationshipIdString = String.valueOf(map.get("id"));

        getClient(adminToken).perform(get("/api/core/relationships/" + secondRelationshipIdString))
                             .andExpect(status().isOk())
                             .andExpect(jsonPath("leftPlace", is(2)));

        publication = itemService.find(context, publication.getID());
        itemService.addMetadata(context, publication, "dc", "contributor", "author", Item.ANY, "plain text two");
//        itemService.addMetadata(context, publication, "dc", "contributor", "author", Item.ANY, "plain text three");
        itemService.update(context, publication);

//        itemService.addMetadata(context, publication, "dc", "contributor", "author", Item.ANY, "plain text four");
//        itemService.update(context, publication);
        list = itemService.getMetadata(publication, "dc", "contributor", "author", Item.ANY);

        for (MetadataValue mdv : list) {
            if (StringUtils.equals(mdv.getValue(), "plain text two")) {
                assertEquals(3, mdv.getPlace());
            }
        }


        mvcResult = getClient(adminToken).perform(post("/api/core/relationships")
                                                      .param("leftItem", publication.getID().toString())
                                                      .param("rightItem", author3.getID().toString())
                                                      .param("relationshipType",
                                                             isAuthorOfPublicationRelationshipType.getID()
                                                                                                  .toString())
                                                      .contentType(MediaType.APPLICATION_JSON).content(
                "{\"id\":530,\"leftId\":\"77877343-3f75-4c33-9492" +
                    "-6ed7c98ed84e\",\"relationshipTypeId\":0,\"rightId\":\"423d0eda-b808-4b87-97ae-b85fe9d59418\"," +
                    "\"leftPlace\":1,\"rightPlace\":1}"))
                                         .andExpect(status().isCreated())
                                         .andReturn();

        content = mvcResult.getResponse().getContentAsString();
        map = mapper.readValue(content, Map.class);
        String thirdRelationshipIdString = String.valueOf(map.get("id"));

        getClient(adminToken).perform(get("/api/core/relationships/" + thirdRelationshipIdString))
                             .andExpect(status().isOk())
                             .andExpect(jsonPath("leftPlace", is(4)));

        publication = itemService.find(context, publication.getID());
        itemService.addMetadata(context, publication, "dc", "contributor", "author", Item.ANY, "plain text three");
        itemService.update(context, publication);

        list = itemService.getMetadata(publication, "dc", "contributor", "author", Item.ANY);

        for (MetadataValue mdv : list) {
            if (StringUtils.equals(mdv.getValue(), "plain text three")) {
                assertEquals(5, mdv.getPlace());
            }
        }

        List<MetadataValue> authors = itemService.getMetadata(publication, "dc", "contributor", "author", Item.ANY);
        List<MetadataValue> listToRemove = new LinkedList<>();
        for (MetadataValue metadataValue : authors) {
            if (StringUtils.equals(metadataValue.getValue(), "plain text two")) {
                listToRemove.add(metadataValue);
            }
        }
        itemService.removeMetadataValues(context, publication, listToRemove);

        itemService.update(context, publication);
        list = itemService.getMetadata(publication, "dc", "contributor", "author", Item.ANY);

        for (MetadataValue mdv : list) {
            if (StringUtils.equals(mdv.getValue(), "plain text")) {
                assertEquals(1, mdv.getPlace());
            }
        }
        list = itemService.getMetadata(publication, "dc", "contributor", "author", Item.ANY);

        for (MetadataValue mdv : list) {
            if (StringUtils.equals(mdv.getValue(), "plain text three")) {
                assertEquals(4, mdv.getPlace());
            }
        }

        getClient(adminToken).perform(get("/api/core/relationships/" + firstRelationshipIdString))
                             .andExpect(status().isOk())
                             .andExpect(jsonPath("leftPlace", is(0)));
        getClient(adminToken).perform(get("/api/core/relationships/" + secondRelationshipIdString))
                             .andExpect(status().isOk())
                             .andExpect(jsonPath("leftPlace", is(2)));
        getClient(adminToken).perform(get("/api/core/relationships/" + thirdRelationshipIdString))
                             .andExpect(status().isOk())
                             .andExpect(jsonPath("leftPlace", is(3)));

    }

    @Test
    public void deleteRelationshipsAndValidatePlace() throws Exception {

        context.turnOffAuthorisationSystem();

        parentCommunity = CommunityBuilder.createCommunity(context)
                                          .withName("Parent Community")
                                          .build();
        Community child1 = CommunityBuilder.createSubCommunity(context, parentCommunity)
                                           .withName("Sub Community")
                                           .build();
        Collection col1 = CollectionBuilder.createCollection(context, child1).withName("Collection 1").build();
        Collection col2 = CollectionBuilder.createCollection(context, child1).withName("Collection 2").build();
        Collection col3 = CollectionBuilder.createCollection(context, child1).withName("OrgUnits").build();

        Item author1 = ItemBuilder.createItem(context, col1)
                                  .withTitle("Author1")
                                  .withIssueDate("2017-10-17")
                                  .withPersonIdentifierFirstName("Donald")
                                  .withPersonIdentifierLastName("Smith")
                                  .withRelationshipType("Person")
                                  .build();

        Item author2 = ItemBuilder.createItem(context, col2)
                                  .withTitle("Author2")
                                  .withIssueDate("2016-02-13")
                                  .withPersonIdentifierFirstName("Maria")
                                  .withPersonIdentifierLastName("Smith")
                                  .withRelationshipType("Person")
                                  .build();

        Item author3 = ItemBuilder.createItem(context, col2)
                                  .withTitle("Author3")
                                  .withIssueDate("2016-02-13")
                                  .withPersonIdentifierFirstName("Maybe")
                                  .withPersonIdentifierLastName("Maybe")
                                  .withRelationshipType("Person")
                                  .build();

        Item publication = ItemBuilder.createItem(context, col3)
                                      .withTitle("Publication1")
                                      .withIssueDate("2015-01-01")
                                      .withRelationshipType("Publication")
                                      .build();
=======
                                      .withAuthor("Testy, TEst")
                                      .withIssueDate("2015-01-01")
                                      .withRelationshipType("Publication")
                                      .build();

>>>>>>> 864f6f12
        RelationshipType isAuthorOfPublicationRelationshipType = relationshipTypeService
            .findbyTypesAndLabels(context, entityTypeService.findByEntityType(context, "Publication"),
                                  entityTypeService.findByEntityType(context, "Person"),
                                  "isAuthorOfPublication", "isPublicationOfAuthor");

<<<<<<< HEAD
        String adminToken = getAuthToken(admin.getEmail(), password);


        MvcResult mvcResult = getClient(adminToken).perform(post("/api/core/relationships")
                                                                .param("leftItem", publication.getID().toString())
                                                                .param("rightItem", author1.getID().toString())
                                                                .param("relationshipType",
                                                                       isAuthorOfPublicationRelationshipType.getID()
                                                                                                            .toString())
                                                                .contentType(MediaType.APPLICATION_JSON).content(
                "{\"id\":530,\"leftId\":\"77877343-3f75-4c33-9492" +
                    "-6ed7c98ed84e\",\"relationshipTypeId\":0,\"rightId\":\"423d0eda-b808-4b87-97ae-b85fe9d59418\"," +
                    "\"leftPlace\":1,\"rightPlace\":1}"))
                                                   .andExpect(status().isCreated())
                                                   .andReturn();
        ObjectMapper mapper = new ObjectMapper();

        String content = mvcResult.getResponse().getContentAsString();
        Map<String, Object> map = mapper.readValue(content, Map.class);
        String firstRelationshipIdString = String.valueOf(map.get("id"));

        getClient(adminToken).perform(get("/api/core/relationships/" + firstRelationshipIdString))
                             .andExpect(status().isOk())
                             .andExpect(jsonPath("leftPlace", is(0)));


        publication = itemService.find(context, publication.getID());
        itemService.addMetadata(context, publication, "dc", "contributor", "author", Item.ANY, "plain text");
        itemService.update(context, publication);

        List<MetadataValue> list = itemService.getMetadata(publication, "dc", "contributor", "author", Item.ANY);

        for (MetadataValue mdv : list) {
            if (StringUtils.equals(mdv.getValue(), "plain text")) {
                assertEquals(1, mdv.getPlace());
            }
        }

        getClient(adminToken).perform(get("/api/core/relationships/" + firstRelationshipIdString))
                             .andExpect(status().isOk())
                             .andExpect(jsonPath("leftPlace", is(0)));

        mvcResult = getClient(adminToken).perform(post("/api/core/relationships")
                                                      .param("leftItem", publication.getID().toString())
                                                      .param("rightItem", author2.getID().toString())
                                                      .param("relationshipType",
                                                             isAuthorOfPublicationRelationshipType.getID()
                                                                                                  .toString())
                                                      .contentType(MediaType.APPLICATION_JSON).content(
                "{\"id\":530,\"leftId\":\"77877343-3f75-4c33-9492" +
                    "-6ed7c98ed84e\",\"relationshipTypeId\":0,\"rightId\":\"423d0eda-b808-4b87-97ae-b85fe9d59418\"," +
                    "\"leftPlace\":1,\"rightPlace\":1}"))
                                         .andExpect(status().isCreated())
                                         .andReturn();

        content = mvcResult.getResponse().getContentAsString();
        map = mapper.readValue(content, Map.class);
        String secondRelationshipIdString = String.valueOf(map.get("id"));

        getClient(adminToken).perform(get("/api/core/relationships/" + secondRelationshipIdString))
                             .andExpect(status().isOk())
                             .andExpect(jsonPath("leftPlace", is(2)));

        publication = itemService.find(context, publication.getID());
        itemService.addMetadata(context, publication, "dc", "contributor", "author", Item.ANY, "plain text two");
        itemService.update(context, publication);

        list = itemService.getMetadata(publication, "dc", "contributor", "author", Item.ANY);

        for (MetadataValue mdv : list) {
            if (StringUtils.equals(mdv.getValue(), "plain text two")) {
                assertEquals(3, mdv.getPlace());
            }
        }


        mvcResult = getClient(adminToken).perform(post("/api/core/relationships")
                                                      .param("leftItem", publication.getID().toString())
                                                      .param("rightItem", author3.getID().toString())
                                                      .param("relationshipType",
                                                             isAuthorOfPublicationRelationshipType.getID()
                                                                                                  .toString())
                                                      .contentType(MediaType.APPLICATION_JSON).content(
                "{\"id\":530,\"leftId\":\"77877343-3f75-4c33-9492" +
                    "-6ed7c98ed84e\",\"relationshipTypeId\":0,\"rightId\":\"423d0eda-b808-4b87-97ae-b85fe9d59418\"," +
                    "\"leftPlace\":1,\"rightPlace\":1}"))
                                         .andExpect(status().isCreated())
                                         .andReturn();

        content = mvcResult.getResponse().getContentAsString();
        map = mapper.readValue(content, Map.class);
        String thirdRelationshipIdString = String.valueOf(map.get("id"));

        getClient(adminToken).perform(get("/api/core/relationships/" + thirdRelationshipIdString))
                             .andExpect(status().isOk())
                             .andExpect(jsonPath("leftPlace", is(4)));

        publication = itemService.find(context, publication.getID());
        itemService.addMetadata(context, publication, "dc", "contributor", "author", Item.ANY, "plain text three");
        itemService.update(context, publication);

        list = itemService.getMetadata(publication, "dc", "contributor", "author", Item.ANY);

        for (MetadataValue mdv : list) {
            if (StringUtils.equals(mdv.getValue(), "plain text three")) {
                assertEquals(5, mdv.getPlace());
            }
        }


        getClient(adminToken).perform(delete("/api/core/relationships/" + secondRelationshipIdString));

        getClient(adminToken).perform(get("/api/core/relationships/" + firstRelationshipIdString))
                             .andExpect(status().isOk())
                             .andExpect(jsonPath("leftPlace", is(0)));

        publication = itemService.find(context, publication.getID());
        list = itemService.getMetadata(publication, "dc", "contributor", "author", Item.ANY);

        for (MetadataValue mdv : list) {
            if (StringUtils.equals(mdv.getValue(), "plain text")) {
                assertEquals(1, mdv.getPlace());
            }
        }
        list = itemService.getMetadata(publication, "dc", "contributor", "author", Item.ANY);

        for (MetadataValue mdv : list) {
            if (StringUtils.equals(mdv.getValue(), "plain text two")) {
                assertEquals(2, mdv.getPlace());
            }
        }


        list = itemService.getMetadata(publication, "dc", "contributor", "author", Item.ANY);

        for (MetadataValue mdv : list) {
            if (StringUtils.equals(mdv.getValue(), "plain text three")) {
                assertEquals(4, mdv.getPlace());
            }
        }


        getClient(adminToken).perform(get("/api/core/relationships/" + thirdRelationshipIdString))
                             .andExpect(status().isOk())
                             .andExpect(jsonPath("leftPlace", is(3)));

    }

    @Test
    public void addRelationshipsNotUseForPlace() throws Exception {

        context.turnOffAuthorisationSystem();

        parentCommunity = CommunityBuilder.createCommunity(context)
                                          .withName("Parent Community")
                                          .build();
        Community child1 = CommunityBuilder.createSubCommunity(context, parentCommunity)
                                           .withName("Sub Community")
                                           .build();
        Collection col1 = CollectionBuilder.createCollection(context, child1).withName("Collection 1").build();
        Collection col2 = CollectionBuilder.createCollection(context, child1).withName("Collection 2").build();
        Collection col3 = CollectionBuilder.createCollection(context, child1).withName("OrgUnits").build();

        Item author1 = ItemBuilder.createItem(context, col1)
                                  .withTitle("Author1")
                                  .withIssueDate("2017-10-17")
                                  .withAuthor("Smith, Donald")
                                  .withRelationshipType("Person")
                                  .build();

        Item author2 = ItemBuilder.createItem(context, col2)
                                  .withTitle("Author2")
                                  .withIssueDate("2016-02-13")
                                  .withAuthor("Smith, Maria")
                                  .withRelationshipType("Person")
                                  .build();

        Item author3 = ItemBuilder.createItem(context, col2)
                                  .withTitle("Author3")
                                  .withIssueDate("2016-02-13")
                                  .withAuthor("Maybe, Maybe")
                                  .withRelationshipType("Person")
                                  .build();

        Item orgUnit1 = ItemBuilder.createItem(context, col3)
                                   .withTitle("OrgUnit1")
                                   .withIssueDate("2015-01-01")
                                   .withRelationshipType("OrgUnit")
                                   .build();

        RelationshipType isOrgUnitOfPersonRelationshipType = relationshipTypeService
            .findbyTypesAndLabels(context, entityTypeService.findByEntityType(context, "Person"),
                                  entityTypeService.findByEntityType(context, "OrgUnit"),
                                  "isOrgUnitOfPerson", "isPersonOfOrgUnit");

        String adminToken = getAuthToken(admin.getEmail(), password);

        MvcResult mvcResult = getClient(adminToken).perform(post("/api/core/relationships")
                                                                .param("leftItem", author1.getID().toString())
                                                                .param("rightItem", orgUnit1.getID().toString())
                                                                .param("relationshipType",
                                                                       isOrgUnitOfPersonRelationshipType.getID()
                                                                                                        .toString())
                                                                .contentType(MediaType.APPLICATION_JSON).content(
                "{\"id\":530,\"leftId\":\"77877343-3f75-4c33-9492" +
                    "-6ed7c98ed84e\",\"relationshipTypeId\":0,\"rightId\":\"423d0eda-b808-4b87-97ae-b85fe9d59418\"," +
                    "\"leftPlace\":1,\"rightPlace\":1}"))
                                                   .andExpect(status().isCreated())
                                                   .andReturn();
        ObjectMapper mapper = new ObjectMapper();

        String content = mvcResult.getResponse().getContentAsString();
        Map<String, Object> map = mapper.readValue(content, Map.class);
        String firstRelationshipIdString = String.valueOf(map.get("id"));

        getClient(adminToken).perform(get("/api/core/relationships/" + firstRelationshipIdString))
                             .andExpect(status().isOk())
                             .andExpect(jsonPath("rightPlace", is(0)));

        mvcResult = getClient(adminToken).perform(post("/api/core/relationships")
                                                      .param("leftItem", author2.getID().toString())
                                                      .param("rightItem", orgUnit1.getID().toString())
                                                      .param("relationshipType",
                                                             isOrgUnitOfPersonRelationshipType.getID().toString())
                                                      .contentType(MediaType.APPLICATION_JSON).content(
                "{\"id\":530,\"leftId\":\"77877343-3f75-4c33-9492" +
                    "-6ed7c98ed84e\",\"relationshipTypeId\":0,\"rightId\":\"423d0eda-b808-4b87-97ae-b85fe9d59418\"," +
                    "\"leftPlace\":1,\"rightPlace\":1}"))
                                         .andExpect(status().isCreated())
                                         .andReturn();
        mapper = new ObjectMapper();

        content = mvcResult.getResponse().getContentAsString();
        map = mapper.readValue(content, Map.class);
        String secondRelationshipIdString = String.valueOf(map.get("id"));

        getClient(adminToken).perform(get("/api/core/relationships/" + secondRelationshipIdString))
                             .andExpect(status().isOk())
                             .andExpect(jsonPath("rightPlace", is(1)));

        mvcResult = getClient(adminToken).perform(post("/api/core/relationships")
                                                      .param("leftItem", author3.getID().toString())
                                                      .param("rightItem", orgUnit1.getID().toString())
                                                      .param("relationshipType",
                                                             isOrgUnitOfPersonRelationshipType.getID().toString())
                                                      .contentType(MediaType.APPLICATION_JSON).content(
                "{\"id\":530,\"leftId\":\"77877343-3f75-4c33-9492" +
                    "-6ed7c98ed84e\",\"relationshipTypeId\":0,\"rightId\":\"423d0eda-b808-4b87-97ae-b85fe9d59418\"," +
                    "\"leftPlace\":1,\"rightPlace\":1}"))
                                         .andExpect(status().isCreated())
                                         .andReturn();
        mapper = new ObjectMapper();

        content = mvcResult.getResponse().getContentAsString();
        map = mapper.readValue(content, Map.class);
        String thirdRelationshipIdString = String.valueOf(map.get("id"));

        getClient(adminToken).perform(get("/api/core/relationships/" + thirdRelationshipIdString))
                             .andExpect(status().isOk())
                             .andExpect(jsonPath("rightPlace", is(2)));
    }

    @Test
    public void addAndDeleteRelationshipsNotUseForPlace() throws Exception {

        context.turnOffAuthorisationSystem();

        parentCommunity = CommunityBuilder.createCommunity(context)
                                          .withName("Parent Community")
                                          .build();
        Community child1 = CommunityBuilder.createSubCommunity(context, parentCommunity)
                                           .withName("Sub Community")
                                           .build();
        Collection col1 = CollectionBuilder.createCollection(context, child1).withName("Collection 1").build();
        Collection col2 = CollectionBuilder.createCollection(context, child1).withName("Collection 2").build();
        Collection col3 = CollectionBuilder.createCollection(context, child1).withName("OrgUnits").build();

        Item author1 = ItemBuilder.createItem(context, col1)
                                  .withTitle("Author1")
                                  .withIssueDate("2017-10-17")
                                  .withAuthor("Smith, Donald")
                                  .withRelationshipType("Person")
                                  .build();

        Item author2 = ItemBuilder.createItem(context, col2)
                                  .withTitle("Author2")
                                  .withIssueDate("2016-02-13")
                                  .withAuthor("Smith, Maria")
                                  .withRelationshipType("Person")
                                  .build();

        Item author3 = ItemBuilder.createItem(context, col2)
                                  .withTitle("Author3")
                                  .withIssueDate("2016-02-13")
                                  .withAuthor("Maybe, Maybe")
                                  .withRelationshipType("Person")
                                  .build();

        Item orgUnit1 = ItemBuilder.createItem(context, col3)
                                   .withTitle("OrgUnit1")
                                   .withIssueDate("2015-01-01")
                                   .withRelationshipType("OrgUnit")
                                   .build();

        RelationshipType isOrgUnitOfPersonRelationshipType = relationshipTypeService
            .findbyTypesAndLabels(context, entityTypeService.findByEntityType(context, "Person"),
                                  entityTypeService.findByEntityType(context, "OrgUnit"),
                                  "isOrgUnitOfPerson", "isPersonOfOrgUnit");

        String adminToken = getAuthToken(admin.getEmail(), password);

        MvcResult mvcResult = getClient(adminToken).perform(post("/api/core/relationships")
                                                                .param("leftItem", author1.getID().toString())
                                                                .param("rightItem", orgUnit1.getID().toString())
                                                                .param("relationshipType",
                                                                       isOrgUnitOfPersonRelationshipType.getID()
                                                                                                        .toString())
                                                                .contentType(MediaType.APPLICATION_JSON).content(
                "{\"id\":530,\"leftId\":\"77877343-3f75-4c33-9492" +
                    "-6ed7c98ed84e\",\"relationshipTypeId\":0,\"rightId\":\"423d0eda-b808-4b87-97ae-b85fe9d59418\"," +
                    "\"leftPlace\":1,\"rightPlace\":1}"))
                                                   .andExpect(status().isCreated())
                                                   .andReturn();
        ObjectMapper mapper = new ObjectMapper();

        String content = mvcResult.getResponse().getContentAsString();
        Map<String, Object> map = mapper.readValue(content, Map.class);
        String firstRelationshipIdString = String.valueOf(map.get("id"));

        getClient(adminToken).perform(get("/api/core/relationships/" + firstRelationshipIdString))
                             .andExpect(status().isOk())
                             .andExpect(jsonPath("rightPlace", is(0)));

        mvcResult = getClient(adminToken).perform(post("/api/core/relationships")
                                                      .param("leftItem", author2.getID().toString())
                                                      .param("rightItem", orgUnit1.getID().toString())
                                                      .param("relationshipType",
                                                             isOrgUnitOfPersonRelationshipType.getID().toString())
                                                      .contentType(MediaType.APPLICATION_JSON).content(
                "{\"id\":530,\"leftId\":\"77877343-3f75-4c33-9492" +
                    "-6ed7c98ed84e\",\"relationshipTypeId\":0,\"rightId\":\"423d0eda-b808-4b87-97ae-b85fe9d59418\"," +
                    "\"leftPlace\":1,\"rightPlace\":1}"))
                                         .andExpect(status().isCreated())
                                         .andReturn();
        mapper = new ObjectMapper();

        content = mvcResult.getResponse().getContentAsString();
        map = mapper.readValue(content, Map.class);
        String secondRelationshipIdString = String.valueOf(map.get("id"));

        getClient(adminToken).perform(get("/api/core/relationships/" + secondRelationshipIdString))
                             .andExpect(status().isOk())
                             .andExpect(jsonPath("rightPlace", is(1)));

        mvcResult = getClient(adminToken).perform(post("/api/core/relationships")
                                                      .param("leftItem", author3.getID().toString())
                                                      .param("rightItem", orgUnit1.getID().toString())
                                                      .param("relationshipType",
                                                             isOrgUnitOfPersonRelationshipType.getID().toString())
                                                      .contentType(MediaType.APPLICATION_JSON).content(
                "{\"id\":530,\"leftId\":\"77877343-3f75-4c33-9492" +
                    "-6ed7c98ed84e\",\"relationshipTypeId\":0,\"rightId\":\"423d0eda-b808-4b87-97ae-b85fe9d59418\"," +
                    "\"leftPlace\":1,\"rightPlace\":1}"))
                                         .andExpect(status().isCreated())
                                         .andReturn();
        mapper = new ObjectMapper();

        content = mvcResult.getResponse().getContentAsString();
        map = mapper.readValue(content, Map.class);
        String thirdRelationshipIdString = String.valueOf(map.get("id"));

        getClient(adminToken).perform(get("/api/core/relationships/" + thirdRelationshipIdString))
                             .andExpect(status().isOk())
                             .andExpect(jsonPath("rightPlace", is(2)));

        getClient(adminToken).perform(delete("/api/core/relationships/" + secondRelationshipIdString));

        getClient(adminToken).perform(get("/api/core/relationships/" + firstRelationshipIdString))
                             .andExpect(status().isOk())
                             .andExpect(jsonPath("rightPlace", is(0)));

        getClient(adminToken).perform(get("/api/core/relationships/" + thirdRelationshipIdString))
                             .andExpect(status().isOk())
                             .andExpect(jsonPath("rightPlace", is(1)));
=======


        String token = getAuthToken(admin.getEmail(), password);

        MvcResult mvcResult = getClient(token).perform(post("/api/core/relationships")
                                                           .param("relationshipType",
                                                                  isAuthorOfPublicationRelationshipType.getID()
                                                                                                       .toString())
                                                           .contentType(MediaType.parseMediaType("text/uri-list"))
                                                           .content(
                               "https://localhost:8080/spring-rest/api/core/items/" + publication.getID() + "\n" +
                               "https://localhost:8080/spring-rest/api/core/items/" + author1.getID()))
                                              .andExpect(status().isCreated())
                                              .andReturn();

        ObjectMapper mapper = new ObjectMapper();
        String content = mvcResult.getResponse().getContentAsString();
        Map<String,Object> map = mapper.readValue(content, Map.class);
        String id = String.valueOf(map.get("id"));

        MvcResult mvcResult2 = getClient(token).perform(put("/api/core/relationships/" + id)
                                                           .contentType(MediaType.parseMediaType("text/uri-list"))
                                                           .content(
                               "https://localhost:8080/spring-rest/api/core/items/" + publication.getID() + "\n" +
                               "https://localhost:8080/spring-rest/api/core/items/" + author2.getID()))
                                              .andExpect(status().isOk())
                                              .andReturn();

        getClient(token).perform(get("/api/core/relationships/" + id))
                        .andExpect(status().isOk())
                        .andExpect(jsonPath("$.rightId", is(author2.getID().toString())));
>>>>>>> 864f6f12

    }
}<|MERGE_RESOLUTION|>--- conflicted
+++ resolved
@@ -24,10 +24,7 @@
 import java.util.Map;
 
 import com.fasterxml.jackson.databind.ObjectMapper;
-<<<<<<< HEAD
 import org.apache.commons.lang3.StringUtils;
-=======
->>>>>>> 864f6f12
 import org.dspace.app.rest.builder.CollectionBuilder;
 import org.dspace.app.rest.builder.CommunityBuilder;
 import org.dspace.app.rest.builder.ItemBuilder;
@@ -412,11 +409,7 @@
     }
 
     @Test
-<<<<<<< HEAD
     public void addRelationshipsAndMetadataToValidatePlaceTest() throws Exception {
-=======
-    public void putRelationshipAccess() throws Exception {
->>>>>>> 864f6f12
 
         context.turnOffAuthorisationSystem();
 
@@ -433,7 +426,6 @@
         Item author1 = ItemBuilder.createItem(context, col1)
                                   .withTitle("Author1")
                                   .withIssueDate("2017-10-17")
-<<<<<<< HEAD
                                   .withPersonIdentifierFirstName("Donald")
                                   .withPersonIdentifierLastName("Smith")
                                   .withRelationshipType("Person")
@@ -719,22 +711,11 @@
                                   .withIssueDate("2016-02-13")
                                   .withPersonIdentifierFirstName("Maybe")
                                   .withPersonIdentifierLastName("Maybe")
-=======
-                                  .withAuthor("Smith, Donald")
-                                  .withRelationshipType("Person")
-                                  .build();
-
-        Item author2 = ItemBuilder.createItem(context, col1)
-                                  .withTitle("Author2")
-                                  .withIssueDate("2017-10-12")
-                                  .withAuthor("Smith, Donalaze")
->>>>>>> 864f6f12
                                   .withRelationshipType("Person")
                                   .build();
 
         Item publication = ItemBuilder.createItem(context, col3)
                                       .withTitle("Publication1")
-<<<<<<< HEAD
                                       .withIssueDate("2015-01-01")
                                       .withRelationshipType("Publication")
                                       .build();
@@ -936,19 +917,11 @@
                                       .withIssueDate("2015-01-01")
                                       .withRelationshipType("Publication")
                                       .build();
-=======
-                                      .withAuthor("Testy, TEst")
-                                      .withIssueDate("2015-01-01")
-                                      .withRelationshipType("Publication")
-                                      .build();
-
->>>>>>> 864f6f12
         RelationshipType isAuthorOfPublicationRelationshipType = relationshipTypeService
             .findbyTypesAndLabels(context, entityTypeService.findByEntityType(context, "Publication"),
                                   entityTypeService.findByEntityType(context, "Person"),
                                   "isAuthorOfPublication", "isPublicationOfAuthor");
 
-<<<<<<< HEAD
         String adminToken = getAuthToken(admin.getEmail(), password);
 
 
@@ -1333,7 +1306,50 @@
         getClient(adminToken).perform(get("/api/core/relationships/" + thirdRelationshipIdString))
                              .andExpect(status().isOk())
                              .andExpect(jsonPath("rightPlace", is(1)));
-=======
+
+    }
+
+    @Test
+    public void putRelationshipAccess() throws Exception {
+
+        context.turnOffAuthorisationSystem();
+
+        parentCommunity = CommunityBuilder.createCommunity(context)
+                                          .withName("Parent Community")
+                                          .build();
+        Community child1 = CommunityBuilder.createSubCommunity(context, parentCommunity)
+                                           .withName("Sub Community")
+                                           .build();
+        Collection col1 = CollectionBuilder.createCollection(context, child1).withName("Collection 1").build();
+        Collection col2 = CollectionBuilder.createCollection(context, child1).withName("Collection 2").build();
+        Collection col3 = CollectionBuilder.createCollection(context, child1).withName("OrgUnits").build();
+
+        Item author1 = ItemBuilder.createItem(context, col1)
+                                  .withTitle("Author1")
+                                  .withIssueDate("2017-10-17")
+                                  .withAuthor("Smith, Donald")
+                                  .withRelationshipType("Person")
+                                  .build();
+
+        Item author2 = ItemBuilder.createItem(context, col1)
+                                  .withTitle("Author2")
+                                  .withIssueDate("2017-10-12")
+                                  .withAuthor("Smith, Donalaze")
+                                  .withRelationshipType("Person")
+                                  .build();
+
+        Item publication = ItemBuilder.createItem(context, col3)
+                                      .withTitle("Publication1")
+                                      .withAuthor("Testy, TEst")
+                                      .withIssueDate("2015-01-01")
+                                      .withRelationshipType("Publication")
+                                      .build();
+
+        RelationshipType isAuthorOfPublicationRelationshipType = relationshipTypeService
+            .findbyTypesAndLabels(context, entityTypeService.findByEntityType(context, "Publication"),
+                                  entityTypeService.findByEntityType(context, "Person"),
+                                  "isAuthorOfPublication", "isPublicationOfAuthor");
+
 
 
         String token = getAuthToken(admin.getEmail(), password);
@@ -1365,7 +1381,6 @@
         getClient(token).perform(get("/api/core/relationships/" + id))
                         .andExpect(status().isOk())
                         .andExpect(jsonPath("$.rightId", is(author2.getID().toString())));
->>>>>>> 864f6f12
 
     }
 }