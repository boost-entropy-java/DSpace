/**
 * The contents of this file are subject to the license and copyright
 * detailed in the LICENSE and NOTICE files at the root of the source
 * tree and available online at
 *
 * http://www.dspace.org/license/
 */
package org.dspace.app.rest.submit.step;

import java.io.File;
import java.io.IOException;
import java.util.List;
import java.util.Map;

import gr.ekt.bte.core.Record;
import gr.ekt.bte.core.RecordSet;
import gr.ekt.bte.core.Value;
import gr.ekt.bte.dataloader.FileDataLoader;
import org.apache.commons.io.FilenameUtils;
import org.apache.commons.lang3.StringUtils;
import org.apache.log4j.Logger;
import org.dspace.app.rest.model.ErrorRest;
import org.dspace.app.rest.repository.WorkspaceItemRestRepository;
import org.dspace.app.rest.submit.SubmissionService;
import org.dspace.app.rest.submit.UploadableStep;
import org.dspace.app.rest.utils.Utils;
import org.dspace.app.util.SubmissionStepConfig;
import org.dspace.content.InProgressSubmission;
import org.dspace.content.Item;
import org.dspace.core.Context;
import org.dspace.services.factory.DSpaceServicesFactory;
import org.dspace.submit.extraction.MetadataExtractor;
import org.dspace.submit.step.ExtractionStep;
import org.springframework.web.multipart.MultipartFile;

/**
 * This submission step allows to extract metadata from an uploaded file to enrich or initialize a submission. The
 * processing is delegated to a list of extractor specialized by format (i.e. a Grobid extractor to get data from a PDF
 * file, an extractor to get data from bibliographic file such as BibTeX, etc)
 *
 * @author Luigi Andrea Pascarelli (luigiandrea.pascarelli at 4science.it)
 */
public class ExtractMetadataStep extends ExtractionStep implements UploadableStep {

    private static final Logger log = Logger.getLogger(ExtractMetadataStep.class);

    @Override
    public ErrorRest upload(Context context, SubmissionService submissionService, SubmissionStepConfig stepConfig,
<<<<<<< HEAD
                            InProgressSubmission wsi, MultipartFile multipartFile, String extraField)
=======
            InProgressSubmission wsi, MultipartFile multipartFile)
>>>>>>> 21fe9505
        throws IOException {

        Item item = wsi.getItem();
        try {
            List<MetadataExtractor> extractors =
                DSpaceServicesFactory.getInstance().getServiceManager().getServicesByType(MetadataExtractor.class);
            File file = null;
            for (MetadataExtractor extractor : extractors) {
                FileDataLoader dataLoader = extractor.getDataLoader();
                RecordSet recordSet = null;
                if (extractor.getExtensions()
                    .contains(FilenameUtils.getExtension(multipartFile.getOriginalFilename()))) {

                    if (file == null) {
                        file = Utils.getFile(multipartFile, "submissionlookup-loader", stepConfig.getId());
                    }

                    FileDataLoader fdl = (FileDataLoader) dataLoader;
                    fdl.setFilename(Utils.getFileName(multipartFile));


                    recordSet = convertFields(dataLoader.getRecords(), bteBatchImportService.getOutputMap());

                    enrichItem(context, recordSet.getRecords(), item);

                }
            }
        } catch (Exception e) {
            log.error(e.getMessage(), e);
            ErrorRest result = new ErrorRest();
            result.setMessage(e.getMessage());
            result.getPaths().add("/" + WorkspaceItemRestRepository.OPERATION_PATH_SECTIONS + "/" + stepConfig.getId());
            return result;
        }
        return null;
    }

    private RecordSet convertFields(RecordSet recordSet, Map<String, String> fieldMap) {
        RecordSet result = new RecordSet();
        for (Record publication : recordSet.getRecords()) {
            for (String fieldName : fieldMap.keySet()) {
                String md = null;
                if (fieldMap != null) {
                    md = fieldMap.get(fieldName);
                }

                if (StringUtils.isBlank(md)) {
                    continue;
                } else {
                    md = md.trim();
                }

                if (publication.isMutable()) {
                    List<Value> values = publication.getValues(md);
                    publication.makeMutable().removeField(md);
                    publication.makeMutable().addField(fieldName, values);
                }
            }

            result.addRecord(publication);
        }
        return result;
    }
}<|MERGE_RESOLUTION|>--- conflicted
+++ resolved
@@ -18,7 +18,7 @@
 import gr.ekt.bte.dataloader.FileDataLoader;
 import org.apache.commons.io.FilenameUtils;
 import org.apache.commons.lang3.StringUtils;
-import org.apache.log4j.Logger;
+import org.apache.logging.log4j.Logger;
 import org.dspace.app.rest.model.ErrorRest;
 import org.dspace.app.rest.repository.WorkspaceItemRestRepository;
 import org.dspace.app.rest.submit.SubmissionService;
@@ -42,15 +42,11 @@
  */
 public class ExtractMetadataStep extends ExtractionStep implements UploadableStep {
 
-    private static final Logger log = Logger.getLogger(ExtractMetadataStep.class);
+    private static final Logger log = org.apache.logging.log4j.LogManager.getLogger(ExtractMetadataStep.class);
 
     @Override
     public ErrorRest upload(Context context, SubmissionService submissionService, SubmissionStepConfig stepConfig,
-<<<<<<< HEAD
-                            InProgressSubmission wsi, MultipartFile multipartFile, String extraField)
-=======
             InProgressSubmission wsi, MultipartFile multipartFile)
->>>>>>> 21fe9505
         throws IOException {
 
         Item item = wsi.getItem();
