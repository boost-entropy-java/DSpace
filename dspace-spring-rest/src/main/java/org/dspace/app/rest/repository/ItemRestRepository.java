--- conflicted
+++ resolved
@@ -17,18 +17,12 @@
 
 import org.apache.log4j.Logger;
 import org.dspace.app.rest.converter.ItemConverter;
-<<<<<<< HEAD
-import org.dspace.app.rest.exception.UnprocessableEntityException;
-import org.dspace.app.rest.model.ItemRest;
-import org.dspace.app.rest.model.hateoas.ItemResource;
-=======
 import org.dspace.app.rest.exception.PatchBadRequestException;
 import org.dspace.app.rest.exception.UnprocessableEntityException;
 import org.dspace.app.rest.model.ItemRest;
 import org.dspace.app.rest.model.hateoas.ItemResource;
 import org.dspace.app.rest.model.patch.Patch;
 import org.dspace.app.rest.repository.patch.ItemPatch;
->>>>>>> 628c1250
 import org.dspace.authorize.AuthorizeException;
 import org.dspace.content.Item;
 import org.dspace.content.service.ItemService;
@@ -57,15 +51,13 @@
     @Autowired
     ItemConverter converter;
 
-<<<<<<< HEAD
-=======
     /**
      * Proposed helper class for Item patches.
      */
     @Autowired
     ItemPatch itemPatch;
 
->>>>>>> 628c1250
+
     public ItemRestRepository() {
         System.out.println("Repository initialized by Spring");
     }
