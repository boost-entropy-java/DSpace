--- conflicted
+++ resolved
@@ -9,18 +9,8 @@
 
 import org.dspace.app.rest.model.WorkspaceItemRest;
 import org.dspace.app.util.SubmissionConfigReaderException;
-<<<<<<< HEAD
-import org.dspace.app.util.SubmissionStepConfig;
 import org.dspace.browse.IndexableObject;
-import org.dspace.content.Collection;
-import org.dspace.content.Item;
 import org.dspace.content.WorkspaceItem;
-import org.dspace.eperson.EPerson;
-import org.springframework.beans.factory.annotation.Autowired;
-=======
-import org.dspace.browse.BrowsableObject;
-import org.dspace.content.WorkspaceItem;
->>>>>>> d25463fe
 import org.springframework.stereotype.Component;
 
 /**
@@ -31,33 +21,7 @@
  */
 @Component
 public class WorkspaceItemConverter
-<<<<<<< HEAD
-        implements
-        IndexableDSpaceObjectConverter<org.dspace.content.WorkspaceItem, org.dspace.app.rest.model.WorkspaceItemRest> {
-
-    private static final Logger log = org.apache.logging.log4j.LogManager.getLogger(WorkspaceItemConverter.class);
-
-    @Autowired
-    private EPersonConverter epersonConverter;
-
-    @Autowired
-    private ItemConverter itemConverter;
-
-    @Autowired
-    private CollectionConverter collectionConverter;
-
-    private SubmissionConfigReader submissionConfigReader;
-
-    @Autowired
-    private SubmissionDefinitionConverter submissionDefinitionConverter;
-    @Autowired
-    private SubmissionSectionConverter submissionSectionConverter;
-
-    @Autowired
-    SubmissionService submissionService;
-=======
     extends AInprogressItemConverter<WorkspaceItem, WorkspaceItemRest, Integer> {
->>>>>>> d25463fe
 
     public WorkspaceItemConverter() throws SubmissionConfigReaderException {
         super();
@@ -77,11 +41,6 @@
     }
 
     @Override
-    public boolean supportsModel(BrowsableObject object) {
-        return object instanceof WorkspaceItem;
-    }
-
-    @Override
     public boolean supportsModel(IndexableObject object) {
         return object instanceof WorkspaceItem;
     }
