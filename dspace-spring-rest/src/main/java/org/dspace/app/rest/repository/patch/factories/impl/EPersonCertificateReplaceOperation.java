/**
 * The contents of this file are subject to the license and copyright
 * detailed in the LICENSE and NOTICE files at the root of the source
 * tree and available online at
 *
 * http://www.dspace.org/license/
 */
package org.dspace.app.rest.repository.patch.factories.impl;

import org.dspace.app.rest.exception.PatchBadRequestException;
import org.dspace.app.rest.model.EPersonRest;
import org.dspace.app.rest.model.patch.Operation;
import org.springframework.stereotype.Component;

/**
 * Implementation for EPerson requires certificate patches.
 *
 * Example: <code>
 * curl -X PATCH http://${dspace.url}/api/epersons/eperson/<:id-eperson> -H "
 * Content-Type: application/json" -d '[{ "op": "replace", "path": "
 * /certificate", "value": true|false]'
 * </code>
 *
 * @author Michael Spalti
 */
@Component
<<<<<<< HEAD
public class EPersonCertificateReplaceOperation extends ReplacePatchOperation<EPersonRest, String>
=======
public class EPersonCertificateReplaceOperation extends ReplacePatchOperation<EPersonRest, Boolean>
>>>>>>> 837814b5
        implements ResourcePatchOperation<EPersonRest> {

    @Override
    public EPersonRest replace(EPersonRest eperson, Operation operation) {

<<<<<<< HEAD
        return replace(resource, operation);
    }

    @Override
    public EPersonRest replace(EPersonRest eperson, Operation operation)
            throws PatchBadRequestException {

        checkOperationValue(operation.getValue());
        checkModelForExistingValue(eperson.isRequireCertificate());
=======
>>>>>>> 837814b5
        Boolean requireCert = getBooleanOperationValue(operation.getValue());
        eperson.setRequireCertificate(requireCert);
        return eperson;

    }

    @Override
    void checkModelForExistingValue(EPersonRest resource) {
        // TODO: many (all?) boolean values on the rest model should never be null.
        // So perhaps the error to throw in this case is different...IllegalStateException?
        // Or perhaps do nothing (no check is required).
        if ((Object) resource.isRequireCertificate() == null) {
            throw new PatchBadRequestException("Attempting to replace a non-existent value.");
        }
    }

    @Override
    protected Class<Boolean[]> getArrayClassForEvaluation() {
        return Boolean[].class;
    }

    @Override
    protected Class<Boolean> getClassForEvaluation() {
        return Boolean.class;
    }
}<|MERGE_RESOLUTION|>--- conflicted
+++ resolved
@@ -24,28 +24,12 @@
  * @author Michael Spalti
  */
 @Component
-<<<<<<< HEAD
-public class EPersonCertificateReplaceOperation extends ReplacePatchOperation<EPersonRest, String>
-=======
 public class EPersonCertificateReplaceOperation extends ReplacePatchOperation<EPersonRest, Boolean>
->>>>>>> 837814b5
         implements ResourcePatchOperation<EPersonRest> {
 
     @Override
     public EPersonRest replace(EPersonRest eperson, Operation operation) {
 
-<<<<<<< HEAD
-        return replace(resource, operation);
-    }
-
-    @Override
-    public EPersonRest replace(EPersonRest eperson, Operation operation)
-            throws PatchBadRequestException {
-
-        checkOperationValue(operation.getValue());
-        checkModelForExistingValue(eperson.isRequireCertificate());
-=======
->>>>>>> 837814b5
         Boolean requireCert = getBooleanOperationValue(operation.getValue());
         eperson.setRequireCertificate(requireCert);
         return eperson;
