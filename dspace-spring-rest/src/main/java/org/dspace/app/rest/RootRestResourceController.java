/**
 * The contents of this file are subject to the license and copyright
 * detailed in the LICENSE and NOTICE files at the root of the source
 * tree and available online at
 *
 * http://www.dspace.org/license/
 */
package org.dspace.app.rest;

import javax.servlet.http.HttpServletRequest;

import org.apache.log4j.Logger;
import org.dspace.app.rest.link.HalLinkService;
import org.dspace.app.rest.model.RootRest;
import org.dspace.app.rest.model.hateoas.RootResource;
import org.dspace.app.rest.repository.RootRestRepository;
import org.springframework.beans.factory.annotation.Autowired;
import org.springframework.web.bind.annotation.RequestMapping;
import org.springframework.web.bind.annotation.RequestMethod;
import org.springframework.web.bind.annotation.RestController;

/**
 * This is the main entry point of the new REST API. Its responsibility is to
 * provide a consistent behaviors for all the exposed resources in terms of
 * returned HTTP codes, endpoint URLs, HTTP verbs to methods translation, etc.
 * It delegates to the repository the business logic
 *
 * @author Andrea Bollini (andrea.bollini at 4science.it)
 */
@RestController
@RequestMapping("/api")
public class RootRestResourceController {

    @Autowired
    DiscoverableEndpointsService discoverableEndpointsService;

    @Autowired
    HalLinkService halLinkService;

    @Autowired
    RootRestRepository rootRestRepository;

    private static Logger log = Logger.getLogger(RootRestResourceController.class);

    @RequestMapping(method = RequestMethod.GET)
    public RootResource listDefinedEndpoint(HttpServletRequest request) {

        RootRest rootRest = rootRestRepository.getRoot();
        RootResource rootResource = new RootResource(rootRest);
        halLinkService.addLinks(rootResource);

        return rootResource;
    }
<<<<<<< HEAD
=======

>>>>>>> 301f804d
}<|MERGE_RESOLUTION|>--- conflicted
+++ resolved
@@ -51,8 +51,4 @@
 
         return rootResource;
     }
-<<<<<<< HEAD
-=======
-
->>>>>>> 301f804d
 }