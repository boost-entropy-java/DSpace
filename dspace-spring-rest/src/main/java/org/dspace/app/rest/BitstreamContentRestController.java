--- conflicted
+++ resolved
@@ -37,14 +37,9 @@
 import org.springframework.web.bind.annotation.RestController;
 
 /**
-<<<<<<< HEAD
  * This is a specialized controller to provide access to the bitstream binary
  * content
- * 
-=======
- * This is a specialized controller to provide access to the bitstream binary content
  *
->>>>>>> cecf4944
  * @author Andrea Bollini (andrea.bollini at 4science.it)
  * @author Tom Desair (tom dot desair at atmire dot com)
  * @author Frederic Van Reet (frederic dot vanreet at atmire dot com)
@@ -64,40 +59,6 @@
 	private BitstreamService bitstreamService;
 
 	@Autowired
-<<<<<<< HEAD
-	private BitstreamRestRepository bitstreamRestRepository;
-
-	@RequestMapping(method = RequestMethod.GET)
-	public void retrieve(@PathVariable UUID uuid, HttpServletResponse response, HttpServletRequest request)
-			throws IOException {
-		BitstreamRest bit = bitstreamRestRepository.findOne(uuid);
-		if (bit == null) {
-			response.sendError(HttpServletResponse.SC_NOT_FOUND);
-			return;
-		}
-		response.setHeader("ETag", bit.getCheckSum().getValue());
-		response.setContentLengthLong(bit.getSizeBytes());
-		// Check for if-modified-since header
-		long modSince = request.getDateHeader("If-Modified-Since");
-		// we should keep last modification date on the bitstream
-		// if (modSince != -1 && item.getLastModified().getTime() < modSince)
-		// {
-		// // Item has not been modified since requested date,
-		// // hence bitstream has not; return 304
-		// response.setStatus(HttpServletResponse.SC_NOT_MODIFIED);
-		// return;
-		// }
-
-		// Pipe the bits
-		InputStream is = bitstreamRestRepository.retrieve(uuid);
-
-		// Set the response MIME type
-		response.setContentType(bit.getFormat().getMimetype());
-
-		Utils.bufferedCopy(is, response.getOutputStream());
-		is.close();
-		response.getOutputStream().flush();
-=======
 	private EventService eventService;
 
 	@Autowired
@@ -181,6 +142,5 @@
 		Response.Status.Family responseCode = Response.Status.Family.familyOf(response.getStatus());
 		return responseCode.equals(Response.Status.Family.SUCCESSFUL)
 				|| responseCode.equals(Response.Status.Family.REDIRECTION);
->>>>>>> cecf4944
 	}
 }