<dspace-dc-types>

    <dspace-header>
        <title>DSpace Internal Types Registry</title>
    </dspace-header>

    <dc-schema>
        <name>dspace</name>
        <namespace>http://dspace.org/dspace</namespace>
    </dc-schema>

    <dc-type>
        <schema>dspace</schema>
        <element>process</element>
        <qualifier>filetype</qualifier>
        <scope_note></scope_note>
    </dc-type>

    <dc-type>
        <schema>dspace</schema>
        <element>agreements</element>
        <qualifier>end-user</qualifier>
        <scope_note>Stores whether the End User Agreement has been accepted by an EPerson. Valid values; true, false</scope_note>
    </dc-type>

    <dc-type>
        <schema>dspace</schema>
        <element>agreements</element>
        <qualifier>cookies</qualifier>
        <scope_note>Stores the cookie preferences of an EPerson, as selected in last session. Value will be an array of cookieName/boolean pairs, specifying which cookies are allowed or not allowed.</scope_note>
    </dc-type>

    <dc-type>
        <schema>dspace</schema>
        <element>entity</element>
        <qualifier>type</qualifier>
        <scope_note>Stores the type of Entity that a specific Item represents</scope_note>
    </dc-type>

    <dc-type>
        <schema>dspace</schema>
        <element>iiif</element>
        <qualifier>enabled</qualifier>
        <scope_note>Stores a boolean text value (true or false) to indicate if the iiif feature is enabled or not for the dspace object. If absent the value is derived from the parent dspace object</scope_note>
    </dc-type>

    <dc-type>
        <schema>dspace</schema>
        <element>object</element>
        <qualifier>owner</qualifier>
        <scope_note>Used to support researcher profiles</scope_note>
    </dc-type>

<<<<<<< HEAD
=======
    <dc-type>
        <schema>dspace</schema>
        <element>orcid</element>
        <qualifier>scope</qualifier>
        <scope_note>Stores the scopes/authorizations granted by the user during authentication on ORCID</scope_note>
    </dc-type>

    <dc-type>
        <schema>dspace</schema>
        <element>orcid</element>
        <qualifier>sync-mode</qualifier>
        <scope_note>Stores the synchronization with ORCID mode chosen by the user</scope_note>
    </dc-type>

    <dc-type>
        <schema>dspace</schema>
        <element>orcid</element>
        <qualifier>sync-publications</qualifier>
        <scope_note>Stores the publication synchronization with ORCID preference chosen by the user</scope_note>
    </dc-type>

    <dc-type>
        <schema>dspace</schema>
        <element>orcid</element>
        <qualifier>sync-fundings</qualifier>
        <scope_note>Stores the funding synchronization with ORCID preference chosen by the user</scope_note>
    </dc-type>

    <dc-type>
        <schema>dspace</schema>
        <element>orcid</element>
        <qualifier>sync-profile</qualifier>
        <scope_note>Stores the profile synchronization with ORCID preference chosen by the user</scope_note>
    </dc-type>

    <dc-type>
        <schema>dspace</schema>
        <element>orcid</element>
        <qualifier>authenticated</qualifier>
        <scope_note>Stores the timestamp related to the user authentication on ORCID</scope_note>
    </dc-type>

>>>>>>> de391f09
</dspace-dc-types><|MERGE_RESOLUTION|>--- conflicted
+++ resolved
@@ -51,8 +51,6 @@
         <scope_note>Used to support researcher profiles</scope_note>
     </dc-type>
 
-<<<<<<< HEAD
-=======
     <dc-type>
         <schema>dspace</schema>
         <element>orcid</element>
@@ -95,5 +93,4 @@
         <scope_note>Stores the timestamp related to the user authentication on ORCID</scope_note>
     </dc-type>
 
->>>>>>> de391f09
 </dspace-dc-types>