<?xml version="1.0" encoding="UTF-8"?>

<!--

    The contents of this file are subject to the license and copyright
    detailed in the LICENSE and NOTICE files at the root of the source
    tree and available online at

    http://www.dspace.org/license/

-->

<beans xmlns="http://www.springframework.org/schema/beans"
       xmlns:xsi="http://www.w3.org/2001/XMLSchema-instance"
       xmlns:context="http://www.springframework.org/schema/context"
       xmlns:util="http://www.springframework.org/schema/util"
       xsi:schemaLocation="http://www.springframework.org/schema/beans
           http://www.springframework.org/schema/beans/spring-beans-3.0.xsd
           http://www.springframework.org/schema/context
           http://www.springframework.org/schema/context/spring-context-3.0.xsd
           http://www.springframework.org/schema/util
           http://www.springframework.org/schema/util/spring-util-3.0.xsd"
    default-autowire-candidates="*Service,*DAO,javax.sql.DataSource">

    <context:annotation-config /> <!-- allows us to use spring annotations in beans -->

    <bean id="solrServiceResourceIndexPlugin" class="org.dspace.discovery.SolrServiceResourceRestrictionPlugin" scope="prototype"/>
    <bean id="SolrServiceSpellIndexingPlugin" class="org.dspace.discovery.SolrServiceSpellIndexingPlugin" scope="prototype"/>
    <bean id="solrServiceMetadataBrowseIndexingPlugin" class="org.dspace.discovery.SolrServiceMetadataBrowseIndexingPlugin" scope="prototype"/>

    <alias name="solrServiceResourceIndexPlugin" alias="org.dspace.discovery.SolrServiceResourceRestrictionPlugin"/>
    
    <!-- Additional indexing plugin make filtering by has content in original bundle (like pdf's, images) posible via SOLR -->
    <bean id="hasContentInOriginalBundle" class="org.dspace.discovery.SolrServiceContentInOriginalBundleFilterPlugin"/>

    <!-- Additional indexing plugin enables searching by filenames and by file descriptions for files in ORIGINAL bundle -->
    <bean id="solrServiceFileInfoPlugin" class="org.dspace.discovery.SolrServiceFileInfoPlugin"/>

    <!--Bean that is used for mapping communities/collections to certain discovery configurations.-->
    <bean id="org.dspace.discovery.configuration.DiscoveryConfigurationService" class="org.dspace.discovery.configuration.DiscoveryConfigurationService">
        <property name="map">
            <map>
                <!--The map containing all the settings,
                    the key is used to refer to the page (the "site" or a community/collection handle)
                    the value-ref is a reference to an identifier of the DiscoveryConfiguration format
                    -->
                <!--The default entry, DO NOT REMOVE the system requires this-->
               <entry key="default" value-ref="defaultConfiguration" />

               <!--Use site to override the default configuration for the home page & default discovery page-->
               <entry key="site" value-ref="homepageConfiguration" />
               <!--<entry key="123456789/7621" value-ref="defaultConfiguration"/>-->
            </map>
        </property>
        <property name="toIgnoreMetadataFields">
            <map>
                <entry>
                    <key><util:constant static-field="org.dspace.core.Constants.COMMUNITY"/></key>
                    <list>
                        <!--Introduction text-->
                        <!--<value>dc.description</value>-->
                        <!--Short description-->
                        <!--<value>dc.description.abstract</value>-->
                        <!--News-->
                        <!--<value>dc.description.tableofcontents</value>-->
                        <!--Copyright text-->
                        <value>dc.rights</value>
                        <!--Community name-->
                        <!--<value>dc.title</value>-->
                    </list>
                </entry>
                <entry>
                    <key><util:constant static-field="org.dspace.core.Constants.COLLECTION"/></key>
                    <list>
                        <!--Introduction text-->
                        <!--<value>dc.description</value>-->
                        <!--Short description-->
                        <!--<value>dc.description.abstract</value>-->
                        <!--News-->
                        <!--<value>dc.description.tableofcontents</value>-->
                        <!--Copyright text-->
                        <value>dc.rights</value>
                        <!--Collection name-->
                        <!--<value>dc.title</value>-->
                    </list>
                </entry>
                <entry>
                    <key><util:constant static-field="org.dspace.core.Constants.ITEM"/></key>
                    <list>
                        <value>dc.description.provenance</value>
                    </list>
                </entry>
            </map>
        </property>
    </bean>

    <!--The default configuration settings for discovery-->
    <bean id="defaultConfiguration" class="org.dspace.discovery.configuration.DiscoveryConfiguration" scope="prototype">
        <!--Which sidebar facets are to be displayed-->
        <property name="sidebarFacets">
            <list>
                <ref bean="searchFilterAuthor" />
                <ref bean="searchFilterSubject" />
                <ref bean="searchFilterIssued" />
		        <ref bean="searchFilterContentInOriginalBundle"/>
                <ref bean="searchFilterEntityType"/>
            </list>
        </property>
        <!-- Set TagCloud configuration per discovery configuration -->
        <property name="tagCloudFacetConfiguration" ref="defaultTagCloudFacetConfiguration"/>
        <!--The search filters which can be used on the discovery search page-->
        <property name="searchFilters">
            <list>
                <ref bean="searchFilterTitle" />
                <ref bean="searchFilterAuthor" />
                <ref bean="searchFilterSubject" />
                <ref bean="searchFilterIssued" />
		        <ref bean="searchFilterContentInOriginalBundle"/>
                <ref bean="searchFilterFileNameInOriginalBundle" />
                <ref bean="searchFilterFileDescriptionInOriginalBundle" />
<<<<<<< HEAD
                <ref bean="searchFilterIsAuthorOfPublicationRelation"/>
                <ref bean="searchFilterIsProjectOfPublicationRelation"/>
                <ref bean="searchFilterIsOrgUnitOfPublicationRelation"/>
                <ref bean="searchFilterIsPublicationOfJournalIssueRelation"/>
	        <ref bean="searchFilterIsJournalOfPublicationRelation"/>
=======
                <ref bean="searchFilterEntityType"/>
>>>>>>> 0692701f
            </list>
        </property>
        <!--The sort filters for the discovery search-->
        <property name="searchSortConfiguration">
            <bean class="org.dspace.discovery.configuration.DiscoverySortConfiguration">
                <!--<property name="defaultSort" ref="sortDateIssued"/>-->
                <!--DefaultSortOrder can either be desc or asc (desc is default)-->
                <property name="defaultSortOrder" value="desc"/>
                <property name="sortFields">
                    <list>
                        <ref bean="sortTitle" />
                        <ref bean="sortDateIssued" />
                        <ref bean="sortDateAccessioned"/>
                    </list>
                </property>
            </bean>
        </property>
        <!--Any default filter queries, these filter queries will be used for all queries done by discovery for this configuration-->
        <!--<property name="defaultFilterQueries">-->
            <!--<list>-->
                <!--Only find items-->
                <!--<value>search.resourcetype:2</value>-->
            <!--</list>-->
        <!--</property>-->
        <!--The configuration for the recent submissions-->
        <property name="recentSubmissionConfiguration">
            <bean class="org.dspace.discovery.configuration.DiscoveryRecentSubmissionsConfiguration">
                <property name="metadataSortField" value="dc.date.accessioned" />
                <property name="type" value="date"/>
                <property name="max" value="20"/>
                <!-- If enabled the collection home page will not display metadata but show a pageable list of recent submissions -->
                <property name="useAsHomePage" value="false"/>
            </bean>
        </property>
        <!--Default result per page  -->
        <property name="defaultRpp" value="10" />
        <property name="hitHighlightingConfiguration">
            <bean class="org.dspace.discovery.configuration.DiscoveryHitHighlightingConfiguration">
                <property name="metadataFields">
                    <list>
                        <bean class="org.dspace.discovery.configuration.DiscoveryHitHighlightFieldConfiguration">
                            <property name="field" value="dc.contributor.author"/>
                            <property name="snippets" value="5"/>
                        </bean>
                        <bean class="org.dspace.discovery.configuration.DiscoveryHitHighlightFieldConfiguration">
                            <property name="field" value="relationship.type"/>
                            <property name="snippets" value="5"/>
                        </bean>
                        <bean class="org.dspace.discovery.configuration.DiscoveryHitHighlightFieldConfiguration">
                            <property name="field" value="person.identifier.jobtitle"/>
                            <property name="snippets" value="5"/>
                        </bean>
                        <bean class="org.dspace.discovery.configuration.DiscoveryHitHighlightFieldConfiguration">
                            <property name="field" value="project.identifier.name"/>
                            <property name="snippets" value="5"/>
                        </bean>
                        <bean class="org.dspace.discovery.configuration.DiscoveryHitHighlightFieldConfiguration">
                            <property name="field" value="dc.description.abstract"/>
                            <property name="maxSize" value="250"/>
                            <property name="snippets" value="2"/>
                        </bean>
                        <bean class="org.dspace.discovery.configuration.DiscoveryHitHighlightFieldConfiguration">
                            <property name="field" value="dc.title"/>
                            <property name="snippets" value="5"/>
                        </bean>
                        <!-- By default, full text snippets are disabled, as snippets of embargoed/restricted bitstreams
                             may appear in search results when the Item is public. See DS-3498
                        <bean class="org.dspace.discovery.configuration.DiscoveryHitHighlightFieldConfiguration">
                            <property name="field" value="project.identifier.status"/>
                            <property name="snippets" value="5"/>
                        </bean>
                        <bean class="org.dspace.discovery.configuration.DiscoveryHitHighlightFieldConfiguration">
                            <property name="field" value="orgunit.identifier.name"/>
                            <property name="snippets" value="5"/>
                        </bean>
                        <bean class="org.dspace.discovery.configuration.DiscoveryHitHighlightFieldConfiguration">
                            <property name="field" value="orgunit.identifier.description"/>
                            <property name="maxSize" value="250"/>
                            <property name="snippets" value="5"/>
                        </bean>
                        -->
                    </list>
                </property>
            </bean>
        </property>
        <property name="moreLikeThisConfiguration">
            <bean class="org.dspace.discovery.configuration.DiscoveryMoreLikeThisConfiguration">
                <!--When altering this list also alter the "xmlui.Discovery.RelatedItems.help" key as it describes
                the metadata fields below-->
                <property name="similarityMetadataFields">
                    <list>
                        <value>dc.title</value>
                        <value>dc.contributor.author</value>
                        <value>dc.creator</value>
                        <value>dc.subject</value>
                    </list>
                </property>
                <!--The minimum number of matching terms across the metadata fields above before an item is found as related -->
                <property name="minTermFrequency" value="5"/>
                <!--The maximum number of related items displayed-->
                <property name="max" value="3"/>
                <!--The minimum word length below which words will be ignored-->
                <property name="minWordLength" value="5"/>
            </bean>
        </property>
        <!-- When true a "did you mean" example will be displayed, value can be true or false -->
        <property name="spellCheckEnabled" value="true"/>
    </bean>


    <!--The Homepage specific configuration settings for discovery-->
    <bean id="homepageConfiguration" class="org.dspace.discovery.configuration.DiscoveryConfiguration" scope="prototype">
        <!--Which sidebar facets are to be displayed (same as defaultConfiguration above)-->
        <property name="sidebarFacets">
            <list>
                <ref bean="searchFilterAuthor" />
                <ref bean="searchFilterSubject" />
                <ref bean="searchFilterIssued" />
		        <ref bean="searchFilterContentInOriginalBundle"/>
                <ref bean="searchFilterEntityType"/>
            </list>
        </property>
        <!-- Set TagCloud configuration per discovery configuration -->
        <property name="tagCloudFacetConfiguration" ref="homepageTagCloudFacetConfiguration"/>
        <!--The search filters which can be used on the discovery search page (same as defaultConfiguration above)-->
        <property name="searchFilters">
            <list>
                <ref bean="searchFilterTitle" />
                <ref bean="searchFilterAuthor" />
                <ref bean="searchFilterSubject" />
                <ref bean="searchFilterIssued" />
		        <ref bean="searchFilterContentInOriginalBundle"/>
                <ref bean="searchFilterFileNameInOriginalBundle" />
                <ref bean="searchFilterFileDescriptionInOriginalBundle" />
<<<<<<< HEAD
                <ref bean="searchFilterIsAuthorOfPublicationRelation"/>
                <ref bean="searchFilterIsProjectOfPublicationRelation"/>
                <ref bean="searchFilterIsOrgUnitOfPublicationRelation"/>
                <ref bean="searchFilterIsPublicationOfJournalIssueRelation"/>
		<ref bean="searchFilterIsJournalOfPublicationRelation"/>
=======
                <ref bean="searchFilterEntityType"/>
>>>>>>> 0692701f
            </list>
        </property>
        <!--The sort filters for the discovery search (same as defaultConfiguration above)-->
        <property name="searchSortConfiguration">
            <bean class="org.dspace.discovery.configuration.DiscoverySortConfiguration">
                <!--<property name="defaultSort" ref="sortDateIssued"/>-->
                <!--DefaultSortOrder can either be desc or asc (desc is default)-->
                <property name="defaultSortOrder" value="desc"/>
                <property name="sortFields">
                    <list>
                        <ref bean="sortTitle" />
                        <ref bean="sortDateIssued" />
                        <ref bean="sortDateAccessioned" />
                    </list>
                </property>
            </bean>
        </property>
        <!-- Limit recent submissions on homepage to only 5 (default is 20) -->
        <property name="recentSubmissionConfiguration">
            <bean class="org.dspace.discovery.configuration.DiscoveryRecentSubmissionsConfiguration">
                <property name="metadataSortField" value="dc.date.accessioned" />
                <property name="type" value="date"/>
                <property name="max" value="5"/>
                <property name="useAsHomePage" value="false"/>
            </bean>
        </property>
        <property name="hitHighlightingConfiguration">
            <bean class="org.dspace.discovery.configuration.DiscoveryHitHighlightingConfiguration">
                <property name="metadataFields">
                    <list>
                        <bean class="org.dspace.discovery.configuration.DiscoveryHitHighlightFieldConfiguration">
                            <property name="field" value="dc.contributor.author"/>
                            <property name="snippets" value="5"/>
                        </bean>
                        <bean class="org.dspace.discovery.configuration.DiscoveryHitHighlightFieldConfiguration">
                            <property name="field" value="relationship.type"/>
                            <property name="snippets" value="5"/>
                        </bean>
                        <bean class="org.dspace.discovery.configuration.DiscoveryHitHighlightFieldConfiguration">
                            <property name="field" value="person.identifier.jobtitle"/>
                            <property name="snippets" value="5"/>
                        </bean>
                        <bean class="org.dspace.discovery.configuration.DiscoveryHitHighlightFieldConfiguration">
                            <property name="field" value="project.identifier.name"/>
                            <property name="snippets" value="5"/>
                        </bean>
                        <bean class="org.dspace.discovery.configuration.DiscoveryHitHighlightFieldConfiguration">
                            <property name="field" value="dc.description.abstract"/>
                            <property name="maxSize" value="250"/>
                            <property name="snippets" value="2"/>
                        </bean>
                        <bean class="org.dspace.discovery.configuration.DiscoveryHitHighlightFieldConfiguration">
                            <property name="field" value="dc.title"/>
                            <property name="snippets" value="5"/>
                        </bean>
                         <!-- By default, full text snippets are disabled, as snippets of embargoed/restricted bitstreams
                             may appear in search results when the Item is public. See DS-3498
                        <bean class="org.dspace.discovery.configuration.DiscoveryHitHighlightFieldConfiguration">
                            <property name="field" value="project.identifier.status"/>
                            <property name="snippets" value="5"/>
                        </bean>
                        <bean class="org.dspace.discovery.configuration.DiscoveryHitHighlightFieldConfiguration">
                            <property name="field" value="orgunit.identifier.name"/>
                            <property name="snippets" value="5"/>
                        </bean>
                        <bean class="org.dspace.discovery.configuration.DiscoveryHitHighlightFieldConfiguration">
                            <property name="field" value="orgunit.identifier.description"/>
                            <property name="maxSize" value="250"/>
                            <property name="snippets" value="5"/>
                        </bean>
                        -->
                    </list>
                </property>
            </bean>
        </property>
        <!-- When true a "did you mean" example will be displayed, value can be true or false -->
        <property name="spellCheckEnabled" value="true"/>
    </bean>

    <!--TagCloud configuration bean for homepage discovery configuration-->
    <bean id="homepageTagCloudFacetConfiguration" class="org.dspace.discovery.configuration.TagCloudFacetConfiguration">
        <!-- Actual configuration of the tagcloud (colors, sorting, etc.) -->
        <property name="tagCloudConfiguration" ref="tagCloudConfiguration"/>
        <!-- List of tagclouds to appear, one for every search filter, one after the other -->
        <property name="tagCloudFacets">
            <list>
                <ref bean="searchFilterSubject" />
            </list>
        </property>
    </bean>
    
     <!--TagCloud configuration bean for default discovery configuration-->
    <bean id="defaultTagCloudFacetConfiguration" class="org.dspace.discovery.configuration.TagCloudFacetConfiguration">
        <!-- Actual configuration of the tagcloud (colors, sorting, etc.) -->
        <property name="tagCloudConfiguration" ref="tagCloudConfiguration"/>
        <!-- List of tagclouds to appear, one for every search filter, one after the other -->
        <property name="tagCloudFacets">
            <list>
                <ref bean="searchFilterSubject" />
            </list>
        </property>
    </bean>
    
    <bean id="tagCloudConfiguration" class="org.dspace.discovery.configuration.TagCloudConfiguration">
		<!-- Should display the score of each tag next to it? Default: false -->
		<!-- <property name="displayScore" value="true"/> -->
		
		<!-- Should display the tag as center aligned in the page or left aligned? Possible values: true | false. Default: true  -->
		<!-- <property name="shouldCenter" value="true"/> -->
		
		<!-- How many tags will be shown. Value -1 means all of them. Default: -1 -->
		<!--<property name="totalTags" value="-1"/> -->
		
		<!-- The letter case of the tags. 
			 Possible values: Case.LOWER | Case.UPPER | Case.CAPITALIZATION | Case.PRESERVE_CASE | Case.CASE_SENSITIVE
			 Default: Case.PRESERVE_CASE -->
		<!--<property name="cloudCase" value="Case.PRESERVE_CASE"/> -->
		
		<!-- If the 3 colors of the tag cloud should be independent of score (random=yes) or based on the score. Possible values: true | false . Default: true-->
		<!-- <property name="randomColors" value="true"/> -->

		<!-- The font size (in em) for the tag with the lowest score. Possible values: any decimal. Default: 1.1 -->
		<!-- <property name="fontFrom" value="1.1"/>-->
		
		<!-- The font size (in em) for the tag with the lowest score. Possible values: any decimal. Default: 3.2 -->
		<!-- <property name="fontTo" value="3.2"/>-->
		
		<!-- The score that tags with lower than that will not appear in the rag cloud. Possible values: any integer from 1 to infinity. Default: 0 -->
		<!-- <property name="cuttingLevel" value="0"/>-->

		<!-- The ordering of the tags (based either on the name or the score of the tag)
			 Possible values: Tag.NameComparatorAsc | Tag.NameComparatorDesc | Tag.ScoreComparatorAsc | Tag.ScoreComparatorDesc
			 Default: Tag.NameComparatorAsc  -->
		<!-- <property name="ordering" value="Tag.NameComparatorAsc"/>-->	
    </bean>
    
    <!-- The tag cloud parameters for the tag clouds that appear in the browse pages -->
    <bean id="browseTagCloudConfiguration" class="org.dspace.discovery.configuration.TagCloudConfiguration">
		<!-- Should display the score of each tag next to it? Default: false -->
		<!-- <property name="displayScore" value="true"/> -->
		
		<!-- Should display the tag as center aligned in the page or left aligned? Possible values: true | false. Default: true  -->
		<!-- <property name="shouldCenter" value="true"/> -->
		
		<!-- How many tags will be shown. Value -1 means all of them. Default: -1 -->
		<!--<property name="totalTags" value="-1"/> -->
		
		<!-- The letter case of the tags. 
			 Possible values: Case.LOWER | Case.UPPER | Case.CAPITALIZATION | Case.PRESERVE_CASE | Case.CASE_SENSITIVE
			 Default: Case.PRESERVE_CASE -->
		<!--<property name="cloudCase" value="Case.PRESERVE_CASE"/> -->
		
		<!-- If the 3 colors of the tag cloud should be independent of score (random=yes) or based on the score. Possible values: true | false . Default: true-->
		<!-- <property name="randomColors" value="true"/> -->

		<!-- The font size (in em) for the tag with the lowest score. Possible values: any decimal. Default: 1.1 -->
		<!-- <property name="fontFrom" value="1.1"/>-->
		
		<!-- The font size (in em) for the tag with the lowest score. Possible values: any decimal. Default: 3.2 -->
		<!-- <property name="fontTo" value="3.2"/>-->
		
		<!-- The tags with score lower than this will not appear in the tag cloud. Possible values: any integer from 1 to infinity. Default: 0 -->
		<!-- <property name="cuttingLevel" value="0"/>-->
	
		<!-- The ordering of the tags (based either on the name or the score of the tag)
			 Possible values: Tag.NameComparatorAsc | Tag.NameComparatorDesc | Tag.ScoreComparatorAsc | Tag.ScoreComparatorDesc
			 Default: Tag.NameComparatorAsc  -->
		<!-- <property name="ordering" value="Tag.NameComparatorAsc"/>-->	
    </bean>
    
    <!--Search filter configuration beans-->
    <bean id="searchFilterTitle" class="org.dspace.discovery.configuration.DiscoverySearchFilter">
        <property name="indexFieldName" value="title"/>
        <property name="metadataFields">
            <list>
                <value>dc.title</value>
            </list>
        </property>
        <property name="isOpenByDefault" value="true"/>
        <property name="pageSize" value="10"/>
    </bean>

    <bean id="searchFilterIsAuthorOfPublicationRelation" class="org.dspace.discovery.configuration.DiscoverySearchFilter">
        <property name="indexFieldName" value="isAuthorOfPublication"/>
        <property name="metadataFields">
            <list>
                <value>relation.isAuthorOfPublication</value>
            </list>
        </property>
        <property name="isOpenByDefault" value="false"/>
        <property name="pageSize" value="10"/>
    </bean>

    <bean id="searchFilterIsProjectOfPublicationRelation" class="org.dspace.discovery.configuration.DiscoverySearchFilter">
        <property name="indexFieldName" value="isProjectOfPublication"/>
        <property name="metadataFields">
            <list>
                <value>relation.isProjectOfPublication</value>
            </list>
        </property>
        <property name="isOpenByDefault" value="false"/>
        <property name="pageSize" value="10"/>
    </bean>


    <bean id="searchFilterIsOrgUnitOfPublicationRelation" class="org.dspace.discovery.configuration.DiscoverySearchFilter">
        <property name="indexFieldName" value="isOrgUnitOfPublication"/>
        <property name="metadataFields">
            <list>
                <value>relation.isOrgUnitOfPublication</value>
            </list>
        </property>
        <property name="isOpenByDefault" value="false"/>
        <property name="pageSize" value="10"/>
    </bean>

    <bean id="searchFilterIsPublicationOfJournalIssueRelation" class="org.dspace.discovery.configuration.DiscoverySearchFilter">
        <property name="indexFieldName" value="isPublicationOfJournalIssue"/>
        <property name="metadataFields">
            <list>
                <value>relation.isPublicationOfJournalIssue</value>
            </list>
        </property>
        <property name="isOpenByDefault" value="false"/>
        <property name="pageSize" value="10"/>
    </bean>

    <bean id="searchFilterIsJournalOfPublicationRelation" class="org.dspace.discovery.configuration.DiscoverySearchFilter">
        <property name="indexFieldName" value="isJournalOfPublication"/>
        <property name="metadataFields">
            <list>
                <value>relation.isJournalOfPublication</value>
            </list>
        </property>
        <property name="isOpenByDefault" value="false"/>
        <property name="pageSize" value="10"/>
    </bean>

    <bean id="searchFilterAuthor" class="org.dspace.discovery.configuration.DiscoverySearchFilterFacet">
        <property name="indexFieldName" value="author"/>
        <property name="metadataFields">
            <list>
                <value>dc.contributor.author</value>
                <value>dc.creator</value>
            </list>
        </property>
        <property name="facetLimit" value="5"/>
        <property name="sortOrderSidebar" value="COUNT"/>
        <property name="sortOrderFilterPage" value="COUNT"/>
        <property name="isOpenByDefault" value="true"/>
        <property name="pageSize" value="10"/>
        <property name="exposeMinAndMaxValue" value="true"/>
    </bean>

    <bean id="searchFilterEntityType" class="org.dspace.discovery.configuration.DiscoverySearchFilterFacet">
        <property name="indexFieldName" value="entityType"/>
        <property name="metadataFields">
            <list>
                <value>relationship.type</value>
            </list>
        </property>
        <property name="facetLimit" value="5"/>
        <property name="sortOrderSidebar" value="COUNT"/>
        <property name="sortOrderFilterPage" value="COUNT"/>


    </bean>

    <bean id="searchFilterSubject" class="org.dspace.discovery.configuration.HierarchicalSidebarFacetConfiguration">
        <property name="indexFieldName" value="subject"/>
        <property name="metadataFields">
            <list>
                <value>dc.subject.*</value>
            </list>
        </property>
        <property name="facetLimit" value="5"/>
        <property name="sortOrderSidebar" value="COUNT"/>
        <property name="sortOrderFilterPage" value="COUNT"/>
        <property name="splitter" value="::"/>

    </bean>

    <bean id="searchFilterIssued" class="org.dspace.discovery.configuration.DiscoverySearchFilterFacet">
        <property name="indexFieldName" value="dateIssued"/>
        <property name="metadataFields">
            <list>
                <value>dc.date.issued</value>
            </list>
        </property>
        <property name="type" value="date"/>
        <property name="facetLimit" value="5"/>
        <property name="sortOrderSidebar" value="COUNT"/>
        <property name="sortOrderFilterPage" value="COUNT"/>
        <property name="isOpenByDefault" value="false"/>
        <property name="pageSize" value="10"/>
        <property name="exposeMinAndMaxValue" value="true"/>

    </bean>
    
    <bean id="searchFilterContentInOriginalBundle" class="org.dspace.discovery.configuration.DiscoverySearchFilterFacet">
        <property name="indexFieldName" value="has_content_in_original_bundle"/>
        <property name="metadataFields">
            <list/>
        </property>
        <property name="facetLimit" value="2"/>
        <property name="type" value="standard"/>
        <property name="sortOrderSidebar" value="COUNT"/>
        <property name="sortOrderFilterPage" value="COUNT"/>
        <property name="isOpenByDefault" value="false"/>
        <property name="pageSize" value="10"/>

    </bean>

    <bean id="searchFilterFileNameInOriginalBundle" class="org.dspace.discovery.configuration.DiscoverySearchFilterFacet">
        <property name="indexFieldName" value="original_bundle_filenames"/>
        <property name="metadataFields">
            <list/>
        </property>
    </bean>

    <bean id="searchFilterFileDescriptionInOriginalBundle" class="org.dspace.discovery.configuration.DiscoverySearchFilterFacet">
        <property name="indexFieldName" value="original_bundle_descriptions"/>
        <property name="metadataFields">
            <list/>
        </property>
    </bean>

    <!--Sort properties-->
    <bean id="sortTitle" class="org.dspace.discovery.configuration.DiscoverySortFieldConfiguration">
        <property name="metadataField" value="dc.title"/>
    </bean>

    <bean id="sortDateIssued" class="org.dspace.discovery.configuration.DiscoverySortFieldConfiguration">
        <property name="metadataField" value="dc.date.issued"/>
        <property name="type" value="date"/>
    </bean>
    <bean id="sortDateAccessioned" class="org.dspace.discovery.configuration.DiscoverySortFieldConfiguration">
        <property name="metadataField" value="dc.date.accessioned"/>
        <property name="type" value="date"/>
    </bean>
</beans><|MERGE_RESOLUTION|>--- conflicted
+++ resolved
@@ -118,15 +118,12 @@
 		        <ref bean="searchFilterContentInOriginalBundle"/>
                 <ref bean="searchFilterFileNameInOriginalBundle" />
                 <ref bean="searchFilterFileDescriptionInOriginalBundle" />
-<<<<<<< HEAD
+                <ref bean="searchFilterEntityType"/>
                 <ref bean="searchFilterIsAuthorOfPublicationRelation"/>
                 <ref bean="searchFilterIsProjectOfPublicationRelation"/>
                 <ref bean="searchFilterIsOrgUnitOfPublicationRelation"/>
                 <ref bean="searchFilterIsPublicationOfJournalIssueRelation"/>
-	        <ref bean="searchFilterIsJournalOfPublicationRelation"/>
-=======
-                <ref bean="searchFilterEntityType"/>
->>>>>>> 0692701f
+	            <ref bean="searchFilterIsJournalOfPublicationRelation"/>
             </list>
         </property>
         <!--The sort filters for the discovery search-->
@@ -261,15 +258,12 @@
 		        <ref bean="searchFilterContentInOriginalBundle"/>
                 <ref bean="searchFilterFileNameInOriginalBundle" />
                 <ref bean="searchFilterFileDescriptionInOriginalBundle" />
-<<<<<<< HEAD
+                <ref bean="searchFilterEntityType"/>
                 <ref bean="searchFilterIsAuthorOfPublicationRelation"/>
                 <ref bean="searchFilterIsProjectOfPublicationRelation"/>
                 <ref bean="searchFilterIsOrgUnitOfPublicationRelation"/>
                 <ref bean="searchFilterIsPublicationOfJournalIssueRelation"/>
-		<ref bean="searchFilterIsJournalOfPublicationRelation"/>
-=======
-                <ref bean="searchFilterEntityType"/>
->>>>>>> 0692701f
+		        <ref bean="searchFilterIsJournalOfPublicationRelation"/>
             </list>
         </property>
         <!--The sort filters for the discovery search (same as defaultConfiguration above)-->
