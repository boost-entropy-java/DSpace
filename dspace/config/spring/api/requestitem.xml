--- conflicted
+++ resolved
@@ -8,28 +8,6 @@
            http://www.springframework.org/schema/context/spring-context-2.5.xsd"
     default-autowire-candidates="*Service,*DAO,javax.sql.DataSource">
 
-<<<<<<< HEAD
-    <context:annotation-config /> <!-- allows us to use Spring annotations in beans -->
-
-    <bean class="org.dspace.app.requestitem.RequestItemMetadataStrategy"
-          id="org.dspace.app.requestitem.RequestItemAuthorExtractor"
-          autowire-candidate='true'>
-    <!--
-        Uncomment these properties if you want lookup in metadata the email and
-        the name of the author to contact for request copy.
-        If you don't configure that or if the requested item doesn't have these
-        metadata, the submitter data are used as fail over.
-
-        <property name="emailMetadata" value="schema.element.qualifier" />
-        <property name="fullNameMetadata" value="schema.element.qualifier" />
-    -->
-    </bean>
-
-    <!-- HelpDesk to instead get RequestItem emails-->
-    <!--<bean class="org.dspace.app.requestitem.RequestItemHelpdeskStrategy"
-        id="org.dspace.app.requestitem.RequestItemAuthorExtractor"
-        autowire-candidate='true'></bean>-->
-=======
     <description>
         Strategies for determining who receives Request Copy emails.
         A copy request "strategy" class produces a list of addresses to which a
@@ -75,7 +53,6 @@
     <bean class='org.dspace.app.requestitem.CollectionAdministratorsRequestItemStrategy'
           id='org.dspace.app.requestitem.CollectionAdministratorsRequestItemStrategy'/>
     -->
->>>>>>> ec0853dd
 
     <!-- Execute multiple strategies and concatenate their lists of recipients.
          Mail will go to all members of the combined list. -->
