<?xml version="1.0" encoding="UTF-8"?>
<beans xmlns="http://www.springframework.org/schema/beans" xmlns:xsi="http://www.w3.org/2001/XMLSchema-instance"
    xmlns:util="http://www.springframework.org/schema/util"
    xsi:schemaLocation="http://www.springframework.org/schema/beans http://www.springframework.org/schema/beans/spring-beans.xsd http://www.springframework.org/schema/util http://www.springframework.org/schema/util/spring-util.xsd"
    default-lazy-init="true">

    <bean class="org.dspace.content.virtual.VirtualMetadataPopulator">
        <property name="map">
            <!-- This map contains keys and value-refs to Map objects
                 The keys will define which relationship type will add virtual metadata
                 to its relationship's item and the map will define which virtual metadata fields
                 are to be added to the item that has a relationship with this relationship type-->
            <map>
                <entry key="isAuthorOfPublication" value-ref="isAuthorOfPublicationMap"/>
                <!-- relations based on OpenAIRE guidelines -->
                <entry key="isContributorOfPublication" value-ref="isAuthorOfPublicationMap"/>
                <entry key="isProjectOfPublication" value-ref="isProjectOfPublicationMap"/>
                <entry key="isFundingAgencyOfProject" value-ref="isFundingAgencyOfProjectMap"/>
            </map>
        </property>
    </bean>

    <bean class="org.dspace.content.virtual.EntityTypeToFilterQueryService">
        <property name="map">
            <map>
                <entry key="Publication" value="f.entityType=Publication,equals"/>
                <entry key="Person" value="f.entityType=Person,equals"/>
                <entry key="Journal" value="f.entityType=Journal,equals"/>
            </map>
        </property>
    </bean>

    <!-- Config like this will tell our VirtualMetadataPopulator to include the virtual metadata fields
         like 'dc.contributor.author' and other specific for person.* on the appropriate item with the values 
         defined in the value-ref.
          This value-ref should be a bean of type VirtualMetadataConfiguration -->
    <util:map id="isAuthorOfPublicationMap">
        <entry key="dc.contributor.author" value-ref="publicationAuthor_author"/>
        <entry key="person.givenName" value-ref="publicationAuthor_givenName"/>
        <entry key="person.familyName" value-ref="publicationAuthor_familyName"/>
        <entry key="person.affiliation.name" value-ref="publicationAuthor_affiliation"/>
        <entry key="person.identifier" value-ref="publicationAuthor_identifier"/>
        <entry key="person.identifier.scopus-author-id" value-ref="publicationAuthor_identifierScopusAuthorID"/>
        <entry key="person.identifier.ciencia-id" value-ref="publicationAuthor_identifierCienciaID"/>
        <entry key="person.identifier.gsid" value-ref="publicationAuthor_identifierGSID"/>
        <entry key="person.identifier.orcid" value-ref="publicationAuthor_identifierOrcid"/>
        <entry key="person.identifier.rid" value-ref="publicationAuthor_identifierRID"/>
        <entry key="person.identifier.isni" value-ref="publicationAuthor_identifierISNI"/>
        <entry key="organization.legalName" value-ref="publicationAuthor_orgName"/>
        <entry key="organization.identifier" value-ref="publicationAuthor_orgIdentifier"/>
    </util:map>
    <!--
         If the related item has:
            person.familyName = Smith
            person.givenName = John
         Then the original item will have, in this case:
            dc.contributor.author = Smith, John -->
    <bean class="org.dspace.content.virtual.Concatenate" id="publicationAuthor_author">
        <property name="fields">
            <util:list>
                <value>person.familyName</value>
                <value>person.givenName</value>
                <value>organization.legalName</value>
            </util:list>
        </property>
        <property name="separator">
            <value>, </value>
        </property>
        <property name="useForPlace" value="true"/>
        <property name="populateWithNameVariant" value="true"/>
    </bean>
    <bean class="org.dspace.content.virtual.Collected" id="publicationAuthor_givenName">
        <property name="fields">
            <util:list>
                <value>person.givenName</value>
            </util:list>
        </property>
    </bean>
    <bean class="org.dspace.content.virtual.Collected" id="publicationAuthor_familyName">
        <property name="fields">
            <util:list>
                <value>person.familyName</value>
            </util:list>
        </property>
    </bean>
    <bean class="org.dspace.content.virtual.Collected" id="publicationAuthor_affiliation">
        <property name="fields">
            <util:list>
                <value>person.affiliation.name</value>
            </util:list>
        </property>
    </bean>
    <bean class="org.dspace.content.virtual.Collected" id="publicationAuthor_identifier">
        <property name="fields">
            <util:list>
                <value>person.identifier</value>
            </util:list>
        </property>
    </bean>
    <bean class="org.dspace.content.virtual.Collected" id="publicationAuthor_identifierScopusAuthorID">
        <property name="fields">
            <util:list>
                <value>person.identifier.scopus-author-id</value>
            </util:list>
        </property>
    </bean>
    <bean class="org.dspace.content.virtual.Collected" id="publicationAuthor_identifierRID">
        <property name="fields">
            <util:list>
                <value>person.identifier.rid</value>
            </util:list>
        </property>
    </bean>
    <bean class="org.dspace.content.virtual.Collected" id="publicationAuthor_identifierCienciaID">
        <property name="fields">
            <util:list>
                <value>person.identifier.ciencia-id</value>
            </util:list>
        </property>
    </bean>
    <bean class="org.dspace.content.virtual.Collected" id="publicationAuthor_identifierGSID">
        <property name="fields">
            <util:list>
                <value>person.identifier.gsid</value>
            </util:list>
        </property>
    </bean>
    <bean class="org.dspace.content.virtual.Collected" id="publicationAuthor_identifierOrcid">
        <property name="fields">
            <util:list>
                <value>person.identifier.orcid</value>
            </util:list>
        </property>
    </bean>
    <bean class="org.dspace.content.virtual.Collected" id="publicationAuthor_identifierISNI">
        <property name="fields">
            <util:list>
                <value>person.identifier.isni</value>
            </util:list>
        </property>
    </bean>
    <bean class="org.dspace.content.virtual.Collected" id="publicationAuthor_orgName">
        <property name="fields">
            <util:list>
                <value>organization.legalName</value>
            </util:list>
        </property>
    </bean>
    <bean class="org.dspace.content.virtual.Collected" id="publicationAuthor_orgIdentifier">
        <property name="fields">
            <util:list>
                <value>organization.identifier</value>
            </util:list>
        </property>
    </bean>

    
    <!-- Config like this will tell our VirtualMetadataPopulator to include the virtual metadata fields
     'dc.relation', 'oaire' funding related, and 'project.funder' and some other related with the appropriate
     item with the values defined in the value-ref.
      This value-ref should be a bean of type VirtualMetadataConfiguration -->
    <util:map id="isProjectOfPublicationMap">
        <entry key="dc.relation" value-ref="publicationProject_name"/>
        <entry key="oaire.fundingStream" value-ref="publicationProject_fundingStream"/>
        <entry key="oaire.awardNumber" value-ref="publicationProject_awardNumber"/>
        <entry key="oaire.awardURI" value-ref="publicationProject_awardURI"/>
        <entry key="oaire.awardTitle" value-ref="publicationProject_name"/>
        <entry key="project.funder.name" value-ref="publicationProject_projectFunderName_related"/>
        <entry key="project.funder.identifier" value-ref="publicationProject_projectFunderId_related"/>
        <entry key="project.funder.rorIdentifier" value-ref="publicationProject_projectRorId_related"/>
    </util:map>
    <bean class="org.dspace.content.virtual.Collected" id="publicationProject_name">
        <property name="fields">
            <util:list>
                <value>dc.title</value>
            </util:list>
        </property>
    </bean>
    <bean class="org.dspace.content.virtual.Collected" id="publicationProject_fundingStream">
        <property name="fields">
            <util:list>
                <value>oaire.fundingStream</value>
            </util:list>
        </property>
    </bean>
    <bean class="org.dspace.content.virtual.Collected" id="publicationProject_awardNumber">
        <property name="fields">
            <util:list>
                <value>dc.identifier</value>
            </util:list>
        </property>
    </bean>
    <bean class="org.dspace.content.virtual.Collected" id="publicationProject_awardURI">
        <property name="fields">
            <util:list>
                <value>dc.identifier.uri</value>
            </util:list>
        </property>
    </bean>

    <!-- This Related bean defines a relationship type that will be used on a publication (from a project).
         -->
    <bean class="org.dspace.content.virtual.Related" id="publicationProject_projectFunderName_related">
<<<<<<< HEAD
        <property name="relationshipTypeString" value="isProjectOfFundingAgency"/>
        <property name="place" value="0"/>
=======
        <property name="relationshipTypeString" value="isFundingAgencyOfProject"/>
>>>>>>> dc26c0c2
        <property name="virtualMetadataConfiguration" ref="projectOrgUnit_orgName"/>
    </bean>

    <bean class="org.dspace.content.virtual.Related" id="publicationProject_projectFunderId_related">
<<<<<<< HEAD
        <property name="relationshipTypeString" value="isProjectOfFundingAgency"/>
        <property name="place" value="0"/>
=======
        <property name="relationshipTypeString" value="isFundingAgencyOfProject"/>
>>>>>>> dc26c0c2
        <property name="virtualMetadataConfiguration" ref="projectOrgUnit_orgId"/>
    </bean>

    <bean class="org.dspace.content.virtual.Related" id="publicationProject_projectRorId_related">
        <property name="relationshipTypeString" value="isProjectOfFundingAgency"/>
        <property name="place" value="0"/>
        <property name="virtualMetadataConfiguration" ref="projectOrgUnit_rorId"/>
    </bean>
    
    <!-- Config like this will tell our VirtualMetadataPopulator to include the virtual metadata field
     'project.funder.*' on the appropriate item with the values defined in the value-ref.
      This value-ref should be a bean of type VirtualMetadataConfiguration -->
    <util:map id="isFundingAgencyOfProjectMap">
        <entry key="project.funder.name" value-ref="projectOrgUnit_orgName"/>
        <entry key="project.funder.identifier" value-ref="projectOrgUnit_orgId"/>
    </util:map> 

    <bean class="org.dspace.content.virtual.Collected" id="projectOrgUnit_orgName">
        <property name="fields">
            <util:list>
                <value>organization.legalName</value>
            </util:list>
        </property>
    </bean>
    <bean class="org.dspace.content.virtual.Collected" id="projectOrgUnit_orgId">
        <property name="fields">
            <util:list>
                <value>organization.identifier</value>
            </util:list>
        </property>
    </bean>
    <bean class="org.dspace.content.virtual.Collected" id="projectOrgUnit_rorId">
        <property name="fields">
            <util:list>
                <value>organization.identifier.ror</value>
            </util:list>
        </property>
    </bean>
</beans><|MERGE_RESOLUTION|>--- conflicted
+++ resolved
@@ -201,22 +201,12 @@
     <!-- This Related bean defines a relationship type that will be used on a publication (from a project).
          -->
     <bean class="org.dspace.content.virtual.Related" id="publicationProject_projectFunderName_related">
-<<<<<<< HEAD
-        <property name="relationshipTypeString" value="isProjectOfFundingAgency"/>
-        <property name="place" value="0"/>
-=======
         <property name="relationshipTypeString" value="isFundingAgencyOfProject"/>
->>>>>>> dc26c0c2
         <property name="virtualMetadataConfiguration" ref="projectOrgUnit_orgName"/>
     </bean>
 
     <bean class="org.dspace.content.virtual.Related" id="publicationProject_projectFunderId_related">
-<<<<<<< HEAD
-        <property name="relationshipTypeString" value="isProjectOfFundingAgency"/>
-        <property name="place" value="0"/>
-=======
         <property name="relationshipTypeString" value="isFundingAgencyOfProject"/>
->>>>>>> dc26c0c2
         <property name="virtualMetadataConfiguration" ref="projectOrgUnit_orgId"/>
     </bean>
 
@@ -225,7 +215,7 @@
         <property name="place" value="0"/>
         <property name="virtualMetadataConfiguration" ref="projectOrgUnit_rorId"/>
     </bean>
-    
+
     <!-- Config like this will tell our VirtualMetadataPopulator to include the virtual metadata field
      'project.funder.*' on the appropriate item with the values defined in the value-ref.
       This value-ref should be a bean of type VirtualMetadataConfiguration -->
