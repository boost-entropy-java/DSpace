--- conflicted
+++ resolved
@@ -94,15 +94,6 @@
         </property>
     </bean>
 
-<<<<<<< HEAD
-    <bean id="epoLiveImportDataProvider" class="org.dspace.external.provider.impl.LiveImportDataProvider">
-        <property name="metadataSource" ref="EpoImportService"/>
-        <property name="sourceIdentifier" value="epo"/>
-        <property name="recordIdMetadata" value="dc.identifier.other"/>
-        <property name="supportedEntityTypes">
-            <list>
-                <value>Patent</value>
-=======
     <bean id="crossRefLiveImportDataProvider" class="org.dspace.external.provider.impl.LiveImportDataProvider">
         <property name="metadataSource" ref="CrossRefImportService"/>
         <property name="sourceIdentifier" value="crossref"/>
@@ -115,6 +106,17 @@
         </property>
     </bean>
 
+    <bean id="epoLiveImportDataProvider" class="org.dspace.external.provider.impl.LiveImportDataProvider">
+        <property name="metadataSource" ref="EpoImportService"/>
+        <property name="sourceIdentifier" value="epo"/>
+        <property name="recordIdMetadata" value="dc.identifier.other"/>
+        <property name="supportedEntityTypes">
+            <list>
+                <value>Patent</value>
+            </list>
+        </property>
+    </bean>
+
     <bean id="vufindLiveImportDataProvider" class="org.dspace.external.provider.impl.LiveImportDataProvider">
         <property name="metadataSource" ref="vufindImportService"/>
         <property name="sourceIdentifier" value="vufind"/>
@@ -123,22 +125,25 @@
             <list>
                 <value>Publication</value>
                 <value>none</value>
->>>>>>> e5f316c9
             </list>
         </property>
     </bean>
 
-<<<<<<< HEAD
     <bean id="adsLiveImportDataProvider" class="org.dspace.external.provider.impl.LiveImportDataProvider">
         <property name="metadataSource" ref="ADSImportService"/>
         <property name="sourceIdentifier" value="ads"/>
         <property name="recordIdMetadata" value="dc.identifier.adsbibcode"/>
-=======
+        <property name="supportedEntityTypes">
+            <list>
+                <value>Publication</value>
+            </list>
+        </property>
+    </bean>
+
     <bean id="scieloLiveImportDataProvider" class="org.dspace.external.provider.impl.LiveImportDataProvider">
         <property name="metadataSource" ref="ScieloImportService"/>
         <property name="sourceIdentifier" value="scielo"/>
         <property name="recordIdMetadata" value="dc.identifier.other"/>
->>>>>>> e5f316c9
         <property name="supportedEntityTypes">
             <list>
                 <value>Publication</value>
