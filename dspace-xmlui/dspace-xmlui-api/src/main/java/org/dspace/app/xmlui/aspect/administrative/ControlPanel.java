--- conflicted
+++ resolved
@@ -121,16 +121,6 @@
     private static final Message T_MAIL_FROM_ADDRESS 	= message("xmlui.administrative.ControlPanel.mail_from_address");
     private static final Message T_FEEDBACK_RECIPIENT 	= message("xmlui.administrative.ControlPanel.mail_feedback_recipient");
     private static final Message T_MAIL_ADMIN 			= message("xmlui.administrative.ControlPanel.mail_admin");
-<<<<<<< HEAD
-	private static final Message T_knots_head 			= message("xmlui.administrative.ControlPanel.knots_head");
-	private static final Message T_knots_column1 		= message("xmlui.administrative.ControlPanel.knots_column1");
-	private static final Message T_knots_column2 		= message("xmlui.administrative.ControlPanel.knots_column2");
-	private static final Message T_knots_column3 		= message("xmlui.administrative.ControlPanel.knots_column3");
-	private static final Message T_knots_expired 		= message("xmlui.administrative.ControlPanel.knots_expired");
-	private static final Message T_knots_active 		= message("xmlui.administrative.ControlPanel.knots_active");
-	private static final Message T_knots_none			= message("xmlui.administrative.ControlPanel.knots_none");
-=======
->>>>>>> a68d3779
 	private static final Message T_alerts_head				= message("xmlui.administrative.ControlPanel.alerts_head");
 	private static final Message T_alerts_warning			= message("xmlui.administrative.ControlPanel.alerts_warning");
 	private static final Message T_alerts_message_label		= message("xmlui.administrative.ControlPanel.alerts_message_label");
@@ -150,13 +140,10 @@
 	private static final Message T_alerts_submit_activate	= message("xmlui.administrative.ControlPanel.alerts_submit_activate");
 	private static final Message T_alerts_submit_deactivate	= message("xmlui.administrative.ControlPanel.alerts_submit_deactivate");
 	private static final Message T_activity_head 			= message("xmlui.administrative.ControlPanel.activity_head");
-<<<<<<< HEAD
-=======
 	private static final Message T_stop_anonymous           = message("xmlui.administrative.ControlPanel.stop_anonymous");
 	private static final Message T_start_anonymous          = message("xmlui.administrative.ControlPanel.start_anonymous");
 	private static final Message T_stop_bot                 = message("xmlui.administrative.ControlPanel.stop_bot");
 	private static final Message T_start_bot                = message("xmlui.administrative.ControlPanel.start_bot");
->>>>>>> a68d3779
 	private static final Message T_activity_sort_time 		= message("xmlui.administrative.ControlPanel.activity_sort_time");
 	private static final Message T_activity_sort_user 		= message("xmlui.administrative.ControlPanel.activity_sort_user");
 	private static final Message T_activity_sort_ip  		= message("xmlui.administrative.ControlPanel.activity_sort_ip");
@@ -164,11 +151,6 @@
 	private static final Message T_activity_sort_agent 		= message("xmlui.administrative.ControlPanel.activity_sort_Agent");
 	private static final Message T_activity_anonymous 		= message("xmlui.administrative.ControlPanel.activity_anonymous");	
 	private static final Message T_activity_none			= message("xmlui.administrative.ControlPanel.activity_none");
-<<<<<<< HEAD
-	private static final Message T_activity_hideself        = message("xmlui.administrative.ControlPanel.activity_hideself");
-	private static final Message T_activity_showself        = message("xmlui.administrative.ControlPanel.activity_showself");
-=======
->>>>>>> a68d3779
 	private static final Message T_select_panel             = message("xmlui.administrative.ControlPanel.select_panel");
     /** 
      * The service manager allows us to access the continuation's 
@@ -179,11 +161,7 @@
     /**
      * The four states that this page can be in.
      */
-<<<<<<< HEAD
-    private enum OPTIONS {java, dspace, knots, alerts, activity};
-=======
     private enum OPTIONS {java, dspace, alerts, activity};
->>>>>>> a68d3779
     
     /**
      * From the servicable api, give us a service manager.
@@ -244,11 +222,6 @@
 		String userSortTarget = "?activity";
 		if (request.getParameter("sortBy") != null)
 			userSortTarget += "&sortBy="+request.getParameter("sortBy");
-<<<<<<< HEAD
-		if (request.getParameter("showSelf") != null)
-			userSortTarget += "&showSelf="+request.getParameter("showSelf");
-=======
->>>>>>> a68d3779
 		if (option == OPTIONS.activity)
 			options.addItem().addHighlight("bold").addXref(userSortTarget,"Current Activity");
 		else
@@ -372,92 +345,6 @@
 	}
 	
 	/**
-<<<<<<< HEAD
-	 * Add a list of all active web continuations.
-	 */
-	private void addWebContinuations(Division div) throws WingException 
-	{
-		// Get all the web continuations and sort them.
-		ArrayList<WebContinuation> knots = new ArrayList<WebContinuation>();
-		try {
-			// Get a list of all continuations
-	        ContinuationsManager continuationManager = (ContinuationsManager) serviceManager.lookup(ContinuationsManager.ROLE);
-	        @SuppressWarnings("unchecked") // the cast is correct
-	        java.util.List<WebContinuationDataBean> knotBeans = continuationManager.getWebContinuationsDataBeanList();
-	        for (WebContinuationDataBean flow : knotBeans)
-	        {
-	        	WebContinuation knot = continuationManager.lookupWebContinuation(flow.getId(), flow.getInterpreterId());
-	     
-	        	if (knot != null)
-	        		knots.add(knot);
-	        }
-	        
-	        // Sort them based upon access time
-	        Collections.sort(knots, new WebContinuationByAccessTimeComparator<WebContinuation>());
-	        
-	        // Reverse it so that the shortest times are at the top.
-	        Collections.reverse(knots);
-        } 
-        catch (ServiceException se)
-        {
-        	throw new UIException("Unable to query continuation states.",se);
-        }
-		
-		
-		
-		
-        // LIST: Flows
-        Table activeFlows = div.addTable("knots",1,1);
-        activeFlows.setHead(T_knots_head);
-        
-        Row row = activeFlows.addRow(Row.ROLE_HEADER);
-        row.addCellContent(T_knots_column1);
-        row.addCellContent(T_knots_column2);
-        row.addCellContent(T_knots_column3);
-        
-        for (WebContinuation knot : knots)
-        {
-        	String interpreter = knot.getInterpreterId();
-        	if (interpreter != null && interpreter.length() > 45)
-        		interpreter = "..." + interpreter.substring(interpreter.length()-43);
-        	
-        	Message lastAccessMessage = null;
-        	long lastAccess = System.currentTimeMillis() - knot.getLastAccessTime();
-        	if (lastAccess > 2*60*60*1000)
-        		lastAccessMessage = T_hours.parameterize((lastAccess / (60*60*1000))); 
-        	else
-        		lastAccessMessage = T_minutes.parameterize((lastAccess / (60*1000)));
-        	
-        	row = activeFlows.addRow();
-        	row.addCellContent(interpreter);
-        	row.addCellContent(lastAccessMessage);
-        	row.addCellContent(knot.hasExpired() ? T_knots_expired : T_knots_active);	
-        }
-        
-        if (knots.size() == 0)
-        {
-        	activeFlows.addRow().addCell(1, 3).addContent(T_knots_none);
-        }
-	}
-	
-	/**
-	 * Comparator to sort webcontinuations by their access times.
-	 */
-	public static class WebContinuationByAccessTimeComparator<WC extends WebContinuation> implements Comparator<WC>
-	{
-		public int compare(WC a, WC b) {
-			if (a.getLastAccessTime() > b.getLastAccessTime())
-				return 1;  // A > B
-			else if (a.getLastAccessTime() > b.getLastAccessTime())
-				return -1; // B < A
-			return 0; // A == B
-		}
-		
-	}
-	
-	/**
-=======
->>>>>>> a68d3779
 	 * Add a section that allows administrators to activate or deactivate system-wide alerts.
 	 */
 	private void addAlerts(Division div) throws WingException 
@@ -518,13 +405,6 @@
 	private void addActivity(Division div) throws WingException, SQLException 
 	{
 		
-<<<<<<< HEAD
-		// 0) Show my requests
-		Request request = ObjectModelHelper.getRequest(objectModel);
-		String showSelf = request.getParameter("showSelf");
-		if (showSelf == null || !showSelf.equals("false"))
-			showSelf = "true";
-=======
 		// 0) Update recording settings
 		Request request = ObjectModelHelper.getRequest(objectModel);
 
@@ -547,7 +427,6 @@
 			if ("OFF".equals(recordBotString))
 				CurrentActivityAction.setRecordBotEvents(false);
 		}		
->>>>>>> a68d3779
 		
 		// 1) Determine how to sort
 		EventSort sortBy = EventSort.TIME;
@@ -568,13 +447,6 @@
         Collections.sort(events, new ActivitySort<CurrentActivityAction.Event>(sortBy));
         Collections.reverse(events);
         
-<<<<<<< HEAD
-        // 3) self toggle
-        if (showSelf.equals("true"))
-        	div.addPara().addXref("?activity&sortBy="+sortBy+"&showSelf=false").addContent(T_activity_hideself);
-        else
-        	div.addPara().addXref("?activity&sortBy="+sortBy+"&showSelf=true").addContent(T_activity_showself);
-=======
         // 3) Toggle controls for anonymous and bot activity
         if (CurrentActivityAction.getRecordAnonymousEvents())
         	div.addPara().addXref("?activity&sortBy="+sortBy+"&recordanonymous=OFF").addContent(T_stop_anonymous);
@@ -585,40 +457,11 @@
         	div.addPara().addXref("?activity&sortBy="+sortBy+"&recordbots=OFF").addContent(T_stop_bot);
         else
         	div.addPara().addXref("?activity&sortBy="+sortBy+"&recordbots=ON").addContent(T_start_bot);
->>>>>>> a68d3779
        	
         
 		// 4) Display the results Table
         // TABLE: activeUsers
         Table activeUsers = div.addTable("users",1,1);
-<<<<<<< HEAD
-        activeUsers.setHead(T_activity_head);
-        Row row = activeUsers.addRow(Row.ROLE_HEADER);
-        if (sortBy == EventSort.TIME)
-        	row.addCell().addHighlight("bold").addXref("?activity&sortBy="+EventSort.TIME+"&showSelf="+showSelf).addContent(T_activity_sort_time);
-        else
-        	row.addCell().addXref("?activity&sortBy="+EventSort.TIME+"&showSelf="+showSelf).addContent(T_activity_sort_time);
-        
-        if (sortBy == EventSort.SESSION)
-        	row.addCell().addHighlight("bold").addXref("?activity&sortBy="+EventSort.SESSION+"&showSelf="+showSelf).addContent(T_activity_sort_user);
-        else
-        	row.addCell().addXref("?activity&sortBy="+EventSort.SESSION+"&showSelf="+showSelf).addContent(T_activity_sort_user);
-        
-        if (sortBy == EventSort.IP)
-        	row.addCell().addHighlight("bold").addXref("?activity&sortBy="+EventSort.IP+"&showSelf="+showSelf).addContent(T_activity_sort_ip);
-        else
-        	row.addCell().addXref("?activity&sortBy="+EventSort.IP+"&showSelf="+showSelf).addContent(T_activity_sort_ip);
-        
-        if (sortBy == EventSort.URL)
-        	row.addCell().addHighlight("bold").addXref("?activity&sortBy="+EventSort.URL+"&showSelf="+showSelf).addContent(T_activity_sort_url);
-        else
-        	row.addCell().addXref("?activity&sortBy="+EventSort.URL+"&showSelf="+showSelf).addContent(T_activity_sort_url);
-        
-        if (sortBy == EventSort.AGENT)
-        	row.addCell().addHighlight("bold").addXref("?activity&sortBy="+EventSort.AGENT+"&showSelf="+showSelf).addContent(T_activity_sort_agent);
-        else
-        	row.addCell().addXref("?activity&sortBy="+EventSort.AGENT+"&showSelf="+showSelf).addContent(T_activity_sort_agent);
-=======
         activeUsers.setHead(T_activity_head.parameterize(CurrentActivityAction.MAX_EVENTS));
         Row row = activeUsers.addRow(Row.ROLE_HEADER);
         if (sortBy == EventSort.TIME)
@@ -645,7 +488,6 @@
         	row.addCell().addHighlight("bold").addXref("?activity&sortBy="+EventSort.AGENT).addContent(T_activity_sort_agent);
         else
         	row.addCell().addXref("?activity&sortBy="+EventSort.AGENT).addContent(T_activity_sort_agent);
->>>>>>> a68d3779
    
         // Keep track of how many individual anonymous users there are, each unique anonymous
         // user is assigned an index based upon the servlet session id.
@@ -655,12 +497,7 @@
         int shown = 0;
 		for (CurrentActivityAction.Event event : events)
 		{	
-<<<<<<< HEAD
-			// Skip out if the user does not want to see their requests.
-			if (showSelf.equals("false") && event.getEPersonID() == context.getCurrentUser().getID())
-=======
 			if (event == null)
->>>>>>> a68d3779
 				continue;
 			
 			shown++;
@@ -701,11 +538,7 @@
 		
 		if (shown == 0)
         {
-<<<<<<< HEAD
-			activeUsers.addRow().addCell(1, 5).addContent(T_activity_none.parameterize(CurrentActivityAction.MAX_EVENTS));
-=======
 			activeUsers.addRow().addCell(1, 5).addContent(T_activity_none);
->>>>>>> a68d3779
         }
 	}
 	
@@ -728,8 +561,6 @@
 		 */
 		public int compare(E a, E b) 
 		{
-<<<<<<< HEAD
-=======
 			// Protect against null events while sorting
 			if (a != null && b == null)
 				return 1; // A > B
@@ -738,7 +569,6 @@
 			else if (a == null && b == null)
 				return 0; // A == B
 			
->>>>>>> a68d3779
 			// Sort by the given ordering matrix
 			if (EventSort.URL == sortBy)
 			{
@@ -767,8 +597,6 @@
 			}
 			else if (EventSort.SESSION == sortBy)
 			{
-<<<<<<< HEAD
-=======
 				// Ensure that all sessions with an EPersonID associated are
 				// ordered to the top. Otherwise fall back to comparing session
 				// IDs. Unfortunitaly we can not compare eperson names because 
@@ -778,7 +606,6 @@
 				else if (a.getEPersonID() < 0  && b.getEPersonID() > 0)
 					return -1; // B > A
 				
->>>>>>> a68d3779
 				String aSession = a.getSessionID();
 				String bSession = b.getSessionID();
 				int cmp = aSession.compareTo(bSession);
@@ -790,11 +617,7 @@
 			if (a.getTimeStamp() > b.getTimeStamp())
 				return 1;  // A > B
 			else if (a.getTimeStamp() > b.getTimeStamp())
-<<<<<<< HEAD
-				return -1; // B < A
-=======
 				return -1; // B > A
->>>>>>> a68d3779
 			return 0; // A == B
 		}
 	}
